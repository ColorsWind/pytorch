# mypy: allow-untyped-defs
from __future__ import annotations

import contextlib
import dataclasses
import warnings
import weakref
from dataclasses import dataclass
from typing import (
    Any,
    Callable,
    ClassVar,
    ContextManager,
    Dict,
    List,
    Optional,
    Tuple,
    Type,
    TYPE_CHECKING,
    Union,
)
from typing_extensions import TypeAlias

import torch
from torch._C._autograd import CreationMeta
from torch._C._functorch import (
    _add_batch_dim,
    _unwrap_functional_tensor,
    _wrap_functional_tensor,
    get_unwrapped,
    is_batchedtensor,
    is_functorch_wrapped_tensor,
    is_gradtrackingtensor,
    is_legacy_batchedtensor,
    maybe_get_bdim,
    maybe_get_level,
    peek_interpreter_stack,
)
from torch._logging import trace_structured
from torch.utils._mode_utils import no_dispatch
from torch.utils._python_dispatch import is_traceable_wrapper_subclass
from torch.utils.weak import WeakIdKeyDictionary


if TYPE_CHECKING:
    from torch._C._functorch import CInterpreter
    from torch._guards import Source

    # Import here to avoid cycle
    from torch._subclasses.fake_tensor import FakeTensorMode

    # Import the following modules during type checking to enable code intelligence features,
    # Do not import unconditionally, as they import sympy and importing sympy is very slow
    from torch.fx.experimental.symbolic_shapes import ShapeEnv, SymbolicContext

DimList = List


def safe_is_leaf(t):
    try:
        return t.is_leaf
    except RuntimeError:
        # inference mode can trigger this
        return False


def safe_grad(t):
    with warnings.catch_warnings():
        warnings.filterwarnings("ignore", "The .grad attribute of a Tensor")
        return t.grad


def assert_eq(a, b):
    assert a == b, f"{a} != {b}"


def assert_metadata_eq(
    assert_eq,
    m1: Union[MetaTensorDesc, torch.Tensor],
    m2: torch.Tensor,
    *,
    skip_symbolic=False,
    skip_leaf=False,
):
    if isinstance(m1, torch.Tensor):
        m1 = MetaTensorDescriber().describe_tensor(m1)

    def go(m1, m2):
        assert_eq(m1.dtype, m2.dtype)
        if not skip_symbolic:
            assert_eq(m1.shape, m2.shape)
        assert_eq(m1.requires_grad, m2.requires_grad)
        if not skip_leaf:
            assert_eq(m1.is_leaf, m2.is_leaf)
        # MetaTensorDesc doesn't store grad_fn; inferred from leaf
        # assert_eq(m1.grad_fn is None, m2.grad_fn is None)
        assert_eq(m1.is_sparse, m2.is_sparse)
        assert_eq(m1.is_inference, m2.is_inference())
        assert_eq(m1.is_conj, m2.is_conj())
        assert_eq(m1.is_neg, m2.is_neg())
        assert_eq(m1.grad is not None, safe_grad(m2) is not None)
        if m1.grad is not None:
            go(m1.grad, safe_grad(m2))
        if m1.is_sparse:
            assert_eq(m1.dense_dim, m2.dense_dim())
            assert_eq(m1.sparse_dim, m2.sparse_dim())
            assert_eq(m1.is_coalesced, m2.is_coalesced())
        else:
            if not skip_symbolic:
                assert_eq(m1.stride, m2.stride())
                assert_eq(m1.storage_offset, m2.storage_offset())
            assert_eq(m1.is_view, m2._is_view())
            if m1.is_view:
                go(m1.base, m2._base)
        # TODO: test if is resizable (no direct query for this atm)
        # TODO: audit AutogradMeta to see if it matches
        # TODO: test forward AD

    return go(m1, m2)


def is_sparse_coo(t):
    return isinstance(t, torch.Tensor) and t.layout is torch.sparse_coo


def is_sparse_compressed_layout(layout):
    return layout in {
        torch.sparse_csr,
        torch.sparse_csc,
        torch.sparse_bsr,
        torch.sparse_bsc,
    }


def is_sparse_compressed(t):
    return isinstance(t, torch.Tensor) and is_sparse_compressed_layout(t.layout)


def is_sparse_any(t):
    return is_sparse_coo(t) or is_sparse_compressed(t)


# Don't use id() directly, because those can get reallocated over time.
MetaStorageId: TypeAlias = int
MetaTensorId: TypeAlias = int


DESCRIBER_NEXT_ID = 0


class MetaTensorDescriber:
    """
    Given a Tensor/Storage, generate a MetaTensorDesc/MetaStorageDesc
    for it, which is enough information to reconstruct a meta tensor/fake tensor
    corresponding to a Tensor as faithfully as possible.

    This is a stateful conversion object because we keep track of the IDs
    of the tensors/storages passed to us, so we can consistently give
    the same ID when we see the same tensor/storage.
    """

    def __init__(self, *, copy_data=False):
        global DESCRIBER_NEXT_ID
        self.id = DESCRIBER_NEXT_ID
        DESCRIBER_NEXT_ID += 1
        self.next_tensor_id: MetaTensorId = 0
        self.next_storage_id: MetaStorageId = 0
        # Tensor -> int
        self.lookup_tensor = WeakIdKeyDictionary()
        # Storage -> int
        self.lookup_storage = WeakIdKeyDictionary()
        self.copy_data = copy_data
        self.traced_tensors = set()
        self.traced_storages = set()

    def get_tensor_id(self, t: torch.Tensor):
        if t not in self.lookup_tensor:
            self.lookup_tensor[t] = self.next_tensor_id
            self.next_tensor_id += 1
        return self.lookup_tensor[t]

    def get_storage_id(self, s: torch.UntypedStorage):
        if s not in self.lookup_storage:
            self.lookup_storage[s] = self.next_storage_id
            self.next_storage_id += 1
        return self.lookup_storage[s]

    def describe_storage(self, s: torch.UntypedStorage, *, trace: bool = False):
        r = MetaStorageDesc(
            id=self.get_storage_id(s),
            size=s.size(),
            # NB: We don't do the copy yet; copy happens when we start
            # creating the new storages
            data=s if self.copy_data else None,
        )
        if trace and r.id not in self.traced_storages:
            trace_structured(
                "describe_storage",
                metadata_fn=lambda: r.as_json(self.id),
            )
            self.traced_storages.add(r.id)
        return r

    def describe_tensor(
        self, t: torch.Tensor, *, recurse: bool = True, trace: bool = False
    ):
        is_leaf = safe_is_leaf(t)
        is_view = t._is_view()
        is_sparse = t.is_sparse
        layout = t.layout
        is_nested = t.is_nested
        is_traceable_wrapper_subclass_v = is_traceable_wrapper_subclass(t)
        is_functorch_wrapped = is_functorch_wrapped_tensor(t)
        is_mkldnn = t.is_mkldnn
        is_batchedtensor_v = is_batchedtensor(t)
        is_legacy_batchedtensor_v = is_legacy_batchedtensor(t)
        is_gradtrackingtensor_v = is_gradtrackingtensor(t)
        is_functorch_batched_or_grad = is_batchedtensor_v or is_gradtrackingtensor_v
        is_functional = torch._is_functional_tensor(t)

        storage = None
        # NB: For compatibility, I default this to zero, as sometimes people
        # still have stuffed zero into storage offset even though the tensor
        # doesn't meaningfully have an offset
        storage_offset = 0
        if not (
            is_sparse
            or is_sparse_compressed_layout(layout)
            or (is_nested and not is_traceable_wrapper_subclass_v)
            or is_mkldnn
            # TODO: TBH, functorch wrapped tensors probably should have
            # storage associated with them
            or is_functorch_wrapped
            or is_legacy_batchedtensor_v
        ):
            # NB: We actually don't use storage to do views, but might as well
            # put it in for accuracy
            storage = self.describe_storage(t.untyped_storage(), trace=trace)
            storage_offset = t.storage_offset()  # type: ignore[assignment]

        stride = None
        if not (
            is_sparse
            or is_sparse_compressed_layout(layout)
            or (is_nested and not is_traceable_wrapper_subclass_v)
        ):
            # stride/storage_offset are called from is_functorch_wrapped,
            # view_from_base, empty_create_subclass,
            # sym_sizes_strides_storage_offset (empty_create)
            stride = t.stride()

        # NB: this technically should refer to functorch unwrapped tensor, but
        # I am (perhaps abusively) using it to store both the functorch and
        # non-functorch functional tensor
        unwrapped = None
        autograd_meta_from = None
        current_level = None
        if is_batchedtensor_v or is_gradtrackingtensor_v:
            unwrapped = self.describe_tensor(get_unwrapped(t), trace=trace)
        # xla and lazy tensors present as functional tensors, but we want them
        # to be handled specially
        elif is_functional and t.device.type not in ("xla", "lazy"):
            if t._is_view():
                raise RuntimeError(
                    "Cannot safely fakify a view because this process drops the view information right now."
                )
            if not is_functorch_wrapped:
                torch._sync(t)
                unwrapped = self.describe_tensor(
                    torch._from_functional_tensor(t), trace=trace
                )
                autograd_meta_from = t
            else:
                reapply_views = torch._C._functionalization_reapply_views_tls()
                # NB: has side effects!
                unwrapped = self.describe_tensor(
                    _unwrap_functional_tensor(t, reapply_views), trace=trace
                )
                # TODO: It's pretty suspicious that functional tensors don't have
                # valid level and thus we just grab whatever the current level
                # is
                current_level = torch._C._functorch.current_level()

        maybe_functorch_stack = None
        if is_functorch_wrapped:
            with torch._functorch.pyfunctorch.temporarily_clear_interpreter_stack() as maybe_functorch_stack:
                pass

        attrs = None
        ctx = None
        type_v = None
        if is_traceable_wrapper_subclass_v:
            assert hasattr(t, "__tensor_flatten__")
            raw_attrs, ctx = t.__tensor_flatten__()
            attrs = {
                attr: self.describe_tensor(getattr(t, attr), trace=trace)
                for attr in raw_attrs
            }
            type_v = type(t)

        # TODO: Is it important to enable torch.inference_mode before querying
        # these values?
        r = MetaTensorDesc(
            id=self.get_tensor_id(t),
            storage=storage,
            is_inference=t.is_inference(),
            is_leaf=is_leaf,
            requires_grad=t.requires_grad,
            # NB: ndim should be OK too but there is a disaster at
            # python test/dynamo/test_subclasses.py -k test_user_overidden_property_unsupported
            # Actually, this means that we have a little bit of a problem
            # here, which is that there is some sensitivity to how exactly an
            # access is done if you have a __torch_function__ subclass.  Maybe
            # should disable torch function before doing accesses?
            ndim=t.dim(),
            dtype=t.dtype,
            is_sparse=is_sparse,
            is_mkldnn=is_mkldnn,
            is_functorch_wrapped=is_functorch_wrapped,
            is_batchedtensor=is_batchedtensor_v,
            is_legacy_batchedtensor=is_legacy_batchedtensor_v,
            is_gradtrackingtensor=is_gradtrackingtensor_v,
            is_view=is_view,
            is_conj=t.is_conj(),
            is_neg=t.is_neg(),
            is_parameter=isinstance(t, torch.nn.Parameter),
            is_traceable_wrapper_subclass=is_traceable_wrapper_subclass_v,
            is_nested=is_nested,
            is_functional=is_functional,
            layout=layout,
            device=t.device,
            size=t.size(),
            stride=stride,
            storage_offset=storage_offset,
            dynamo_dynamic_indices=list(getattr(t, "_dynamo_dynamic_indices", set())),
            sparse_dim=(
                t.sparse_dim() if t.is_sparse or is_sparse_compressed(t) else None
            ),
            dense_dim=t.dense_dim() if t.is_sparse or is_sparse_compressed(t) else None,
            is_coalesced=t.is_coalesced() if t.is_sparse else None,
            # TODO: I actually think recursing here is correct, but we have at
            # least an infinite cycle from base -> values -> base
            # https://github.com/pytorch/pytorch/issues/122089
            crow_indices=(
                self.describe_tensor(t.crow_indices(), recurse=False, trace=trace)
                if recurse and t.layout in {torch.sparse_csr, torch.sparse_bsr}
                else None
            ),
            col_indices=(
                self.describe_tensor(t.col_indices(), recurse=False, trace=trace)
                if recurse and t.layout in {torch.sparse_csr, torch.sparse_bsr}
                else None
            ),
            ccol_indices=(
                self.describe_tensor(t.ccol_indices(), recurse=False, trace=trace)
                if recurse and t.layout in {torch.sparse_csc, torch.sparse_bsc}
                else None
            ),
            row_indices=(
                self.describe_tensor(t.row_indices(), recurse=False, trace=trace)
                if recurse and t.layout in {torch.sparse_csc, torch.sparse_bsc}
                else None
            ),
            values=(
                self.describe_tensor(t.values(), recurse=False, trace=trace)
                if recurse and is_sparse_compressed(t)
                else None
            ),
            grad=(
                self.describe_tensor(safe_grad(t), trace=trace)
                if safe_grad(t) is not None
                else None
            ),
            creation_meta=(
                torch._C._autograd._get_creation_meta(t) if t._is_view() else None
            ),
            unwrapped=unwrapped,
            level=(
                maybe_get_level(t)
                if is_batchedtensor_v or is_gradtrackingtensor_v
                else None
            ),
            bdim=maybe_get_bdim(t) if is_batchedtensor_v else None,
            base=(
                self.describe_tensor(t._base, trace=trace)
                if recurse and t._is_view() and t._base is not None
                else None
            ),
            fake_mode=torch._subclasses.fake_tensor.maybe_get_fake_mode(t),
            view_func=t._view_func_unsafe,
            attrs=attrs,
            ctx=ctx,
            type=type_v,
            # NB: even if functorch is enabled, don't actually save the
            # interpreter stack here unless we are actually functorch wrapped;
            # it's irrelevant for non-functorch stuff
            functorch_stack=maybe_functorch_stack,
            autograd_meta_from=autograd_meta_from,
            current_level=current_level,
            data=t if self.copy_data else None,
        )
        if trace and r.id not in self.traced_tensors:
            trace_structured(
                "describe_tensor",
                metadata_fn=lambda: r.as_json(self.id),
            )
            self.traced_tensors.add(r.id)
        return r


@dataclass(frozen=True)
class MetaStorageDesc:
    id: MetaStorageId
    size: int
    # NB: this is only populated with copy_data True, it is not directly
    # serializable in JSON, you want to do something special here anyway
    data: Optional[torch.UntypedStorage]

    def as_json(self, describer_id):
        return {
            "id": self.id,
            "describer_id": describer_id,
            "size": self.size if isinstance(self.size, int) else repr(self.size),
        }


@dataclass(frozen=True)
class MetaTensorDesc:
    id: MetaTensorId
    ndim: int
    dtype: torch.dtype
    device: torch.device

    # NB: Sometimes, size, stride and storage_offset contain SymInt, in which
    # case this is NOT serializable.  That only happens when you're
    # re-fakeifying a fake tensor with an existing ShapeEnv... maybe we
    # can get rid of this use case entirely.  Notably, even if we are
    # fakeifying a real tensor into a fake tensor with symbolic shapes, the
    # size here is NOT dynamic
    # NB: These also contain SymInt because wrap_meta_outputs_with_default_device_logic
    # goes through this codepath.  But it really should not LOL.
    # NB: size could potentially be None as you can override it and make it
    # throw an error, but we don't currently have any subclasses that do this
    # except C++ nested tensor but we're going to have nested int to make this
    # defined on NJT
    size: Tuple[int, ...]
    dynamo_dynamic_indices: List[int]

    layout: torch.layout = torch.strided
    is_inference: bool = False
    is_leaf: bool = False
    requires_grad: bool = False
    is_sparse: bool = False
    is_mkldnn: bool = False
    is_functorch_wrapped: bool = False
    is_batchedtensor: bool = False
    is_legacy_batchedtensor: bool = False
    is_gradtrackingtensor: bool = False
    is_view: bool = False
    is_nested: bool = False
    is_traceable_wrapper_subclass: bool = False
    is_functional: bool = False
    is_conj: bool = False
    is_neg: bool = False
    is_parameter: bool = False
    stride: Optional[Tuple[int, ...]] = None
    storage_offset: int = 0
    # NB: We have a choice whether or not to store the id or a direct pointer
    # to the data structure.  For ease of use, we store the data structure,
    # but this means that when we serialize, we have to swizzle these pointers
    # back into ids (so we have accurate aliasing relationships)
    storage: Optional[MetaStorageDesc] = None
    sparse_dim: Optional[int] = None  # is_sparse, is_sparse_compressed
    dense_dim: Optional[int] = None  # is_sparse, is_sparse_compressed
    is_coalesced: Optional[bool] = None  # is_sparse
    crow_indices: Optional[MetaTensorDesc] = None  # is_sparse_compressed
    col_indices: Optional[MetaTensorDesc] = None  # is_sparse_compressed
    ccol_indices: Optional[MetaTensorDesc] = None  # is_sparse_compressed
    row_indices: Optional[MetaTensorDesc] = None  # is_sparse_compressed
    values: Optional[MetaTensorDesc] = None  # is_sparse_compressed
    unwrapped: Optional[MetaTensorDesc] = None  # is_functorch_wrapped
    bdim: Optional[int] = None  # is_functorch_wrapped
    base: Optional[MetaTensorDesc] = None  # is_view
    attrs: Optional[Dict[str, MetaTensorDesc]] = None  # is_traceable_wrapper_subclass
    creation_meta: Optional[CreationMeta] = None
    grad: Optional[MetaTensorDesc] = None

    # Everything below is NOT serializable, need some more work

    _UNSERIALIZABLE: ClassVar[List[str]] = [
        "ctx",
        "type",
        "fake_mode",
        "view_func",
        "level",
        "current_level",
        "functorch_stack",
        "autograd_meta_from",
        "data",
    ]

    ctx: Optional[object] = None  # is_traceable_wrapper_subclass
    type: Optional[Type] = None  # is_traceable_wrapper_subclass
    fake_mode: Optional[FakeTensorMode] = None
    view_func: Optional[
        Callable[
            [
                torch.Tensor,
                Callable[[int], int],
                Callable[[torch.Tensor], torch.Tensor],
            ],
            torch.Tensor,
        ]
    ] = None
    # level looks serializable, but actually it is meaningless without
    # the functorch_stack below
    level: Optional[int] = None  # is_functorch_wrapped
    current_level: Optional[int] = None
    functorch_stack: Optional[List[CInterpreter]] = None
    autograd_meta_from: Optional[torch.Tensor] = None

    # This is only populated on copy_data, and typically is not used at all,
    # except for some of our meta-ification paths that don't properly use
    # storage (pro-tip: you should use storage)
    data: Optional[torch.Tensor] = None

    # Faithfully serializing functorch tensors will not be too difficult.
    # We only need to consider grad/vmap interpreters, and their internal
    # state is only bools (mostly what the grad enabled/disabled state
    # should be in the lower layer).  Beyond that, tensors just need to
    # precisely indicate which particular interpreter they correspond
    # to (we then replace level with a pointer to the interpreter stack.)
    # However, this use of functorch is very "non-lexical" so it's not
    # entirely clear how to make it all lexical again, so we haven't done
    # it for now.

    # NB: This will reference numeric IDs, and it is assumed that you've
    # already serialized everything this recursively references
    def as_json(self, describer_id):
        def json(k, v):
            # Some best-effort debugging serialization for unserializable
            # fields (feel free to add other special cases as appropriate)
            if k in ["data", "autograd_meta_from"]:
                return None  # never repr these
            if k in set(MetaTensorDesc._UNSERIALIZABLE):
                return repr(v)
            if isinstance(v, (torch.device, torch.dtype, torch.layout)):
                return repr(v)
            if isinstance(v, torch.SymInt):
                return repr(v)
            if isinstance(v, (tuple, list)):
                return [json(k, v1) for v1 in v]
            if isinstance(v, (MetaStorageDesc, MetaTensorDesc)):
                return v.id
            if isinstance(v, CreationMeta):
                return str(v)
            if k == "attrs" and isinstance(v, dict):
                return {k1: v1.id for k1, v1 in v.items()}
            return v

        r = {
            field.name: json(field.name, getattr(self, field.name))
            for field in dataclasses.fields(self)
            if not (
                getattr(self, field.name) is field.default
                or (
                    field.name == "dynamo_dynamic_indices"
                    and not getattr(self, field.name)
                )
            )
        }
        r.update({"describer_id": describer_id})
        return r

    @property
    def shape(self):
        return self.size


# A more faithful reproduction would do a copy on the entire
# storage, but this needs to be done carefully because the
# underlying storage could have larger extent than is implied
# by size/stride.  The real fix is to properly call
# meta_storage recursively here.
#
# These "safe" functions are intended to be used under no_dispatch() mode.
# The no_dispatch() here is intended to prevent ambient fake tensor mode from
# fakeifying the operation.  But if we are given an honest to goodness
# FakeTensor as src, we MUST NOT run the copy/clone operation.  A better way
# to do this would be to not use no_dispatch and instead just disable fake
# tensor mode only (allowing for subclass dispatch to occur)
def _safe_copy(dst, src):
    if type(src) is not torch.Tensor:
        return
    dst.copy_(src)


def _safe_clone(src):
    if type(src) is not torch.Tensor:
        return None
    return src.clone()


# This is a class for converting multiple tensors into meta tensors which
# share the same view/storage structure.  The operation model is you allocate
# one of these, and then call it repeatedly on all the tensors you want to
# convert.  It's important to use the same object for tensors you want to
# share storage because this is how we correlate shared storages to the same
# meta storages. This class will hold weak references to cached tenosrs
# and tensor storages.
class MetaConverter:
    def __init__(self, *, copy_data: bool = False):
        # Maps MetaStorageId to UntypedStorage
        self.storage_memo: weakref.WeakValueDictionary = weakref.WeakValueDictionary()
        # Maps MetaTensorId to torch.Tensor (typically a meta tensor or
        # FakeTensor)
        self.tensor_memo: weakref.WeakValueDictionary = weakref.WeakValueDictionary()
        self.hit = 0
        self.miss = 0
        self.del_hook = None
        self.arg_cnt = 0
        # Ensures real_storage/real_tensor are populated on the resulting
        # metaified storage/tensor.  The naming of this attribute is load
        # bearing: FakeTensor relies on real tensor being set to exactly this
        # value
        self.copy_data = copy_data
        self.describer = MetaTensorDescriber(copy_data=copy_data)

    def successful(self):
        return self.hit > 0 and self.miss == 0

    def get_tensor_memo(self, t: MetaTensorDesc):
        return self.tensor_memo.get(t.id, None)

    def set_tensor_memo(self, t: MetaTensorDesc, v):
        self.tensor_memo[t.id] = v

    def get_storage_memo(self, s: MetaStorageDesc):
        return self.storage_memo.get(s.id, None)

    def set_storage_memo(self, s: MetaStorageDesc, v):
        self.storage_memo[s.id] = v

    def meta_storage(self, s: MetaStorageDesc, callback):
        # If we are fakeifying a tensor that has a secretly-zero-sized storage,
        # Need to make sure to resize the meta storage too.
        if self.get_storage_memo(s) is None:
            r_s = callback(
                lambda: torch.empty(s.size, dtype=torch.uint8, device="meta"),
            ).untyped_storage()
            if self.copy_data:
                # NB: no_dispatch is needed because internally storage copy is
                # implemented as Tensor operations
                with torch.no_grad(), no_dispatch():
                    assert s.data is not None
                    r_s.real_storage = s.data.clone()
            self.set_storage_memo(s, r_s)
            return r_s
        else:
            return self.get_storage_memo(s)

    # This function assumes that it's possible to do the conversion
    # NB: name here is used in a conventional way by Dynamo; it corresponds
    # precisely to the Source.name() of the tensor we're fakeifying and
    # corresponds to a valid Python expression.  When we construct sub-names
    # as part of this process, we will maintain this invariant!  (Even though
    # other users of this may not need it this property to be upheld.)
    def meta_tensor(
        self,
        t: MetaTensorDesc,
        shape_env: Optional[ShapeEnv] = None,
        callback=lambda t: t(),
        source: Optional[Source] = None,
        symbolic_context: Optional[SymbolicContext] = None,
    ):
        if source is None:
            from torch._dynamo.source import ConstantSource

            # TODO: make a dedicated UnknownSource for this?
            source = ConstantSource(
                f"__meta_utils_unknown_tensor{len(self.tensor_memo)}"
            )

        # This indicates you set no_dispatch() before calling into this
        # function.  This is an error: we may be creating fake tensors and
        # will perform operations on them which need fake tensor mode to
        # be active.  You will segfault if you are in a no_dispatch() block.
        assert not torch._C._dispatch_tls_local_exclude_set().has(
            torch._C.DispatchKey.Python
        )
        arg_cnt = self.arg_cnt
        self.arg_cnt += 1

        # When we make as_strided calls, we end up generating a guard
        # that the new as_strided tensor is in bounds for the old storage
        # for the base (since as_strided calls can "bust" out of their
        # bounding box.)  This guard is unnecessary: if a user is able
        # to provide us a tensor with the view base setup this way, we
        # don't need to produce a guard, because the fact that they
        # were able to produce the view base means its in bounds.
        #
        # Now, ordinarily, this guard would be harmless.  However, the
        # generated guard refers to variables bound on the base variable.
        # At the moment, Dynamo doesn't actually guard on x._base, because
        # according to Voz this results in a lot of spurious invalidations,
        # and also if the user doesn't directly make use of _base, its
        # pointless anyway (because programs should be parametric over
        # whether or not the input tensor is a view or not--unless you're
        # mutating the input, but that's a whole 'nother ballgame).  So
        # for expediency, we suppress these guards so we don't have to
        # deal with this (yet, anyway.)
        #
        # NB: An old version of this code suppressed guards for ALL operations
        # happening during meta conversion, not just as_strided calls.
        # This is too aggressive: we do duck sizing and 0/1 simplification
        # as we allocate variables, and we do need to register guards for
        # these cases.
        maybe_suppress: Callable[[], Any] = contextlib.nullcontext
        if shape_env is not None:
            maybe_suppress = shape_env.suppress_guards

        def sym_sizes_strides_storage_offset(
            t: MetaTensorDesc, src, symbolic_context=symbolic_context
        ) -> Tuple[Tuple[int, ...], Tuple[int, ...], int]:
            assert t.stride is not None
            if shape_env is not None:
                fake_mode = t.fake_mode
                if fake_mode is not None and fake_mode.shape_env is shape_env:
                    # Don't reallocate the sizes; the shape envs are the same,
                    # so reuse the old sizes/strides/etc
                    return (t.size, t.stride, t.storage_offset)
                else:
                    # TODO: deduplicate this
                    t_size = tuple(
                        shape_env._maybe_specialize_sym_int_with_hint(sz)
                        for sz in t.size
                    )
                    t_stride = tuple(
                        shape_env._maybe_specialize_sym_int_with_hint(sd)
                        for sd in t.stride
                    )
                    t_storage_offset = shape_env._maybe_specialize_sym_int_with_hint(
                        t.storage_offset
                    )
                    return shape_env._create_symbolic_sizes_strides_storage_offset(
                        t_size,
                        t_stride,
                        t_storage_offset,
                        [d in t.dynamo_dynamic_indices for d in range(t.ndim)],
                        src,
                        symbolic_context=symbolic_context,
                    )
            else:
                return (t.size, t.stride, t.storage_offset)

        def empty_create(
            inner_t: MetaTensorDesc, inner_src, symbolic_context=symbolic_context
        ):
            (
                inner_sizes,
                inner_strides,
                inner_storage_offset,
            ) = sym_sizes_strides_storage_offset(inner_t, inner_src, symbolic_context)
            return torch.empty_strided(
                inner_sizes,
                inner_strides,
                dtype=inner_t.dtype,
                device="meta",
            )

        # Creates a subclass instance with empty inner tensors according to the specified
        # symbolic context.
        def empty_create_subclass(
            t: MetaTensorDesc,
            outer_size,
            outer_stride,
            symbolic_context=symbolic_context,
            callback=callback,
            source=source,
        ):
            from torch._dynamo.source import AttrSource
            from torch.fx.experimental.symbolic_shapes import SubclassSymbolicContext

            assert t.attrs is not None
            assert t.type is not None
            # NB: t.ctx could be None if the subclass in question has no
            # meaningful context

            # Note: transform_subclass will use __tensor_unflatten__ to generate
            # a fresh subclass wrapper with outer sizes / strides according to the
            # outer symbolic context (passed in to this function). Inner size / stride
            # / storage offset symbols are allocated according to the appropriate inner
            # symbolic contexts, after which the checks in transform_subclass() will
            # relate them to the outer metadata as possible.
            #
            # Morally, the code here is same as transform_subclass, but we've
            # written it from scratch to read EmptyCreateSubclass
            outer_size = outer_size if outer_size is not None else t.size
            outer_stride = outer_stride if outer_stride is not None else t.stride

            assert symbolic_context is None or isinstance(
                symbolic_context, SubclassSymbolicContext
            )

            def _empty_create_subclass(
                t, outer_size, outer_stride, symbolic_context, callback, source
            ):
                # We are hitting plain meta_desc tensor so actually
                # create a tensor here.
                if t.attrs is None:
                    r = callback(
                        lambda: empty_create(
                            t,
                            source,
                            symbolic_context,
                        )
                    )
                    if self.copy_data:
                        with torch.no_grad(), no_dispatch():
                            r.real_tensor = torch.empty_strided(
                                t.size,
                                t.stride,
                                dtype=t.dtype,
                                device=t.device,
                            )
                            assert t.data is not None
                            _safe_copy(r.real_tensor, t.data)
                    return r

                inner_tensors = {}
                for attr, meta_tensor_desc in t.attrs.items():
                    current_context = None
                    if symbolic_context is not None:
                        current_context = symbolic_context.inner_contexts[attr]

                    current_source = AttrSource(source, attr)
                    new_empty_tensor = _empty_create_subclass(
                        meta_tensor_desc,
                        meta_tensor_desc.size,
                        meta_tensor_desc.stride,
                        current_context,
                        callback,
                        current_source,
                    )
                    inner_tensors[attr] = new_empty_tensor

                return t.type.__tensor_unflatten__(
                    inner_tensors, t.ctx, outer_size, outer_stride
                )

            sub = _empty_create_subclass(
                t, outer_size, outer_stride, symbolic_context, callback, source
            )

            # NB: Purposefully guard here to simplify the inner / outer symbols.
            # Using sym_eq() for symbolic comparison can result in an expression that's too
            # difficult to guard on, so we use == here.
            assert sub.shape == outer_size, (
                f"Expected return value from {t.type}__tensor_unflatten__() to have "
                f"shape equal to {outer_size}, but got: {sub.shape}"
            )
            assert sub.stride() == outer_stride, (
                f"Expected return value from {t.type}__tensor_unflatten__() to have "
                f"stride equal to {outer_stride}, but got: {sub.stride()}"
            )

            return sub

        # Returns an all-dynamic symbolic context used for metafying the given tensor with
        # fully dynamic dims. This is useful when fake-ifying intermediate tensors in
        # closed-over ViewFunc state, as we don't have symbolic contexts for them, but we
        # don't want to over-specialize during view replay.
        def all_dynamic_symbolic_context(
            t: MetaTensorDesc, source, shape_env, callback
        ):
            from torch._dynamo.source import AttrSource
            from torch.fx.experimental.symbolic_shapes import (
                DimDynamic,
                StatelessSymbolicContext,
                SubclassSymbolicContext,
            )

            view_base_context: Optional[SymbolicContext] = None
            if t.is_view:
                assert t.base is not None
                view_base_context = all_dynamic_symbolic_context(
                    t.base, AttrSource(source, "_base"), shape_env, callback
                )

            t_symbolic_context: SymbolicContext
            t_dynamic_sizes = [DimDynamic.DYNAMIC] * t.ndim
            if t.is_traceable_wrapper_subclass:
                assert t.attrs is not None
                inner_contexts: Dict[str, SymbolicContext] = {}
                for attr, inner in t.attrs.items():
                    assert isinstance(attr, str)
                    inner_contexts[attr] = all_dynamic_symbolic_context(
                        inner, AttrSource(source, attr), shape_env, callback
                    )
                t_symbolic_context = SubclassSymbolicContext(
                    dynamic_sizes=t_dynamic_sizes,
                    constraint_sizes=[None] * t.ndim,
                    inner_contexts=inner_contexts,  # type: ignore[arg-type]
                    tensor_source=source,
                    view_base_context=view_base_context,
                )
            else:
                t_symbolic_context = StatelessSymbolicContext(
                    dynamic_sizes=t_dynamic_sizes,
                    constraint_sizes=[None] * t.ndim,
                    view_base_context=view_base_context,
                )

            return t_symbolic_context

        # Returns a fake-ified version of an input view tensor t, given an already fake-ified
        # base. At a high level, we want two things:
        #   1. fake_t should have the same view relationship to the given fake base as the
        #      input t has to its _base.
        #   2. fake_t should have symbolic sizes / strides / storage offset according to the
        #      appropriate symbolic context (i.e. from the automatic dynamic algorithm).
        #
        # We currently take different strategies across view types:
        #   * For dense -> dense views, accomplish both (1) and (2) simultaneously via an
        #     as_strided() call on the fake-ified base, passing symbolic metadata.
        #   * For views involving subclasses, perform view replay using view funcs to
        #     achieve (1). It's necessary for (2) to swap out any closed-over state in
        #     the view funcs with symbolicized SymInts and fake-ified tensors. Doing this
        #     avoids specialization (and thus over-eager simplification of symbols) that
        #     could occur during view replay on the fake-ified base.
        #
        # Examples:
        #   * t.unsqueeze(-1) with dense t is a dense -> dense view. It can be modeled
        #     with an as_strided() call on the fake base passing symbolic metadata.
        #   * sub.select(dim=0, index=3) is a subclass -> subclass view. The index arg
        #     is made symbolic to avoid invalid specialization and view replay is then
        #     done to reconstruct the view.
        #   * _nested_from_jagged(values, offsets) is a dense -> subclass view
        #     that returns a subclass instance from a dense values tensor. The offsets
        #     tensor is closed over in the view func, as it can be considered view metadata.
        #     First, the offsets tensor is fake-ified according to the inner symbolic
        #     context and with the correct relationship to the outer size / stride metadata.
        #     Then view replay is done, swapping in the fake offsets so the view replay output
        #     is fully fake with no invalid specialization.
        def view_from_base(
            base: torch.Tensor, t: MetaTensorDesc, source=source, shape_env=shape_env
        ):
            # fake-ify t's metadata according to the outer symbolic context
            (sizes, strides, storage_offset) = sym_sizes_strides_storage_offset(
                t, source
            )
            if (
                not t.is_traceable_wrapper_subclass
                and not is_traceable_wrapper_subclass(base)
            ):
                # Dense -> Dense view case uses as_strided() to construct view relationship.
                # TODO: Change this logic to use view replay for consistency?
                # It's likely there is no view func available.
                with maybe_suppress():
                    return base.as_strided(sizes, strides, storage_offset)

            from torch._dynamo.source import EphemeralSource
            from torch.fx.experimental.symbolic_shapes import (
                StatelessSymbolicContext,
                sym_eq,
            )

            def symint_visitor_fn(s):
                nonlocal symbolic_context
                from torch.fx.experimental.symbolic_shapes import DimDynamic

                all_static_sizes = (
                    symbolic_context is not None
                    and isinstance(symbolic_context, StatelessSymbolicContext)
                    and all(
                        x is DimDynamic.STATIC for x in symbolic_context.dynamic_sizes
                    )
                )
                # Can't just rely on shape env being None - dynamo always initializes it
                if all_static_sizes or shape_env is None:
                    return s

                # NB: The symbol here is expected to be simplified out because we a priori
                # allocate inner and outer symbols according to the appropriate symbolic
                # contexts and prefer those over this symbol during symbol simplification
                # (via usage of EphemeralSource below). This -shouldn't- happen, but if
                # this symbol somehow leaks out beyond the view tensor's shape metadata, our
                # assumption of it being simplified out will fail and it may be guarded on,
                # which will hard error.
                sym_source = EphemeralSource("symint_visitor_fn")

                symbol = shape_env.create_symbol(s, sym_source, positive=None)
                return shape_env.create_symintnode(symbol, hint=s, source=sym_source)

            real_to_fake_mapping = {}
            if t.is_traceable_wrapper_subclass:
                assert t.attrs is not None
                # NB: t.ctx could be None if the subclass in question has no
                # meaningful context
                assert t.type is not None

                # Fake-ify t naively here; this is only done so we can get fake-ified inner
                # tensors with the correct relationships to the outer sizes / strides for use
                # in view replay. It's done beforehand here because it's not easy to do when
                # visiting tensors one-by-one during view replay.
                #
                # Example:
                #   Consider a Dense -> NJT view. NJT has (values, offsets) components and we
                #   want a view of values with the offsets closed over. As the offsets component
                #   is needed to describe the output view, it's important that it's fakeified
                #   correctly.
                fake_t = empty_create_subclass(
                    t, outer_size=sizes, outer_stride=strides
                )
                attrs, _ = fake_t.__tensor_flatten__()
                for attr in attrs:
                    real_to_fake_mapping[t.attrs[attr].id] = getattr(fake_t, attr)

            def tensor_visitor_fn(
                visited_t: torch.Tensor,
                # These arguments are never passed, we just use them to close
                # over these relevant values
                shape_env=shape_env,
                callback=callback,
            ):
                # It's possible to close over an undefined tensor (e.g. NJT's lengths).
                if visited_t is None:
                    return None

                # NB: visited_t being a Tensor here is very naughty!  Should
                # have already been described

                # Fake inner tensors of view subclasses will come from the mapping built above.
                visited_id = self.describer.get_tensor_id(visited_t)
                fake_visited_t = real_to_fake_mapping.get(visited_id, None)
                if fake_visited_t is not None:
                    return fake_visited_t

                visited_desc = self.describer.describe_tensor(visited_t)

                # For other closed-over tensor state, fake-ify it as all dynamic with an
                # ephemeral source. This avoids invalid specialization during view replay.
                # If we find that in practice the usage of ephemeral sources isn't enough
                # to guarantee that we don't have guards on these symbols, we may need to
                # explicitly suppress guards (as is done for _base in the dense -> dense
                # view case).
                temp_source = EphemeralSource("tensor_visitor_fn")
                return self.meta_tensor(
                    visited_desc,
                    shape_env,
                    callback,
                    source=temp_source,
                    symbolic_context=all_dynamic_symbolic_context(
                        visited_desc, temp_source, shape_env, callback
                    ),
                )

            # Replay the view, swapping out any non-symbolic SymInts or real tensors
            # for symbolic SymInts or fake tensors.
            assert t.view_func is not None
            # NB: we do NOT suppress guards here, we need to remove ephemeral
            # sources
            fake_t = t.view_func(base, symint_visitor_fn, tensor_visitor_fn)

            # Ensure the output has symbolic shapes according to the outer symbolic context.
            # These checks should simplify out any symbols created for closed-over view func
            # SymInts.
            torch._check(sym_eq(fake_t.size(), sizes))
            torch._check(sym_eq(fake_t.stride(), strides))
            torch._check(sym_eq(fake_t.storage_offset(), storage_offset))
            return fake_t

        if self.get_tensor_memo(t) is None:
            GRAD_TENSOR_SENTINEL_VALUE = -2

            with torch.inference_mode(t.is_inference):
                if t.is_sparse:
                    is_leaf = t.is_leaf

                    # The lambda function below is similar to
                    # `t.to(device='meta')` except the latter
                    # preserves nnz value
                    r = callback(
                        lambda: torch.ops.aten._sparse_coo_tensor_with_dims(
                            t.sparse_dim,
                            t.dense_dim,
                            t.size,
                            dtype=t.dtype,
                            layout=torch.sparse_coo,
                            device="meta",
                        )
                    )
                    if self.copy_data:
                        # Pray that sparse clone doesn't lose information
                        assert t.data is not None
                        with torch.no_grad(), no_dispatch():
                            r.real_tensor = _safe_clone(t.data)
                    assert safe_is_leaf(r), "the callback you passed in doesn't detach"
                    # Note [is_coalesced is dispatched]
                    # Strangely enough, is_coalesced() is a dispatched operator,
                    # which means that it will get caught by fake tensor mode.
                    # Ordinarily this would error, but there's some logic in
                    # fake tensor ensure this doesn't happen.
                    r._coalesced_(t.is_coalesced)
                    if t.requires_grad:
                        r.requires_grad = True
                    if t.requires_grad and not is_leaf:
<<<<<<< HEAD
                        torch.autograd.graph.forbid_in_autograd(r)
=======
                        # This should probably use DelayedError,
                        # but clone is fine for now for sparse tensors.
                        # (DelayedError does not work for sparse because it causes
                        # the Fake sparse tensor to "lose" its fakeness)
                        r = r.clone()
>>>>>>> e0514a5b
                        with torch.enable_grad():
                            r._coalesced_(t.is_coalesced)
                elif is_sparse_compressed_layout(t.layout):
                    is_leaf = t.is_leaf

                    if t.layout in {torch.sparse_bsr, torch.sparse_bsc}:
                        assert t.sparse_dim is not None
                        assert t.dense_dim is not None
                        assert t.values is not None
                        batch_dim = t.ndim - t.sparse_dim - t.dense_dim
                        blocksize = t.values.shape[batch_dim + 1 : batch_dim + 3]
                    else:
                        blocksize = ()
                    if t.layout in {torch.sparse_csr, torch.sparse_bsr}:
                        assert t.crow_indices is not None
                        index_dtype = t.crow_indices.dtype
                    else:
                        assert t.ccol_indices is not None
                        index_dtype = t.ccol_indices.dtype

                    r = callback(
                        lambda: torch.ops.aten._sparse_compressed_tensor_with_dims(
                            0,
                            t.dense_dim,
                            t.shape,
                            blocksize,
                            index_dtype,
                            layout=t.layout,
                            dtype=t.dtype,
                            device="meta",
                        )
                    )
                    if self.copy_data:
                        # Pray sparse clone doesn't lose information
                        assert t.data is not None
                        with torch.no_grad(), no_dispatch():
                            r.real_tensor = _safe_clone(t.data)
                    assert safe_is_leaf(r), "the callback you passed in doesn't detach"
                    if t.requires_grad:
                        r.requires_grad = True
                    if t.requires_grad and not is_leaf:
<<<<<<< HEAD
                        torch.autograd.graph.forbid_in_autograd(r)
=======
                        r = torch._C._functions.DelayedError(
                            "Internal error: Tried to backward() through example input",
                            1,
                        )(r)
>>>>>>> e0514a5b
                elif t.is_nested and not t.is_traceable_wrapper_subclass:
                    # TODO: Handle this better in Dynamo?
                    # There are checks there now, but this can still be triggered by a dense
                    # tensor graph input that is a view of a strided NT.
                    from torch._dynamo.exc import unimplemented

                    unimplemented(
                        "strided nested tensors are not supported by meta conversion"
                    )
                elif t.is_mkldnn:
                    is_leaf = t.is_leaf
                    sizes, strides, _storage_offset = sym_sizes_strides_storage_offset(
                        t, source
                    )
                    # TODO: This doesn't seem right, where's the MKLDNN'ness
                    # lol
                    r = callback(
                        lambda: torch.empty_strided(
                            sizes, strides, dtype=t.dtype, device="meta"
                        )
                    )
                    if self.copy_data:
                        with torch.no_grad(), no_dispatch():
                            assert t.size is not None
                            assert t.stride is not None
                            r.real_tensor = torch.empty_strided(
                                t.size, t.stride, dtype=t.dtype, device=t.device
                            )
                            assert t.data is not None
                            _safe_copy(r.real_tensor, t.data)
                    assert safe_is_leaf(r), "the callback you passed in doesn't detach"
                    if t.requires_grad:
                        r.requires_grad = True
                    if t.requires_grad and not is_leaf:
<<<<<<< HEAD
                        torch.autograd.graph.forbid_in_autograd(r)
=======
                        r = torch._C._functions.DelayedError(
                            "Internal error: Tried to backward() through example input",
                            1,
                        )(r)
>>>>>>> e0514a5b
                elif t.is_functorch_wrapped:
                    if t.is_view:
                        from torch._dynamo.exc import unimplemented

                        unimplemented(
                            "view functorch tensors are not supported by meta conversion"
                        )

                    # Wraps a functorch tensor class (BatchedTensor, GradTrackingTensor)
                    # in a FakeTensor
                    def _to_fake_tensor(t: MetaTensorDesc):
                        # TODO: why aren't the recursive calls going to
                        # meta_tensor
                        if t.is_batchedtensor:
                            assert t.unwrapped is not None
                            assert t.level is not None
                            assert t.bdim is not None
                            ft = _to_fake_tensor(t.unwrapped)
                            lvl = t.level
                            bdim = t.bdim
                            # You cannot create functorch tensors without
                            # having the ambient funtorch interpreter stack
                            # available, as the level refers to things in the
                            # stack
                            with torch._functorch.pyfunctorch.temporarily_restore_interpreter_stack(
                                t.functorch_stack
                            ):
                                r = _add_batch_dim(ft, bdim, lvl)
                        elif t.is_gradtrackingtensor:
                            assert t.unwrapped is not None
                            assert t.level is not None
                            disable_functorch = torch._C._DisableFuncTorch
                            with disable_functorch():
                                ft = _to_fake_tensor(t.unwrapped)
                            lvl = t.level
                            if lvl == GRAD_TENSOR_SENTINEL_VALUE:
                                r = ft
                            else:
                                with torch._functorch.pyfunctorch.temporarily_restore_interpreter_stack(
                                    t.functorch_stack
                                ):
                                    r = torch._C._functorch._wrap_for_grad(ft, lvl)

                            is_leaf = t.is_leaf
                            if t.requires_grad and safe_is_leaf(r):
                                r.requires_grad = True
                            elif t.requires_grad and not is_leaf:
<<<<<<< HEAD
                                torch.autograd.graph.forbid_in_autograd(r)
=======
                                r = torch._C._functions.DelayedError(  # type: ignore[assignment]
                                    "Internal error: Tried to backward() through example input",
                                    1,
                                )(
                                    r  # type: ignore[arg-type]
                                )
>>>>>>> e0514a5b
                        elif t.is_functional:
                            assert t.unwrapped is not None
                            assert t.current_level is not None
                            ft = self.meta_tensor(
                                t.unwrapped,
                                shape_env=shape_env,
                                callback=callback,
                                # NB: reuse these exactly, we treat the
                                # functional tensor as "invisible".
                                # TODO: Actually this all probably doesn't
                                # work, take a closer look.
                                source=source,
                                symbolic_context=symbolic_context,
                            )
                            r = _wrap_functional_tensor(ft, t.current_level)
                            # TODO: is_leaf/requires_grad?
                        else:
                            assert t.stride is not None

                            sizes = t.size
                            strides = t.stride
                            r = callback(
                                lambda: torch.empty_strided(
                                    sizes,
                                    strides,
                                    dtype=t.dtype,
                                    device="meta",
                                )
                            )
                            if self.copy_data:
                                with torch.no_grad(), no_dispatch():
                                    r.real_tensor = torch.empty_strided(  # type: ignore[attr-defined]
                                        t.size,
                                        t.stride,
                                        dtype=t.dtype,
                                        device=t.device,
                                    )
                                    assert t.data is not None
                                    _safe_copy(r.real_tensor, t.data)  # type: ignore[attr-defined]
                        return r

                    r = _to_fake_tensor(t)

                elif t.is_functional and t.device.type not in ["xla", "lazy"]:
                    assert t.unwrapped is not None
                    assert not t.is_functorch_wrapped  # handled above
                    unwrapped = self.meta_tensor(
                        t.unwrapped,
                        shape_env=shape_env,
                        callback=callback,
                        source=source,
                        symbolic_context=symbolic_context,
                    )
                    r = torch._to_functional_tensor(unwrapped)
                    torch._mirror_autograd_meta_to(t.autograd_meta_from, r)  # type: ignore[attr-defined]

                elif t.is_view:
                    # Construct views in two steps: recursively meta-fy their
                    # base, and then create view(s) off that.  NB: doing it
                    # directly from storage is WRONG because this won't cause
                    # version counters to get shared.

                    assert t.base is not None

                    base_symbolic_context = None
                    if shape_env and symbolic_context is not None:
                        from torch.fx.experimental.symbolic_shapes import (
                            StatelessSymbolicContext,
                        )

                        assert isinstance(symbolic_context, StatelessSymbolicContext)
                        # NB: This should generally be set when the input is a view,
                        # but the exception right now is for fake-ifying grads, which is
                        # a work in progress.
                        if symbolic_context.view_base_context is not None:
                            base_symbolic_context = symbolic_context.view_base_context

                    base = self.meta_tensor(
                        t.base,
                        shape_env,
                        callback,
                        source=torch._dynamo.source.AttrSource(source, "_base"),
                        symbolic_context=base_symbolic_context,
                    )

                    def is_c_of_r(complex_dtype, real_dtype):
                        return (
                            utils.is_complex_dtype(complex_dtype)
                            and utils.corresponding_real_dtype(complex_dtype)
                            == real_dtype
                        )

                    # In some situations, MetaConverter may be called in a
                    # context where autograd is disabled.  For the _is_view
                    # assert to pass, we have to setup the autograd view
                    # metadata anyway.  Do this by reenabling the
                    # ADInplaceOrView key.  This is kind of a hack.
                    old_exclude = torch._C._dispatch_tls_is_dispatch_key_excluded(
                        torch._C.DispatchKey.ADInplaceOrView
                    )
                    torch._C._dispatch_tls_set_dispatch_key_excluded(
                        torch._C.DispatchKey.ADInplaceOrView, False
                    )
                    try:
                        if base.dtype == t.dtype:
                            pass
                        elif is_c_of_r(base.dtype, t.dtype):
                            base = torch.view_as_real(base)
                        elif is_c_of_r(t.dtype, base.dtype):
                            base = torch.view_as_complex(base)
                        else:
                            # This is not guaranteed to succeed.  If it fails, it
                            # means there is another dtype-converting view function
                            # that hasn't been handled here
                            base = base.view(t.dtype)

                        # This is very tricky.  Naively, you might expect this
                        # to hold:
                        #
                        #   if t.requires_grad and not safe_is_leaf(t)
                        #       assert t._base.requires_grad
                        #
                        # But it's not true!  As you can see in the following
                        # program:
                        #
                        #   x = torch.zeros(4)
                        #   y = x.view(1, 4)
                        #   y.requires_grad = True
                        #   z = y.view(1, 1, 4)
                        #   assert z._base is x
                        #
                        # So we may have to do *two* views out of the base to
                        # recreate this situation.
                        if t.is_leaf:
                            # Leaf views that track view metadata are created by
                            # creating a view inside a no_grad block
                            with torch.no_grad():
                                r = view_from_base(base, t)
                            # As it's a leaf, we can directly assign requires_grad
                            r.requires_grad = t.requires_grad
                        else:
                            if t.base.requires_grad == t.requires_grad:
                                # Easy case, just run the view op
                                with torch.enable_grad():
                                    r = view_from_base(base, t)

                                # NB: We don't actaully faithfully replicate
                                # autograd connectivity, but that doesn't matter
                                # today. See following for more info:
                                # https://gist.github.com/soulitzer/e03f015b314c3f5fcf80888c69390913
                            else:
                                # Obscure case.  Create a leaf view and give it the
                                # correct requires_grad, then do the final view.
                                # NB: Can't have a non-leaf without requiring grad!
                                assert t.requires_grad
                                with torch.no_grad():
                                    mid = base.view(base.shape)
                                mid.requires_grad = t.requires_grad
                                with torch.enable_grad():
                                    r = view_from_base(mid, t)
                        # The CreationMeta influences whether or not inplace
                        # mutation is an error or not.  So we need to make
                        # sure we properly propagate this as well.
                        assert t.creation_meta is not None
                        torch._C._autograd._set_creation_meta(r, t.creation_meta)
                    finally:
                        torch._C._dispatch_tls_set_dispatch_key_excluded(
                            torch._C.DispatchKey.ADInplaceOrView, old_exclude
                        )

                else:
                    is_leaf = t.is_leaf

                    # Graph-Break for wrapped tensors
                    if (
                        not (t.is_batchedtensor or t.is_gradtrackingtensor)
                        and t.is_functorch_wrapped
                    ) or t.is_legacy_batchedtensor:
                        return NotImplemented

                    (
                        sizes,
                        strides,
                        storage_offset,
                    ) = sym_sizes_strides_storage_offset(t, source, symbolic_context)

                    # If we have a subclass that desugars into dense tensors,
                    # perform our callback on each inner tensor.
                    if t.is_traceable_wrapper_subclass:
                        r = empty_create_subclass(
                            t, outer_size=sizes, outer_stride=strides
                        )
                    else:
                        r = callback(
                            lambda: torch.empty_strided(
                                sizes,
                                strides,
                                dtype=t.dtype,
                                device="meta",
                            )
                        )
                        if self.copy_data:
                            with torch.no_grad(), no_dispatch():
                                assert t.size is not None
                                assert t.stride is not None
                                r.real_tensor = torch.empty_strided(
                                    t.size, t.stride, dtype=t.dtype, device=t.device
                                )
                                _safe_copy(r.real_tensor, t.data)

                    assert safe_is_leaf(r), "the callback you passed in doesn't detach"
                    if t.requires_grad:
                        r.requires_grad = t.requires_grad
                        if not is_leaf:
                            # Fake up some autograd history.
                            # Note: we *used* to call .clone() here to mock up some autograd history.
                            # This is bad for subclasses.
                            # Consider the case where you have a wrapper subclass that is contiguous,
                            # but its inner tensor is noncontiguous().
                            # .clone() (or other ops) will have the side effect of changing
                            # the metadata of the inner tensor.
                            # So instead, we now have a dedicated fn to set autograd history,
                            # without inadvertently changing other metadata.
<<<<<<< HEAD
                            torch.autograd.graph.forbid_in_autograd(r)

                    # Graph-Break for wrapped tensors
                    if (
                        not (t.is_batchedtensor or t.is_gradtrackingtensor)
                        and t.is_functorch_wrapped
                    ) or t.is_legacy_batchedtensor:
                        return NotImplemented
=======
                            r = torch._C._functions.DelayedError(
                                "Internal error: Tried to backward() through example input",
                                1,
                            )(r)
>>>>>>> e0514a5b

                    s = t.storage
                    assert s is not None
                    if s.id not in self.storage_memo and (
                        r.is_nested
                        or (
                            r.stride() == strides
                            and r.storage_offset() == storage_offset
                        )
                    ):
                        # You're normal and happy, install the fresh storage into the memo
                        self.set_storage_memo(s, r.untyped_storage())
                        if self.copy_data:
                            r.untyped_storage().real_storage = (
                                r.real_tensor.untyped_storage()
                            )
                    else:
                        # You're in crazy town; somehow you gave us a tensor
                        # that wasn't a view, but had nonzero storage offset,
                        # nontrivial strides (such that clone() couldn't
                        # preserve them), or already aliases with another
                        # tensor's storage.  The most typical way to end
                        # up here is with set_.  So use set_ to bludgeon this
                        # in.
                        r_s = self.meta_storage(s, callback=callback)
                        # NB: In principle, this should always work, but there
                        # is some subtle difference in the autograd metadata
                        # that means we will backprop the set_ call, even if
                        # r is declared as an input to grad.
                        # See https://github.com/pytorch/pytorch/issues/87956
                        # for the reproducer.
                        # NB: The in_kernel_invocation_manager here is necessary
                        # for fake tensor.  If we run the set_ call with fake
                        # tensor on, r will improperly report that it is NOT a
                        # meta tensor but a cpu tensor, and then the set_ call
                        # will fail due to device mismatch.  no_dispatch() is
                        # not enough, because the fake tensor will still claim
                        # to be a CPU tensor and you'll end up in the CPU
                        # kernel.  Arguably this is a hack; a cleaner way to
                        # solve this is to have a FakeStorage concept which
                        # would report it's CPU device--no problem now!  But
                        # this is difficult to do because we don't have storage
                        # subclasses.  Relevant test is
                        # DynamicShapesFunctionTests::test_add_dynamic_shapes in
                        # test/dynamo/test_dynamic_shapes.py
                        maybe_fake_mgr: ContextManager[None] = contextlib.nullcontext()
                        from torch._subclasses.fake_tensor import (
                            in_kernel_invocation_manager,
                            maybe_get_fake_mode,
                        )

                        mb_fake_mode = maybe_get_fake_mode(r)
                        if mb_fake_mode is not None:
                            maybe_fake_mgr = in_kernel_invocation_manager(mb_fake_mode)
                        with torch.no_grad(), maybe_suppress():
                            with maybe_fake_mgr:
                                r.set_(r_s, storage_offset, sizes, strides)
                            if self.copy_data:
                                with torch.no_grad(), no_dispatch():
                                    r.real_tensor.set_(
                                        r_s.real_storage,
                                        t.storage_offset,
                                        t.size,
                                        t.stride,
                                    )

                if t.grad is not None:
                    from torch._dynamo.source import AttrSource

                    # TODO: Use a valid grad-specific symbolic context instead of recycling
                    # the one from t. This isn't correct if e.g. t._is_view() != t.grad._is_view().
                    r.grad = self.meta_tensor(
                        t.grad,
                        shape_env,
                        callback,
                        source=AttrSource(source, "grad"),
                        symbolic_context=symbolic_context,
                    )
                torch._C._set_conj(r, t.is_conj)
                torch._C._set_neg(r, t.is_neg)
            # This can be skipped if necessary for performance reasons
            skip_leaf = (
                t.is_gradtrackingtensor and t.level == GRAD_TENSOR_SENTINEL_VALUE
            )
            assert_metadata_eq(assert_eq, t, r, skip_symbolic=True, skip_leaf=skip_leaf)
            # Thanks to storage resizing, it's possible to end up with a tensor
            # that advertises a real size, but has a storage that actually has zero bytes.
            # Need to reflect this in the generated FakeTensor.
            if t.storage is not None and t.storage.size == 0:
                r.untyped_storage().resize_(0)

            if t.is_parameter:
                r._is_param = True

            self.set_tensor_memo(t, r)

        return self.get_tensor_memo(t)

    def __call__(
        self,
        t,
        shape_env=None,
        *,
        callback=lambda t: t(),
        source=None,
        symbolic_context=None,
        # Controls whether or not we should dump the tensor metadata to structured logs
        # when source is not None.  Because we refakify after Dynamo is done,
        # we don't want to dump info again from AOTAutograd, it is redundant.
        trace=True,
    ):
        # TODO: zero tensors?  We appear to have eliminated them by
        # excluding complex for now

        # Filter out cases we don't support
        # TODO: This can probably be simplified quite a bit
        if isinstance(t, torch.Tensor):
            if (
                # Lazy tensors are not supported.  Note that XLA is
                # implemented on top of lazy tensor, not excluded here; we
                # have some special handling for it; this is for XLA Dynamo
                # integration
                t.device.type == "lazy"
                or
                # Quantization is not supported
                t.is_quantized
                or
                # Views out of sparse tensors not currently supported (plain
                # sparse is supported htough)
                (t._is_view() and t._base is not None and t._base.is_sparse)
            ):
                self.miss += 1
                return NotImplemented
            else:
                self.hit += 1
        elif torch.overrides.is_tensor_like(t):
            self.miss += 1
            return NotImplemented
        else:
            # non-Tensor types don't count as hit or miss
            return t

        if source is None:
            trace = False

        # Describe the tensor.  NB: do NOT disable ambient modes, we may need
        # to query them when figuring out what to put in here
        t_desc = self.describer.describe_tensor(t, trace=trace)

        if trace:
            trace_structured(
                "describe_source",
                metadata_fn=lambda: {
                    "describer_id": self.describer.id,
                    "id": t_desc.id,
                    "source": source.name(),
                },
            )

        # Do the meta-fication.  Here, we disable all the ambient modes, to
        # better simulate what would be like to re-fakeify from a fresh
        # process
        with contextlib.ExitStack() as exit_stack:
            exit_stack.enter_context(torch._dispatch.python.suspend_functionalization())
            st = peek_interpreter_stack()
            if st is not None:
                exit_stack.enter_context(
                    torch._functorch.pyfunctorch.temporarily_clear_interpreter_stack()
                )

            r = self.meta_tensor(
                t_desc,
                shape_env=shape_env,
                callback=callback,
                source=source,
                symbolic_context=symbolic_context,
            )

        if type(t) is torch.nn.Parameter:
            # NB: Cannot directly use Parameter constructor
            # because that would force a detach, not desirable
            r._is_param = True

        # TODO: return the description for later
        return r


import torch._prims_common as utils<|MERGE_RESOLUTION|>--- conflicted
+++ resolved
@@ -1105,15 +1105,11 @@
                     if t.requires_grad:
                         r.requires_grad = True
                     if t.requires_grad and not is_leaf:
-<<<<<<< HEAD
-                        torch.autograd.graph.forbid_in_autograd(r)
-=======
                         # This should probably use DelayedError,
                         # but clone is fine for now for sparse tensors.
                         # (DelayedError does not work for sparse because it causes
                         # the Fake sparse tensor to "lose" its fakeness)
                         r = r.clone()
->>>>>>> e0514a5b
                         with torch.enable_grad():
                             r._coalesced_(t.is_coalesced)
                 elif is_sparse_compressed_layout(t.layout):
@@ -1155,14 +1151,10 @@
                     if t.requires_grad:
                         r.requires_grad = True
                     if t.requires_grad and not is_leaf:
-<<<<<<< HEAD
-                        torch.autograd.graph.forbid_in_autograd(r)
-=======
                         r = torch._C._functions.DelayedError(
                             "Internal error: Tried to backward() through example input",
                             1,
                         )(r)
->>>>>>> e0514a5b
                 elif t.is_nested and not t.is_traceable_wrapper_subclass:
                     # TODO: Handle this better in Dynamo?
                     # There are checks there now, but this can still be triggered by a dense
@@ -1197,14 +1189,10 @@
                     if t.requires_grad:
                         r.requires_grad = True
                     if t.requires_grad and not is_leaf:
-<<<<<<< HEAD
-                        torch.autograd.graph.forbid_in_autograd(r)
-=======
                         r = torch._C._functions.DelayedError(
                             "Internal error: Tried to backward() through example input",
                             1,
                         )(r)
->>>>>>> e0514a5b
                 elif t.is_functorch_wrapped:
                     if t.is_view:
                         from torch._dynamo.exc import unimplemented
@@ -1252,16 +1240,12 @@
                             if t.requires_grad and safe_is_leaf(r):
                                 r.requires_grad = True
                             elif t.requires_grad and not is_leaf:
-<<<<<<< HEAD
-                                torch.autograd.graph.forbid_in_autograd(r)
-=======
                                 r = torch._C._functions.DelayedError(  # type: ignore[assignment]
                                     "Internal error: Tried to backward() through example input",
                                     1,
                                 )(
                                     r  # type: ignore[arg-type]
                                 )
->>>>>>> e0514a5b
                         elif t.is_functional:
                             assert t.unwrapped is not None
                             assert t.current_level is not None
@@ -1485,21 +1469,10 @@
                             # the metadata of the inner tensor.
                             # So instead, we now have a dedicated fn to set autograd history,
                             # without inadvertently changing other metadata.
-<<<<<<< HEAD
-                            torch.autograd.graph.forbid_in_autograd(r)
-
-                    # Graph-Break for wrapped tensors
-                    if (
-                        not (t.is_batchedtensor or t.is_gradtrackingtensor)
-                        and t.is_functorch_wrapped
-                    ) or t.is_legacy_batchedtensor:
-                        return NotImplemented
-=======
                             r = torch._C._functions.DelayedError(
                                 "Internal error: Tried to backward() through example input",
                                 1,
                             )(r)
->>>>>>> e0514a5b
 
                     s = t.storage
                     assert s is not None
