"""This file defines an additional layer of abstraction on top of the SARIF OM."""

from __future__ import annotations

import dataclasses
import enum
from typing import FrozenSet, List, Mapping, Optional, Sequence, Tuple

from torch.onnx._internal.diagnostics.infra import formatter, sarif


class Level(enum.IntEnum):
    """The level of a diagnostic.

    This class is used to represent the level of a diagnostic. The levels are defined
    by the SARIF specification, and are not modifiable. For alternative categories,
    please use infra.Tag instead. When selecting a level, please consider the following
    guidelines:

    - NONE: Informational result that does not indicate the presence of a problem.
    - NOTE: An opportunity for improvement was found.
    - WARNING: A potential problem was found.
    - ERROR: A serious problem was found.

    This level is a subclass of enum.IntEnum, and can be used as an integer. Its integer
    value maps to the logging levels in Python's logging module. The mapping is as
    follows:

        Level.NONE = logging.DEBUG = 10
        Level.NOTE = logging.INFO = 20
        Level.WARNING = logging.WARNING = 30
        Level.ERROR = logging.ERROR = 40
    """

    NONE = 10
    NOTE = 20
    WARNING = 30
    ERROR = 40


levels = Level


class Tag(enum.Enum):
    """The tag of a diagnostic. This class can be inherited to define custom tags."""


class PatchedPropertyBag(sarif.PropertyBag):
    """Key/value pairs that provide additional information about the object.

    The definition of PropertyBag via SARIF spec is "A property bag is an object (§3.6)
    containing an unordered set of properties with arbitrary names." However it is not
    reflected in the json file, and therefore not captured by the python representation.
    This patch adds additional **kwargs to the `__init__` method to allow recording
    arbitrary key/value pairs.
    """

    def __init__(self, tags: Optional[List[str]] = None, **kwargs):
        super().__init__(tags=tags)
        self.__dict__.update(kwargs)


@dataclasses.dataclass(frozen=True)
class Rule:
    id: str
    name: str
    message_default_template: str
    short_description: Optional[str] = None
    full_description: Optional[str] = None
    full_description_markdown: Optional[str] = None
    help_uri: Optional[str] = None

    @classmethod
    def from_sarif(cls, **kwargs):
        """Returns a rule from the SARIF reporting descriptor."""
        short_description = kwargs.get("short_description", {}).get("text")
        full_description = kwargs.get("full_description", {}).get("text")
        full_description_markdown = kwargs.get("full_description", {}).get("markdown")
        help_uri = kwargs.get("help_uri")

        rule = cls(
            id=kwargs["id"],
            name=kwargs["name"],
            message_default_template=kwargs["message_strings"]["default"]["text"],
            short_description=short_description,
            full_description=full_description,
            full_description_markdown=full_description_markdown,
            help_uri=help_uri,
        )
        return rule

    def sarif(self) -> sarif.ReportingDescriptor:
        """Returns a SARIF reporting descriptor of this Rule."""
        short_description = (
            sarif.MultiformatMessageString(text=self.short_description)
            if self.short_description is not None
            else None
        )
        full_description = (
            sarif.MultiformatMessageString(
                text=self.full_description, markdown=self.full_description_markdown
            )
            if self.full_description is not None
            else None
        )
        return sarif.ReportingDescriptor(
            id=self.id,
            name=self.name,
            short_description=short_description,
            full_description=full_description,
            help_uri=self.help_uri,
        )

    def format(self, level: Level, *args, **kwargs) -> Tuple[Rule, Level, str]:
        """Returns a tuple of (rule, level, message) for a diagnostic.

        This method is used to format the message of a diagnostic. The message is
        formatted using the default template of this rule, and the arguments passed in
        as `*args` and `**kwargs`. The level is used to override the default level of
        this rule.
        """
        return (self, level, self.format_message(*args, **kwargs))

    def format_message(self, *args, **kwargs) -> str:
        """Returns the formatted default message of this Rule.

        This method should be overridden (with code generation) by subclasses to reflect
        the exact arguments needed by the message template. This is a helper method to
        create the default message for a diagnostic.
        """
        return self.message_default_template.format(*args, **kwargs)


@dataclasses.dataclass
class Location:
    uri: Optional[str] = None
    line: Optional[int] = None
    message: Optional[str] = None
    start_column: Optional[int] = None
    end_column: Optional[int] = None
    snippet: Optional[str] = None
    function: Optional[str] = None

    def sarif(self) -> sarif.Location:
        """Returns the SARIF representation of this location."""
        return sarif.Location(
            physical_location=sarif.PhysicalLocation(
                artifact_location=sarif.ArtifactLocation(uri=self.uri),
                region=sarif.Region(
                    start_line=self.line,
                    start_column=self.start_column,
                    end_column=self.end_column,
                    snippet=sarif.ArtifactContent(text=self.snippet),
                ),
            ),
            message=sarif.Message(text=self.message)
            if self.message is not None
            else None,
        )


@dataclasses.dataclass
class StackFrame:
    location: Location

    def sarif(self) -> sarif.StackFrame:
        """Returns the SARIF representation of this stack frame."""
        return sarif.StackFrame(location=self.location.sarif())


@dataclasses.dataclass
class Stack:
    """Records a stack trace. The frames are in order from newest to oldest stack frame."""

    frames: List[StackFrame] = dataclasses.field(default_factory=list)
    message: Optional[str] = None

    def sarif(self) -> sarif.Stack:
        """Returns the SARIF representation of this stack."""
        return sarif.Stack(
            frames=[frame.sarif() for frame in self.frames],
            message=sarif.Message(text=self.message)
            if self.message is not None
            else None,
        )


@dataclasses.dataclass
class ThreadFlowLocation:
    """Records code location and the initial state."""

    location: Location
    state: Mapping[str, str]
    index: int
    stack: Optional[Stack] = None

    def sarif(self) -> sarif.ThreadFlowLocation:
        """Returns the SARIF representation of this thread flow location."""
        return sarif.ThreadFlowLocation(
            location=self.location.sarif(),
            state=self.state,
            stack=self.stack.sarif() if self.stack is not None else None,
        )


@dataclasses.dataclass
class Graph:
    """A graph of diagnostics.

    This class stores the string representation of a model graph.
    The `nodes` and `edges` fields are unused in the current implementation.
    """

    graph: str
    name: str
    description: Optional[str] = None

    def sarif(self) -> sarif.Graph:
        """Returns the SARIF representation of this graph."""
        return sarif.Graph(
            description=sarif.Message(text=self.graph),
            properties=PatchedPropertyBag(name=self.name, description=self.description),
        )


@dataclasses.dataclass
class RuleCollection:
    _rule_id_name_set: FrozenSet[Tuple[str, str]] = dataclasses.field(init=False)

    def __post_init__(self) -> None:
        self._rule_id_name_set = frozenset(
            {
                (field.default.id, field.default.name)
                for field in dataclasses.fields(self)
                if isinstance(field.default, Rule)
            }
        )

    def __contains__(self, rule: Rule) -> bool:
        """Checks if the rule is in the collection."""
        return (rule.id, rule.name) in self._rule_id_name_set

    @classmethod
    def custom_collection_from_list(
        cls, new_collection_class_name: str, rules: Sequence[Rule]
    ) -> RuleCollection:
        """Creates a custom class inherited from RuleCollection with the list of rules."""
        return dataclasses.make_dataclass(
            new_collection_class_name,
            [
                (
                    formatter.kebab_case_to_snake_case(rule.name),
                    type(rule),
                    dataclasses.field(default=rule),
                )
                for rule in rules
            ],
            bases=(cls,),
        )()


class Invocation:
    # TODO: Implement this.
    # Tracks top level call arguments and diagnostic options.
    def __init__(self) -> None:
        raise NotImplementedError()


@dataclasses.dataclass
class DiagnosticOptions:
    """
    Options for diagnostic context.
    """

<<<<<<< HEAD
    log_verbose: bool = dataclasses.field(default=False)
    log_level: Level = dataclasses.field(default=Level.ERROR)
=======
    warnings_as_errors: bool = dataclasses.field(default=False)
    """If True, warnings are treated as errors."""
>>>>>>> c379d628
<|MERGE_RESOLUTION|>--- conflicted
+++ resolved
@@ -272,10 +272,5 @@
     Options for diagnostic context.
     """
 
-<<<<<<< HEAD
-    log_verbose: bool = dataclasses.field(default=False)
-    log_level: Level = dataclasses.field(default=Level.ERROR)
-=======
     warnings_as_errors: bool = dataclasses.field(default=False)
-    """If True, warnings are treated as errors."""
->>>>>>> c379d628
+    """If True, warnings are treated as errors."""