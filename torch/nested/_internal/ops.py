# mypy: allow-untyped-defs
import functools
import math
import operator

import torch
from torch.nested._internal.sdpa import jagged_scaled_dot_product_attention

from .nested_tensor import NestedTensor
from typing import *  # noqa: F403
import torch.nn.functional as F
from torch.fx.operator_schemas import normalize_function

__all__: List[Any] = []

JAGGED_OPS_TABLE: Dict[Any, Any] = {}


# Simplifying assumption: we assume that the batch dim is always the left-most
# dim, and the ragged dim is always the second dim.
def _outer_to_inner_dim(ndim, dim):
    assert dim >= 0 and dim < ndim
    return 0 if dim < 2 else dim - 1


def _wrap_jagged_dim(
    ndim, dim, op_name, convert_to_inner_dim=True, allow_batch_dim=False
):
    from torch._prims_common import canonicalize_dims

    wrapped = canonicalize_dims(ndim, dim)
    if wrapped == 1:
        raise RuntimeError(f"{op_name}(): not supported for NestedTensor on dim=1")
    elif wrapped == 0 and not allow_batch_dim:
        raise RuntimeError(f"{op_name}(): not supported for NestedTensor on dim=0")
    return _outer_to_inner_dim(ndim, wrapped) if convert_to_inner_dim else wrapped


def _wrap_jagged_dims(ndim, dims, op_name, ragged_idx=1):
    """
    For NestedTensor operators,
    wraps dimensions to non-negative values,
    and returns metadata related to reduction dimension(s).
    """
    from torch._prims_common import canonicalize_dims

    assert isinstance(
        dims, (tuple, list)
    ), f"_wrap_jagged_dims(): cannot iterate over dimensions of type {type(dims)}"

    wrapped_dims = [
        canonicalize_dims(ndim, d) for d in dims
    ]  # convert all indices to non-negative values

    operate_on_batch = 0 in wrapped_dims
    operate_on_ragged = ragged_idx in wrapped_dims
    operate_on_non_batch = any(d != 0 and d != ragged_idx for d in wrapped_dims)

    outer_to_inner_dim = tuple(
        _outer_to_inner_dim(ndim, d) for d in wrapped_dims if d != 0
    )

    return outer_to_inner_dim, operate_on_batch, operate_on_ragged, operate_on_non_batch


def check_schema(schema_str: str, func, *args, **kwargs) -> None:
    named_arg_types = schema_str.split(", ")
    num_optional_args = [x.endswith("?") for x in named_arg_types].count(True)
    min_args = len(named_arg_types) - num_optional_args

    # special case: ellipses allows for any number of unchecked args at the end
    if named_arg_types[-1] == "...":
        named_arg_types = named_arg_types[:-1]
    else:
        if not (len(args) >= min_args and len(args) <= len(named_arg_types)):
            raise ValueError(
                f"NestedTensor {func.__name__}({schema_str}): expected at least {min_args} "
                f"arguments and at most {len(named_arg_types)} arguments, but got: "
                f"{len(args)} arguments"
            )

    arg_type_check_fns = {
        "t": lambda x: isinstance(x, torch.Tensor) and not isinstance(x, NestedTensor),
        "jt": lambda x: isinstance(x, NestedTensor)
        and x._lengths is None
        and x._ragged_idx == 1,  # ops with "jt" require contiguous JT only
        "jt_all": lambda x: isinstance(
            x, NestedTensor
        ),  # ops with "jt_all" can accept all kinds of JT
        "any": lambda x: True,
    }
    for i, named_arg_type in enumerate(named_arg_types):
        name, arg_type = named_arg_type.split(": ")
        is_optional = arg_type.endswith("?")
        normalized_arg_type = arg_type[:-1] if is_optional else arg_type
        if normalized_arg_type not in arg_type_check_fns.keys():
            raise AssertionError(f"Unknown arg type: {normalized_arg_type}")

        if i >= len(args):
            if not is_optional:
                raise ValueError(
                    f"NestedTensor {func.__name__}({schema_str}) "
                    f"missing required argument: {name}"
                )
            continue

        _check_fn = arg_type_check_fns[normalized_arg_type]

        def check_fn(x, is_optional=is_optional):
            if is_optional:
                return x is None or _check_fn(x)
            else:
                return _check_fn(x)

        if not check_fn(args[i]):
            type_to_desc = {
                "t": "tensor",
                "t?": "optional tensor",
                "jt": "contiguous jagged layout NestedTensor",
                "jt_all": "jagged layout NestedTensor",
                "any": "<any type>",
            }

            raise ValueError(
                f"NestedTensor {func.__name__}({schema_str}): expected {name} to be a "
                f"{type_to_desc[arg_type]}"
            )


def check_ragged_dim_same(
    func, a: NestedTensor, a_name: str, b: NestedTensor, b_name: str
) -> None:
    # Calling into .shape here
    if a._size[a._ragged_idx] != b._size[b._ragged_idx]:
        raise RuntimeError(
            f"NestedTensor {func.__name__}: expected {a_name} and {b_name} to have the "
            "same exact offsets tensor."
        )


# returns True if the raggedness-relevant portions of the NT shape
# match those of the specified size
def raggedness_matches(nt, size):
    end = nt._ragged_idx + 1
    nt_ragged = nt._size[:end]
    size_ragged = size[:end]
    return len(nt_ragged) == len(size_ragged) and (
        all(ns == s or s == -1 for ns, s in zip(nt_ragged, size_ragged))
    )


def squeeze_leading_ones(t):
    # Note: [ Squeezing leading ones ]
    #
    # Squeeze leading ones from t.
    #
    # We want:
    #   (B, j0, ?, ?) + (1, 1, ?, ?) -> (B, j0, ?, ?)
    #   (B, j0, ?, ?) + (1, 1, 1, ?, ?) -> (1, B, j0, ?, ?)  (not yet supported)
    #
    # 1) Squeeze extra ones and grab values from NT
    #   (1, 1, ?, ?) -> (?, ?)   and   (sum(*), ?, ?) -> (B, j0, ?, ?)
    # 2) Do dense broadcasting:
    #   (sum(*), ?, ?) + (?, ?) -> (sum(*), ?, ?)
    # 3) Construct nested tensor
    #   (sum(*), ?, ?) -> (B, j0, ?, ?)
    #
    # If unsqueezing on the 0th dim becomes supported, we would unsqueeze
    # at step (4) and we would need to update this function to record how
    # many ones we unsqueezed.
    while t.shape[0] == 1:
        t = t.squeeze(0)
    return t


def register_func(tables, aten_ops, schema_str):
    if not isinstance(aten_ops, list):
        aten_ops = [aten_ops]
    if not isinstance(tables, list):
        tables = [tables]

    def wrapper(func):
        for aten_op in aten_ops:

            def get_inner(aten_op):
                def inner(*args, **kwargs):
                    check_schema(schema_str, func, *args, **kwargs)
                    return func(aten_op, *args, **kwargs)

                return inner

            for table in tables:
                table[aten_op] = get_inner(aten_op)
        return func

    return wrapper


register_jagged_func = functools.partial(register_func, JAGGED_OPS_TABLE)


def lookup_jagged(func, *args, **kwargs) -> Optional[Callable]:
    dispatch_func = JAGGED_OPS_TABLE.get(func, None)
    if dispatch_func is not None:
        return dispatch_func

    # Handle pointwise fallbacks
    if torch.Tag.pointwise in func.tags:
        # Assume there aren't additional tensors that aren't the "unary/binary" args
        num_tensor_args = sum(isinstance(x, torch.Tensor) for x in args)
        if num_tensor_args == 1:
            check_schema("self: jt_all, ...", func, *args, **kwargs)
            return functools.partial(jagged_unary_pointwise, func)
        elif num_tensor_args == 2:
            check_schema("lhs: any, rhs: any, ...", func, *args, **kwargs)
            return functools.partial(jagged_binary_pointwise, func)

    return None


def extract_kwargs(arg):
    kwargs = {
        "offsets": arg.offsets(),
        "_metadata_cache": arg._metadata_cache,
        "_ragged_idx": arg._ragged_idx,
    }
    return kwargs


def jagged_unary_pointwise(func, *args, **kwargs):
    return NestedTensor(
        func(args[0]._values, *args[1:], **kwargs), **extract_kwargs(args[0])
    )


def jagged_binary_pointwise(func, *args, **kwargs):
    a, b = args[0], args[1]
    assert isinstance(a, NestedTensor) or isinstance(b, NestedTensor)

    mismatch_error_msg = (
        "cannot call binary pointwise function {} with inputs of shapes {} and {}"
    )
    # a is NT, b is NT
    if isinstance(a, NestedTensor) and isinstance(b, NestedTensor):
        # ex: (B, j0, D) + (B, j0, D)
        # ex: (B, j0, D) + (B, j0, 1)
        if raggedness_matches(a, b._size):
            return NestedTensor(
                func(a._values, b._values, *args[2:], **kwargs), **extract_kwargs(a)
            )
        raise RuntimeError(mismatch_error_msg.format(func.__name__, a._size, b._size))
    # either a is NT or b is NT at this point
    a_is_nt = isinstance(a, NestedTensor)
    extracted_kwargs = extract_kwargs(a) if a_is_nt else extract_kwargs(b)

    # === Handle broadcasting across the batch / ragged dims ===

    # Easy case: take advantage of pre-existing broadcasting logic
    # ex: (B, j0, ?, ?) + (?) -> (B, j0, ?, ?)
    # ex: (B, j0, ?, ?) + (?, ?) -> (B, j0, ?, ?)
    # ex: (B, j0, ?, ?) + (1, 1, ?, ?) -> (B, j0, ?, ?)
    nt, t = (a, b) if a_is_nt else (b, a)
    # See Note: [ Squeezing leading ones ]
    if t.dim() > nt.dim():
        raise NotImplementedError("NYI: broadcasting NT with T with larger dim")
    t_squeezed = squeeze_leading_ones(t)
    if nt.dim() >= t_squeezed.dim() + 2:
        lhs, rhs = (nt._values, t_squeezed) if a_is_nt else (t_squeezed, nt._values)
        return NestedTensor(func(lhs, rhs, *args[2:], **kwargs), **extracted_kwargs)

    # Harder case: do manual broadcasting over unbound components
    # when NT dim == non-NT dim
    # ex: (B, j0, D_0, D_1) + (B, 1, D_0, D_1) -> (B, j0, D_0, D_1)
    if a.dim() == b.dim():
        # ex: (B, j0, D_0, D_1) + (1, 1, D_0, D_1) -> should
        # be (B, j0, D_0, D_1) but not yet supported
        if a.shape[0] != b.shape[0]:
            raise RuntimeError(
                mismatch_error_msg.format(func.__name__, a.shape, b.shape)
            )

        # need to use offsets to broadcast across ragged dim properly
        # NB: inefficient fallback here; Triton codegen can help this
        # TODO: Make this work with autograd
        outputs = []
        for a_comp, b_comp in zip(a.unbind(), b.unbind()):
            outputs.append(func(a_comp, b_comp, *args[2:], **kwargs))
        new_values = torch.cat(outputs, dim=0)
        return NestedTensor(new_values, **extracted_kwargs)

    # ex: (B, j0, D_0, D_1) + (A, B, 1, D_0, D_1) -> error because this breaks the invariant
    # that ragged dim is wrt left-most batch dim
    raise RuntimeError(mismatch_error_msg.format(func.__name__, a.shape, b.shape))


def jagged_torch_function(func, *args, **kwargs):
    # SDPA has special kernels that handle nested tensors.
    # Dispatch to the correct implementation here
    if func is torch._C._nn.scaled_dot_product_attention:
        return jagged_scaled_dot_product_attention(*args, **kwargs)

    if func.__name__ == "apply_":
        func(args[0]._values, *args[1:], **kwargs)
        return args[0]

    # Handle flatten() here because it's CompositeImplicit.
    if func.__name__ == "flatten":

        def _flatten_sig(input, start_dim=0, end_dim=-1):
            pass

        _, new_kwargs = normalize_function(  # type: ignore[misc]
            _flatten_sig, args=args, kwargs=kwargs, normalize_to_only_use_kwargs=True
        )

        inp = new_kwargs.pop("input")

        # NB: stay in outer dim space because we're going to redispatch on a NT input
        start_dim = _wrap_jagged_dim(
            inp.dim(), new_kwargs["start_dim"], "flatten", convert_to_inner_dim=False
        )
        end_dim = _wrap_jagged_dim(
            inp.dim(), new_kwargs["end_dim"], "flatten", convert_to_inner_dim=False
        )

        if start_dim == end_dim:
            return inp

        product = functools.reduce(operator.mul, inp.shape[start_dim : end_dim + 1])
        new_shape = (*inp.shape[:start_dim], product, *inp.shape[end_dim + 1 :])

        return inp.reshape(*new_shape)

    raise NotImplementedError(func)


@register_jagged_func(
    [
        torch.ops.aten.is_non_overlapping_and_dense.default,
        torch.ops.aten.sym_size.default,
        torch.ops.aten.dim.default,
        torch.ops.aten.numel.default,
        torch.ops.aten.sym_numel.default,
        torch.ops.aten.sym_stride.default,
        torch.ops.aten.sym_storage_offset.default,
    ],
    "self: jt_all",
)
def tensor_attr_supported_getter(func, *args, **kwargs):
    if func == torch.ops.aten.is_non_overlapping_and_dense.default:
        return False

    if func == torch.ops.aten.sym_size.default:
        return args[0]._size

    if func == torch.ops.aten.dim.default:
        return len(args[0]._size)

    if func in (torch.ops.aten.sym_numel.default, torch.ops.aten.numel.default):
        if args[0]._lengths is not None:
            return int(sum(args[0]._lengths) * math.prod(args[0]._size[2:]))
        return args[0]._values.numel()

    if func == torch.ops.aten.sym_stride.default:
        return args[0]._strides

    if func == torch.ops.aten.sym_storage_offset.default:
        return args[0]._values.storage_offset()


@register_jagged_func(torch.ops.prim.layout.default, "self: jt_all")
def prim_layout_default(func, *args, **kwargs):
    return torch.jagged


@register_jagged_func(
    [torch.ops.aten.size.default],
    "self: jt_all",
)
def tensor_attr_unsupported_getter(func, *args, **kwargs):
    if func == torch.ops.aten.size.default:
        raise RuntimeError(
            "NestedTensors does not support directly calling torch.ops.aten.size "
            "please use `nested_tensor.size()` instead."
        )


@register_jagged_func(torch.ops.aten.is_contiguous.default, "self: jt_all")
def is_contiguous_general(func, *args, **kwargs):
    from torch._prims_common import is_contiguous_for_memory_format

    _, new_kwargs = normalize_function(  # type: ignore[misc]
        func, args=args, kwargs=kwargs, normalize_to_only_use_kwargs=True
    )
    inp = new_kwargs.pop("input")

    # If created from narrow() check for lengths
    if inp.lengths() is not None:
        return False

    new_kwargs["memory_format"] = new_kwargs.get(
        "memory_format", torch.contiguous_format
    )
    if new_kwargs["memory_format"] == torch.preserve_format:
        return True
    return is_contiguous_for_memory_format(inp._values, **new_kwargs)


register_jagged_func(
    torch.ops.aten.is_contiguous.memory_format, "self: jt_all, memory_format: any?"
)(is_contiguous_general)


@register_jagged_func(torch.ops.aten.linear.default, "input: jt, weight: t, bias: t?")
def linear_default(func, *args, **kwargs):
    _, new_kwargs = normalize_function(  # type: ignore[misc]
        func, args=args, kwargs=kwargs, normalize_to_only_use_kwargs=True
    )

    inp = new_kwargs.pop("input")

    return NestedTensor(func(inp._values, **new_kwargs), **extract_kwargs(inp))


@register_jagged_func(
    torch.ops.aten.linear_backward.default,
    "self: jt, grad_output: jt, weight: t, output_mask: any",
)
def linear_backward_default(func, *args, **kwargs):
    _, new_kwargs = normalize_function(  # type: ignore[misc]
        func, args=args, kwargs=kwargs, normalize_to_only_use_kwargs=True
    )

    inp = new_kwargs.pop("input")
    grad_output = new_kwargs.pop("grad_output")
    weight = new_kwargs.pop("weight")

    check_ragged_dim_same(func, inp, "self", grad_output, "grad_output")
    ds = NestedTensor(
        torch.matmul(grad_output._values, weight), **extract_kwargs(grad_output)
    )
    dw = torch.matmul(grad_output._values.transpose(-2, -1), inp._values)
    db = None  # NYI: gradient for bias, need to reduce over ragged dim
    return (ds, dw, db)


@register_jagged_func(torch.ops.aten._to_copy.default, "self: jt_all")
def to_copy_default(func, *args, **kwargs):
    from .nested_tensor import _tensor_symint_registry

    _, new_kwargs = normalize_function(  # type: ignore[misc]
        func, args=args, kwargs=kwargs, normalize_to_only_use_kwargs=True
    )

    inp = new_kwargs.pop("input")
    # don't change layout
    new_kwargs.pop("layout")

    new_values = func(inp._values, **new_kwargs)
    new_offsets = inp._offsets.to(device=new_values.device)
    _tensor_symint_registry[new_offsets] = _tensor_symint_registry[inp._offsets]
    inp_kwargs = extract_kwargs(inp)
    inp_kwargs["offsets"] = new_offsets

    return NestedTensor(new_values, **inp_kwargs)


register_jagged_func(torch.ops.aten.detach.default, "self: jt_all")(
    jagged_unary_pointwise
)


@register_jagged_func(
    [
        torch.ops.aten.empty_like.default,
        torch.ops.aten.ones_like.default,
        torch.ops.aten.zeros_like.default,
        torch.ops.aten.randn_like.default,
    ],
    "self: jt_all",
)
def like_factory_default(func, *args, **kwargs):
    _, new_kwargs = normalize_function(  # type: ignore[misc]
        func, args=args, kwargs=kwargs, normalize_to_only_use_kwargs=True
    )

    inp = new_kwargs.pop("input")

    # Default layout is technically torch.strided but only jagged is supported here.
    # Rather than force users to specify the layout, assume jagged.
    # This should be set to strided for redispatching on values.
    new_kwargs["layout"] = torch.strided

    return NestedTensor(func(inp._values, **new_kwargs), **extract_kwargs(inp))


@register_jagged_func(torch.ops.aten.zero_.default, "self: jt_all")
def zero__default(func, *args, **kwargs):
    _, new_kwargs = normalize_function(  # type: ignore[misc]
        func, args=args, kwargs=kwargs, normalize_to_only_use_kwargs=True
    )

    inp = new_kwargs.pop("input")
    func(inp._values)
    return inp


@register_jagged_func(
    torch.ops.aten._softmax.default, "self: jt_all, dim: any, half_to_float: any"
)
def _softmax_default(func, *args, **kwargs):
<<<<<<< HEAD
    """
    Performs a softmax along the provided tensor dimension.
    Returns a tensor of the same type as the input.
    """
    _, new_kwargs = normalize_function(
=======
    _, new_kwargs = normalize_function(  # type: ignore[misc]
>>>>>>> 4425c1c5
        func, args=args, kwargs=kwargs, normalize_to_only_use_kwargs=True
    )

    if isinstance(new_kwargs["dim"], tuple):
        raise RuntimeError(
            "softmax(): not supported for dimensions of type 'tuple' for NestedTensor"
        )

    inp = new_kwargs.pop("input")

    (
        new_kwargs["dim"],
        reduce_on_batch,
        reduce_on_ragged,
        reduce_on_non_batch,
    ) = _wrap_jagged_dims(
        inp.dim(),
        (new_kwargs["dim"],),
        "softmax",
        inp._ragged_idx,
    )

    if reduce_on_batch:
        raise RuntimeError(
            "softmax(): not supported when reducing across the batch dimension for NestedTensor"
        )

    if reduce_on_ragged and inp._ragged_idx > 1:
        raise RuntimeError(
            "softmax(): not supported when reducing along the ragged dimension for ragged_idx > 1 for NestedTensor"
        )

    if reduce_on_ragged and inp._lengths is not None:
        raise RuntimeError(
            "softmax(): not supported where lengths is not None "
            + "if reducing across the ragged dimension for NestedTensor"
        )

    new_kwargs["dim"] = new_kwargs["dim"][
        0
    ]  # torch.softmax takes in the reduction dimension as an integer

    if reduce_on_ragged:
        padded_softmax_values = torch.nn.functional.softmax(
            torch.ops.aten._jagged_to_padded_dense_forward(
                inp._values.flatten(
                    start_dim=inp._ragged_idx
                ),  # values are required to be 2D tensors for j2pd
                [inp._offsets],
                max_lengths=[inp._max_seqlen],  # max length of ragged dimension
                padding_value=float("-inf"),  # e^-inf = 0
            ),
            dim=inp._ragged_idx,
        )

        softmax_values = torch.ops.aten._padded_dense_to_jagged_forward(
            padded_softmax_values,
            [inp._offsets],
            total_L=inp._values.shape[
                0
            ],  # providing this parameter helps avoid a GPU/CPU sync
        ).reshape(
            -1, *inp._values.shape[1:]
        )  # expand softmax_values back to original shape (inp._values.shape)

        return NestedTensor(softmax_values, **extract_kwargs(inp))

    return NestedTensor(func(inp._values, **new_kwargs), **extract_kwargs(inp))


@register_jagged_func(
    torch.ops.aten._softmax_backward_data.default,
    "grad_output: jt, output: jt, dim: any, input_dtype: any",
)
def _softmax_backward(func, *args, **kwargs):
    _, new_kwargs = normalize_function(  # type: ignore[misc]
        func, args=args, kwargs=kwargs, normalize_to_only_use_kwargs=True
    )
    grad_out = new_kwargs.pop("grad_output")
    output = new_kwargs.pop("output")
    return NestedTensor(
        func(grad_out._values, output._values, **new_kwargs), **extract_kwargs(grad_out)
    )


@register_jagged_func(
    torch.ops.aten.native_dropout.default, "self: jt, float: any, train: any?"
)
def native_dropout_default(func, *args, **kwargs):
    _, new_kwargs = normalize_function(  # type: ignore[misc]
        func, args=args, kwargs=kwargs, normalize_to_only_use_kwargs=True
    )

    inp = new_kwargs.pop("input")
    out1, out2 = func(inp._values, **new_kwargs)
    return (
        NestedTensor(out1, **extract_kwargs(inp)),
        NestedTensor(out2, **extract_kwargs(inp)),
    )


@register_jagged_func(
    torch.ops.aten.native_dropout_backward.default,
    "grad_output: jt, mask: jt, scale: any",
)
def native_dropout_backward_default(func, *args, **kwargs):
    _, new_kwargs = normalize_function(  # type: ignore[misc]
        func, args=args, kwargs=kwargs, normalize_to_only_use_kwargs=True
    )
    grad_output = new_kwargs.pop("grad_output")
    mask = new_kwargs.pop("mask")
    return NestedTensor(
        func(grad_output._values, mask._values, **new_kwargs),
        **extract_kwargs(grad_output),
    )


@register_jagged_func(torch.ops.aten.prod.dim_int, "self: jt, dim: any, keepdim: any?")
def prod_dim_int(func, *args, **kwargs):
    _, new_kwargs = normalize_function(  # type: ignore[misc]
        func, args=args, kwargs=kwargs, normalize_to_only_use_kwargs=True
    )

    inp = new_kwargs.pop("input")
    # TODO: Figure out how to handle this better
    # keep_dim is required to keep it in jagged format
    if not new_kwargs["keepdim"]:
        raise RuntimeError("prod(): keepdim=True must be set for NestedTensor")
    dim = new_kwargs["dim"]
    new_kwargs["dim"] = _wrap_jagged_dim(len(inp._size), dim, "prod")

    return NestedTensor(func(inp._values, **new_kwargs), **extract_kwargs(args[0]))


@register_jagged_func(
    torch.ops.aten.split.Tensor, "self: jt, split_size: any, dim: any"
)
def split_tensor(func, *args, **kwargs):
    _, new_kwargs = normalize_function(  # type: ignore[misc]
        func, args=args, kwargs=kwargs, normalize_to_only_use_kwargs=True
    )

    inp = new_kwargs.pop("input")

    new_kwargs["dim"] = _wrap_jagged_dim(inp.dim(), new_kwargs["dim"], "split")

    return tuple(
        NestedTensor(values=x, **extract_kwargs(inp))
        for x in func(inp._values, **new_kwargs)
    )


@register_jagged_func(
    torch.ops.aten.split_with_sizes.default, "self: jt, split_sizes: any, dim: any"
)
def split_with_sizes_default(func, *args, **kwargs):
    _, new_kwargs = normalize_function(  # type: ignore[misc]
        func, args=args, kwargs=kwargs, normalize_to_only_use_kwargs=True
    )

    inp = new_kwargs.pop("input")

    new_kwargs["dim"] = _wrap_jagged_dim(
        inp.dim(), new_kwargs["dim"], "split_with_sizes"
    )

    return [
        NestedTensor(values=x, **extract_kwargs(inp))
        for x in func(inp._values, **new_kwargs)
    ]


@register_jagged_func(torch.ops.aten.chunk.default, "self: jt, chunks: any, dim: any?")
def chunk_default(func, *args, **kwargs):
    _, new_kwargs = normalize_function(  # type: ignore[misc]
        func, args=args, kwargs=kwargs, normalize_to_only_use_kwargs=True
    )

    inp = new_kwargs.pop("input")

    new_kwargs["dim"] = _wrap_jagged_dim(
        inp.dim(), new_kwargs["dim"], "chunk", allow_batch_dim=True
    )

    if new_kwargs["dim"] == 0:
        chunks = new_kwargs["chunks"]
        dim0_size = inp._size[0]
        chunk_size = math.ceil(dim0_size / chunks)

        # get _offsets of the chunks
        lengths = inp._offsets.diff()
        chunked_lengths = lengths.chunk(chunks)
        chunked_offsets = [torch.cumsum(x, dim=0) for x in chunked_lengths]
        chunked_offsets = [F.pad(x, (1, 0), value=0) for x in chunked_offsets]
        nested_kwargs = [
            {"offsets": per_offsets, "_ragged_idx": inp._ragged_idx}
            for per_offsets in chunked_offsets
        ]

        # get _values of the chunks
        split_sizes = [x.sum().item() for x in chunked_lengths]
        chunk_values = inp._values.split(split_sizes)

        return [
            NestedTensor(values=chunk_values[i], **(nested_kwargs[i]))
            for i in range(0, chunk_size)
        ]
    else:
        return [
            NestedTensor(values=x, **extract_kwargs(inp))
            for x in func(inp._values, **new_kwargs)
        ]


@register_jagged_func(torch.ops.aten.unbind.int, "self: jt_all, dim: any?")
def unbind_int(func, *args, **kwargs):
    # Note that this specializes on the length of the offsets
    _, new_kwargs = normalize_function(  # type: ignore[misc]
        func, args=args, kwargs=kwargs, normalize_to_only_use_kwargs=True
    )

    dim = new_kwargs["dim"]
    if dim != 0:
        raise RuntimeError("unbind(): only supported for NestedTensor on dim=0")

    inp = new_kwargs.pop("input")
    values = inp.values()
    offsets = inp.offsets()
    lengths = inp.lengths()
    ragged_idx = inp._ragged_idx

    if lengths is None:
        return torch.split(values, offsets.diff().tolist(), dim=(ragged_idx - 1))

    if ragged_idx <= 0:
        raise RuntimeError(
            "unbind(): nested tensor ragged_idx out of bounds (should be >= 1)"
        )
    for i in range(lengths.shape[0]):
        if offsets[i] + lengths[i] > values.shape[ragged_idx - 1]:
            raise RuntimeError(
                "unbind(): nested tensor offsets and lengths do not match ragged_idx dimension"
            )
    return [
        torch.narrow(values, dim=(ragged_idx - 1), start=offsets[i], length=lengths[i])
        for i in range(lengths.shape[0])
    ]


@register_jagged_func(torch.ops.aten.squeeze.dim, "self: jt, dim: any")
def squeeze_dim(func, *args, **kwargs):
    _, new_kwargs = normalize_function(  # type: ignore[misc]
        func, args=args, kwargs=kwargs, normalize_to_only_use_kwargs=True
    )

    inp = new_kwargs.pop("input")
    values = inp._values

    new_kwargs["dim"] = _wrap_jagged_dim(len(inp._size), new_kwargs["dim"], "squeeze")
    return NestedTensor(func(values, **new_kwargs), **extract_kwargs(inp))


@register_jagged_func(torch.ops.aten.unsqueeze.default, "self: jt, dim: any")
def unsqueeze_default(func, *args, **kwargs):
    _, new_kwargs = normalize_function(  # type: ignore[misc]
        func, args=args, kwargs=kwargs, normalize_to_only_use_kwargs=True
    )

    inp = new_kwargs.pop("input")
    values = inp._values

    # Account for collapsed jagged dim
    dim = new_kwargs["dim"]
    new_kwargs["dim"] = _wrap_jagged_dim(len(inp._size) + 1, dim, "unsqueeze")
    return NestedTensor(func(values, **new_kwargs), **extract_kwargs(inp))


@register_jagged_func(torch.ops.aten.cat.default, "tensors: any, dim: any")
def cat_default(func, *args, **kwargs):
    _, new_kwargs = normalize_function(  # type: ignore[misc]
        func, args=args, kwargs=kwargs, normalize_to_only_use_kwargs=True
    )

    tensors = new_kwargs.pop("tensors")

    # Convert any non-nested to nested
    nested = [t for t in tensors if t.is_nested]
    assert len(nested) > 0
    first = nested[0]
    tensors = [t if t.is_nested else t.expand_as(first) for t in tensors]

    # Account for collapsed jagged dim
    dim = new_kwargs["dim"]
    new_kwargs["dim"] = _wrap_jagged_dim(len(first.shape), dim, "cat")

    return NestedTensor(
        func([t._values for t in tensors], **new_kwargs), **extract_kwargs(tensors[0])
    )


@register_jagged_func(torch.ops.aten.matmul.default, "self: jt, other: any")
def matmul_default(func, *args, **kwargs):
    _, new_kwargs = normalize_function(  # type: ignore[misc]
        func, args=args, kwargs=kwargs, normalize_to_only_use_kwargs=True
    )

    inp = new_kwargs.pop("input")
    other = new_kwargs.pop("other")

    if inp.is_nested and not other.is_nested:
        return NestedTensor(
            func(inp._values, other, **new_kwargs), **extract_kwargs(inp)
        )
    elif inp.is_nested and other.is_nested:
        # BMM with equivalent ragged dims between the two inputs
        if inp.dim() > 3 and other.dim() > 3 and raggedness_matches(inp, other._size):
            return NestedTensor(func(inp._values, other._values), **extract_kwargs(inp))

    raise RuntimeError(
        f"matmul(): not supported between inputs of shapes {inp._size} and {other.shape}"
    )


@register_jagged_func(
    torch.ops.aten.expand.default, "self: jt, size: any, implicit: any?"
)
def expand_default(func, *args, **kwargs):
    _, new_kwargs = normalize_function(  # type: ignore[misc]
        func, args=args, kwargs=kwargs, normalize_to_only_use_kwargs=True
    )

    inp = new_kwargs.pop("input")
    size = new_kwargs["size"]

    assert ("implicit" not in new_kwargs) or (not new_kwargs.pop("implicit"))
    if not raggedness_matches(inp, size):
        raise RuntimeError(f"expand(): cannot expand shape {inp._size} -> {size}")

    expand_arg = [-1, *size[2:]]
    return NestedTensor(func(inp._values, expand_arg), **extract_kwargs(inp))


@register_jagged_func(torch.ops.aten.expand_as.default, "self: t, other: jt")
def expand_as_default(func, *args, **kwargs):
    _, new_kwargs = normalize_function(  # type: ignore[misc]
        func, args=args, kwargs=kwargs, normalize_to_only_use_kwargs=True
    )

    inp = new_kwargs.pop("input")
    other = new_kwargs.pop("other")

    return NestedTensor(func(inp, other._values), **extract_kwargs(other))


@register_jagged_func(torch.ops.aten.where.self, "condition: jt, self: jt, other: jt")
def where_self(func, *args, **kwargs):
    _, new_kwargs = normalize_function(  # type: ignore[misc]
        func, args=args, kwargs=kwargs, normalize_to_only_use_kwargs=True
    )

    condition = new_kwargs.pop("condition")
    inp = new_kwargs.pop("input")
    other = new_kwargs.pop("other")

    assert condition._size == other._size == inp._size

    return NestedTensor(
        func(condition._values, inp._values, other._values, **new_kwargs),
        **extract_kwargs(condition),
    )


@register_jagged_func(torch.ops.aten._pin_memory.default, "self: jt, device: any?")
def _pin_memory_default(func, *args, **kwargs):
    _, new_kwargs = normalize_function(  # type: ignore[misc]
        func, args=args, kwargs=kwargs, normalize_to_only_use_kwargs=True
    )

    inp = new_kwargs.pop("input")

    return NestedTensor(func(inp._values, **new_kwargs), **extract_kwargs(inp))


@register_jagged_func(torch.ops.aten.is_pinned.default, "self: jt, device: any?")
def is_pinned_default(func, *args, **kwargs):
    _, new_kwargs = normalize_function(  # type: ignore[misc]
        func, args=args, kwargs=kwargs, normalize_to_only_use_kwargs=True
    )

    inp = new_kwargs.pop("input")

    return func(inp._values, **new_kwargs)


@register_jagged_func(
    torch.ops.aten.is_same_size.default, "self: jt_all, other: jt_all"
)
def is_same_size_default(func, *args, **kwargs):
    return args[0]._size == args[1]._size


@register_jagged_func(
    torch.ops.aten.sum.dim_IntList,
    "self: jt_all, dim: any?, keepdim: any?, dtype: any?",
)
def sum_dim_IntList(func, *args, **kwargs):
    """
    Performs a sum along the provided tensor dimension.
    Returns a dense tensor if the ragged dimension is reduced away, else returns a nested tensor.
    """
    _, new_kwargs = normalize_function(  # type: ignore[misc]
        func, args=args, kwargs=kwargs, normalize_to_only_use_kwargs=True
    )
    inp = new_kwargs.pop("input")

    (
        new_kwargs["dim"],
        reduce_on_batch,
        reduce_on_ragged,
        reduce_on_non_batch,  # noqa: UFMT
    ) = _wrap_jagged_dims(
        inp.dim(),
        new_kwargs["dim"],
        "sum",
        inp._ragged_idx,
    )

    if reduce_on_ragged and inp._lengths is not None:
        raise RuntimeError(
            "sum(): not supported where lengths is not None "
            + "if reducing across the ragged dimension for NestedTensor"
        )

    if reduce_on_ragged:  # raggedness reduced away --> return dense tensor
        if (
            reduce_on_batch
        ):  # reduction cases: (batch, ragged), (batch, ragged, non-batch), etc.
            out = func(
                inp._values, **new_kwargs
            )  # no need to read offsets --> apply sum directly on values
        else:
            if (
                reduce_on_non_batch
            ):  # invalid reduction cases: (ragged, non-batch), etc.
                raise RuntimeError(
                    "sum(): not supported along a ragged and non-batch dimension for NestedTensor"
                )
            # reduction cases: (ragged)
            values_ragged_dim_outer = inp._values.permute(
                inp._ragged_idx - 1,  # outer dimension
                *range(0, inp._ragged_idx - 1),
                *range(inp._ragged_idx, inp.dim() - 1),
            )  # shift reduction dimension of values backward to outer dimension

            # _jagged_to_padded_dense_forward requires values to be a 2D tensor
            # with the ragged dimension as the 0th dimension
            padded = torch.ops.aten._jagged_to_padded_dense_forward(
                values_ragged_dim_outer.reshape(values_ragged_dim_outer.shape[0], -1),
                [inp._offsets],
                max_lengths=[inp._max_seqlen],
            )

            padded_ragged_dim_original = padded.view(
                padded.shape[0],
                inp._max_seqlen,
                *values_ragged_dim_outer.shape[
                    1:
                ],  # expand non-batch dimensions of padded tensor
            ).permute(
                0,
                *range(2, inp._ragged_idx + 1),
                1,
                *range(inp._ragged_idx + 1, inp.dim()),
            )  # shift reduction dimension of padded tensor forward to original ragged dimension

            out = torch.sum(
                padded_ragged_dim_original,
                dim=inp._ragged_idx,
            )  # need to read offsets --> pad jagged dimension and apply sum

        if new_kwargs["keepdim"]:
            out = out.unsqueeze(0)
        return out
    else:  # raggedness preserved --> return nested tensor
        if (
            reduce_on_batch
        ):  # invalid reduction cases: (batch), (batch, non-batch), etc.
            raise RuntimeError(
                "sum(): not supported along the batch dimension but not the ragged dimension for NestedTensor"
            )
        # reduction cases: (non-batch), (non-batch, non-batch), etc.
        return NestedTensor(
            func(inp._values, **new_kwargs), **extract_kwargs(inp)
        )  # apply sum directly on values


@register_jagged_func(
    torch.ops.aten.transpose.int, "self: jt_all, dim0: any, dim1: any"
)
def transpose_int(func, *args, **kwargs):
    _, new_kwargs = normalize_function(  # type: ignore[misc]
        func, args=args, kwargs=kwargs, normalize_to_only_use_kwargs=True
    )

    from torch._prims_common import canonicalize_dims

    inp = new_kwargs.pop("input")
    dim0, dim1 = canonicalize_dims(inp.dim(), (new_kwargs["dim0"], new_kwargs["dim1"]))

    if inp._lengths is not None:
        raise ValueError(
            "transpose(): not supported on jagged layout nested tensor with holes"
        )

    # To support the SDPA API, inputs need to have the ragged idx transposed to dim 2
    # instead of 1, although the internal Flash and mem-effn implementations will
    # use the inputs with raggedness in dim 1.
    if dim0 == inp._ragged_idx or dim1 == inp._ragged_idx:
        if dim0 == 0 or dim1 == 0:
            raise ValueError(
                "Transpose is not supported on the batch dimension for jagged NT"
            )
        if dim0 == inp._ragged_idx:
            to_dim = dim1
        else:
            to_dim = dim0
        inp_kwargs = extract_kwargs(inp)
        inp_kwargs["_ragged_idx"] = to_dim
        return NestedTensor(
            inp.values().transpose(
                _outer_to_inner_dim(len(inp._size), dim0),
                _outer_to_inner_dim(len(inp._size), dim1),
            ),
            **inp_kwargs,
        )

    new_kwargs["dim0"] = _wrap_jagged_dim(inp.dim(), new_kwargs["dim0"], "transpose")
    new_kwargs["dim1"] = _wrap_jagged_dim(inp.dim(), new_kwargs["dim1"], "transpose")

    return NestedTensor(func(inp._values, **new_kwargs), **extract_kwargs(inp))


@register_jagged_func(
    [torch.ops.aten.view.default, torch.ops.aten._unsafe_view.default],
    "self: jt_all, size: any",
)
def view_default(func, *args, **kwargs):
    _, new_kwargs = normalize_function(  # type: ignore[misc]
        func, args=args, kwargs=kwargs, normalize_to_only_use_kwargs=True
    )

    inp = new_kwargs.pop("input")
    size = new_kwargs.pop("size")

    if inp._ragged_idx != 1 and tuple(inp._size) != tuple(size):
        raise RuntimeError(
            f"view(): does not support ragged_idx != 1 except when inp._size == size. "
            f"inp._size is ({inp._size}) and size is ({size})."
        )

    # Ensure specified size still includes batch and ragged dims
    if len(size) < 3 or not raggedness_matches(inp, size):
        raise RuntimeError(f"view(): cannot view shape {inp._size} as {size}")

    # outer size: the size of the NT, e.g. [3, j0, 10]
    # inner size: the size of the values, e.g. [8, 10] (e.g. for offsets = [0, 3, 5, 8])
    # this function gets inner_size[inner_idx] for a given inner_idx.
    #
    # example: for outer size [a, b, c, j0, d, e, f]
    #                         assume that j0 is ragged, other are concrete integers
    #                         and ragged_idx=3
    # inner size will be      [b, c, inp._values.size(ragged_idx), d, e, f]
    # therefore:
    #    inner_size[0] = outer_size[1]
    #    inner_size[1] = outer_size[2]
    #    inner_size[0] = inp._values.size(ragged_idx - 1)
    #    inner_size[3] = outer_size[4]
    #    inner_size[4] = outer_size[5]
    def get_inner_size(inner_idx):
        nonlocal inp, size
        if inner_idx == inp._ragged_idx - 1:
            return inp._values.size(inner_idx)
        else:
            return size[inner_idx + 1]

    inner_size = [get_inner_size(i) for i in range(len(size) - 1)]

    return NestedTensor(func(inp._values, inner_size), **extract_kwargs(inp))


@register_jagged_func(
    torch.ops.aten.native_layer_norm.default,
    "input: jt_all, normalized_shape: any, weight: any?, bias: any?, eps: any",
)
def native_layer_norm_default(func, *args, **kwargs):
    _, new_kwargs = normalize_function(  # type: ignore[misc]
        func, args=args, kwargs=kwargs, normalize_to_only_use_kwargs=True
    )

    inp = new_kwargs.pop("input")
    normalized_shape = new_kwargs["normalized_shape"]

    # Ensure we're not trying to normalize over the ragged dim
    if inp.dim() < 3 or (inp.dim() - len(normalized_shape)) < 2:
        raise RuntimeError(
            "layer_norm(): normalizing over ragged dim not supported for nested tensors"
        )

    output, mean, std = func(inp._values, **new_kwargs)
    return (NestedTensor(output, **extract_kwargs(inp)), mean, std)


@register_jagged_func(
    torch.ops.aten.native_layer_norm_backward.default,
    "grad_out: jt, input: jt, normalized_shape: any, mean: any, rstd: any, weight: any?, bias: any?, output_mask: any",
)
def native_layer_norm_backward_default(func, *args, **kwargs):
    _, new_kwargs = normalize_function(  # type: ignore[misc]
        func, args=args, kwargs=kwargs, normalize_to_only_use_kwargs=True
    )
    grad_out = new_kwargs.pop("grad_out")
    inp = new_kwargs.pop("input")
    d_input, d_gamma, d_beta = func(grad_out._values, inp._values, **new_kwargs)
    if d_input is None:
        return (None, d_gamma, d_beta)

    return (NestedTensor(d_input, **extract_kwargs(inp)), d_gamma, d_beta)


@register_jagged_func(torch.ops.aten.select.int, "self: jt, dim: any, index: any")
def select_int(func, *args, **kwargs):
    _, new_kwargs = normalize_function(  # type: ignore[misc]
        func, args=args, kwargs=kwargs, normalize_to_only_use_kwargs=True
    )

    inp = new_kwargs.pop("input")
    new_kwargs["dim"] = _wrap_jagged_dim(inp.dim(), new_kwargs["dim"], "select")

    return NestedTensor(func(inp._values, **new_kwargs), **extract_kwargs(inp))


@register_jagged_func(
    torch.ops.aten.slice.Tensor,
    "self: jt, dim: any?, start: any?, end: any?, step: any?",
)
def slice_tensor(func, *args, **kwargs):
    _, new_kwargs = normalize_function(  # type: ignore[misc]
        func, args=args, kwargs=kwargs, normalize_to_only_use_kwargs=True
    )

    inp = new_kwargs.pop("input")
    new_kwargs["dim"] = _wrap_jagged_dim(inp.dim(), new_kwargs["dim"], "slice")

    return NestedTensor(func(inp._values, **new_kwargs), **extract_kwargs(inp))


@register_jagged_func(
    torch.ops.aten.convolution.default,
    "input: jt, weight: t, bias: t?, stride: any, padding: any, "
    "dilation: any, transposed: any, output_padding: any, groups: any",
)
def convolution_default(func, *args, **kwargs):
    _, new_kwargs = normalize_function(  # type: ignore[misc]
        func, args=args, kwargs=kwargs, normalize_to_only_use_kwargs=True
    )

    inp = new_kwargs.pop("input")

    return NestedTensor(func(inp._values, **new_kwargs), **extract_kwargs(inp))


@register_jagged_func(
    torch.ops.aten.mean.dim, "self: jt_all, dim: any?, keepdim: any?, dtype: any?"
)
def mean_dim(func, *args, **kwargs):
    """
    Performs a mean along the provided tensor dimension.
    Returns a dense tensor if the ragged dimension is reduced away, else returns a nested tensor.
    """
    _, new_kwargs = normalize_function(  # type: ignore[misc]
        func, args=args, kwargs=kwargs, normalize_to_only_use_kwargs=True
    )

    if len(new_kwargs["dim"]) > 1:
        raise RuntimeError(
            "mean(): not supported across multiple dimensions for NestedTensor"
        )

    inp = new_kwargs.pop("input")

    (
        new_kwargs["dim"],
        reduce_on_batch,
        reduce_on_ragged,
        reduce_on_non_batch,  # noqa: UFMT
    ) = _wrap_jagged_dims(
        inp.dim(),
        new_kwargs["dim"],
        "mean",
        inp._ragged_idx,
    )

    if reduce_on_batch:
        raise RuntimeError(
            "mean(): not supported along the batch dimension but not the ragged dimension for NestedTensor"
        )

    if reduce_on_ragged and inp._lengths is not None:
        raise RuntimeError(
            "mean(): not supported where lengths is not None "
            + "if reducing across the ragged dimension for NestedTensor"
        )

    if not new_kwargs["keepdim"]:
        raise RuntimeError("mean(): not supported when keepdim=False for NestedTensor")

    if reduce_on_ragged:  # raggedness reduced away
        torch_sum = torch.sum(inp, dim=inp._ragged_idx, keepdim=new_kwargs["keepdim"])

        # for every non-batch dimension,
        #   unsqueeze lengths into the same shape as the PyTorch sum,
        #   as the extra dimensions must all be divided by the same length
        lengths = inp._offsets.diff()
        for _ in range(inp.dim() - 2):
            lengths = lengths.unsqueeze(-1)

        return torch_sum / lengths.broadcast_to(torch_sum.shape)

    return NestedTensor(
        func(inp._values, **new_kwargs), **extract_kwargs(inp)
    )  # raggedness preserved


@register_jagged_func(torch.ops.aten.stack.default, "tensors: any, dim: any")
def stack_default(func, *args, **kwargs):
    _, new_kwargs = normalize_function(  # type: ignore[misc]
        func, args=args, kwargs=kwargs, normalize_to_only_use_kwargs=True
    )

    # guaranteed this is non-empty if we got here
    tensors = new_kwargs.pop("tensors")
    for t in tensors:
        if not isinstance(t, NestedTensor):
            raise RuntimeError("stack(): expected all nested tensors inputs")

        if t.dim() != tensors[0].dim():
            raise RuntimeError(
                "stack(): expected all nested tensors to have the same dim"
            )

        if not raggedness_matches(t, tensors[0].shape):
            raise RuntimeError(
                "stack(): expected all nested tensors to have the same nested structure"
            )

    new_kwargs["dim"] = _wrap_jagged_dim(
        tensors[0].dim() + 1, new_kwargs["dim"], "stack"
    )

    return NestedTensor(
        func([t._values for t in tensors], **new_kwargs), **extract_kwargs(tensors[0])
    )


@register_jagged_func(
    torch.ops.aten.embedding.default,
    "weight: t, indices: jt, padding_idx: any?, scale_grad_by_freq: any?, sparse: any?",
)
def embedding_default(func, *args, **kwargs):
    _, new_kwargs = normalize_function(  # type: ignore[misc]
        func, args=args, kwargs=kwargs, normalize_to_only_use_kwargs=True
    )

    # guaranteed this is non-empty if we got here
    indices = new_kwargs.pop("indices")
    weight = new_kwargs.pop("weight")

    return NestedTensor(
        func(weight, indices._values, **new_kwargs), **extract_kwargs(indices)
    )


@register_jagged_func(
    [
        torch.ops.aten.values.default,
        torch.ops.aten._nested_get_values.default,
    ],
    "self: jt_all",
)
def values_default(func, *args, **kwargs):
    _, new_kwargs = normalize_function(  # type: ignore[misc]
        func, args=args, kwargs=kwargs, normalize_to_only_use_kwargs=True
    )

    inp = new_kwargs.pop("input")

    # TODO: Handle inference mode properly.
    # See https://github.com/pytorch/pytorch/issues/112024#issuecomment-1779554292
    return inp._values.detach()


@register_jagged_func(
    torch.ops.aten._nested_view_from_jagged.default,
    "values: t, offsets: t, dummy: jt_all, lengths: t?, ragged_idx: any?, min_seqlen: t?, max_seqlen: t?",
)
def _nested_view_from_jagged_default(func, *args, **kwargs):
    _, new_kwargs = normalize_function(  # type: ignore[misc]
        func, args=args, kwargs=kwargs, normalize_to_only_use_kwargs=True
    )

    values, offsets, lengths = (
        new_kwargs["input"],
        new_kwargs["offsets"],
        new_kwargs["lengths"],
    )
    ragged_idx = new_kwargs["ragged_idx"]
    min_seqlen = new_kwargs["min_seqlen"]
    max_seqlen = new_kwargs["max_seqlen"]
    metadata_cache = {}
    if min_seqlen is not None:
        metadata_cache["min_seqlen"] = min_seqlen
    if max_seqlen is not None:
        metadata_cache["max_seqlen"] = max_seqlen

    return NestedTensor(
        values,
        offsets,
        lengths=lengths,
        _ragged_idx=ragged_idx,
        _metadata_cache=metadata_cache,
    )


@register_jagged_func(torch.ops.aten._nested_get_offsets.default, "self: jt_all")
def _nested_get_offsets(func, *args, **kwargs):
    _, new_kwargs = normalize_function(  # type: ignore[misc]
        func, args=args, kwargs=kwargs, normalize_to_only_use_kwargs=True
    )

    inp = new_kwargs.pop("input")
    return inp._offsets


@register_jagged_func(torch.ops.aten._nested_get_lengths.default, "self: jt_all")
def _nested_get_lengths(func, *args, **kwargs):
    _, new_kwargs = normalize_function(  # type: ignore[misc]
        func, args=args, kwargs=kwargs, normalize_to_only_use_kwargs=True
    )

    inp = new_kwargs.pop("input")
    return inp._lengths


@register_jagged_func(torch.ops.aten._nested_get_ragged_idx.default, "self: jt_all")
def _nested_get_ragged_idx(func, *args, **kwargs):
    _, new_kwargs = normalize_function(  # type: ignore[misc]
        func, args=args, kwargs=kwargs, normalize_to_only_use_kwargs=True
    )

    inp = new_kwargs.pop("input")
    return inp._ragged_idx


@register_jagged_func(torch.ops.aten._nested_get_min_seqlen.default, "self: jt_all")
def _nested_get_min_seqlen(func, *args, **kwargs):
    _, new_kwargs = normalize_function(  # type: ignore[misc]
        func, args=args, kwargs=kwargs, normalize_to_only_use_kwargs=True
    )

    inp = new_kwargs.pop("input")
    return inp._metadata_cache.get("min_seqlen", None)


@register_jagged_func(torch.ops.aten._nested_get_max_seqlen.default, "self: jt_all")
def _nested_get_max_seqlen(func, *args, **kwargs):
    _, new_kwargs = normalize_function(  # type: ignore[misc]
        func, args=args, kwargs=kwargs, normalize_to_only_use_kwargs=True
    )

    inp = new_kwargs.pop("input")
    return inp._metadata_cache.get("max_seqlen", None)


# Make the dummy available on the C++ side.
@register_jagged_func(torch.ops.aten._nested_get_jagged_dummy.default, "self: any")
def _nested_get_jagged_dummy(func, *args, **kwargs):
    from torch.nested._internal.nested_tensor import _nt_view_dummy

    return _nt_view_dummy()


with torch.library._scoped_library("aten", "IMPL") as aten:
    aten.impl("_nested_get_jagged_dummy", _nested_get_jagged_dummy, "CPU")
    aten.impl("_nested_get_jagged_dummy", _nested_get_jagged_dummy, "CUDA")
    aten.impl("_nested_get_jagged_dummy", _nested_get_jagged_dummy, "Meta")<|MERGE_RESOLUTION|>--- conflicted
+++ resolved
@@ -509,15 +509,7 @@
     torch.ops.aten._softmax.default, "self: jt_all, dim: any, half_to_float: any"
 )
 def _softmax_default(func, *args, **kwargs):
-<<<<<<< HEAD
-    """
-    Performs a softmax along the provided tensor dimension.
-    Returns a tensor of the same type as the input.
-    """
-    _, new_kwargs = normalize_function(
-=======
-    _, new_kwargs = normalize_function(  # type: ignore[misc]
->>>>>>> 4425c1c5
+    _, new_kwargs = normalize_function(  # type: ignore[misc]
         func, args=args, kwargs=kwargs, normalize_to_only_use_kwargs=True
     )
 
