# mypy: allow-untyped-defs
import collections
import collections.abc
import contextlib
import copy
import dataclasses
import dis
import functools
import importlib
import inspect
import itertools
import linecache
import logging
import operator
import sys
import textwrap
import threading
import traceback
import types
import typing
import weakref
from typing import Any, Callable, cast, Dict, List, Optional, Set, Tuple, Type
from unittest.mock import patch

import torch
import torch._logging
from torch._guards import tracing, TracingContext

from . import config, exc, logging as torchdynamo_logging, trace_rules, variables
from .bytecode_analysis import (
    get_indexof,
    JUMP_OPNAMES,
    livevars_analysis,
    propagate_line_nums,
)
from .bytecode_transformation import (
    cleaned_instructions,
    create_call_function,
    create_instruction,
    create_jump_absolute,
    create_swap,
    get_code_keys,
    Instruction,
    is_generator,
    unique_id,
)
from .code_context import code_context
from .codegen import PyCodegen
from .exc import ArgsMismatchError, BackendCompilerFailed, unimplemented, Unsupported
from .funcname_cache import get_funcname
from .guards import GuardBuilder, install_guard
from .output_graph import GraphCompileReason, OutputGraph
from .replay_record import DummyModule, ExecutionRecorder
from .resume_execution import ContinueExecutionCache, ReenterWith
from .source import (
    AttrSource,
    GetItemSource,
    GlobalSource,
    GlobalWeakRefSource,
    LocalSource,
    Source,
)
from .trace_rules import is_builtin_constant, is_forbidden
from .utils import (
    counters,
    get_fake_value,
    get_instruction_source_311,
    graph_break_dup_warning_checker,
    istype,
    LazyString,
    proxy_args_kwargs,
)
from .variables.base import is_side_effect_safe, MutableLocal, typestr, VariableTracker
from .variables.builder import VariableBuilder, wrap_fx_proxy
from .variables.builtin import BuiltinVariable
from .variables.constant import ConstantVariable
from .variables.ctx_manager import (
    ContextWrappingVariable,
    GenericContextWrappingVariable,
    WithExitFunctionVariable,
)
from .variables.dicts import ConstDictVariable, SetVariable
from .variables.functions import (
    BaseUserFunctionVariable,
    NestedUserFunctionVariable,
    SkipFunctionVariable,
    UserFunctionVariable,
    UserMethodVariable,
)
from .variables.lists import (
    BaseListVariable,
    ListIteratorVariable,
    ListVariable,
    SliceVariable,
    TupleVariable,
)
from .variables.misc import (
    ClosureVariable,
    GetAttrVariable,
    InlinedClosureVariable,
    NullVariable,
    PythonModuleVariable,
    UnknownVariable,
)
from .variables.nn_module import NNModuleVariable, UnspecializedNNModuleVariable
from .variables.tensor import supported_comparison_ops, SymNodeVariable, TensorVariable
from .variables.user_defined import (
    RemovableHandleVariable,
    UserDefinedClassVariable,
    UserDefinedObjectVariable,
)

log = logging.getLogger(__name__)
graph_break_log = torch._logging.getArtifactLogger(__name__, "graph_breaks")
trace_call_log = torch._logging.getArtifactLogger(__name__, "trace_call")
trace_source_log = torch._logging.getArtifactLogger(__name__, "trace_source")
trace_bytecode_log = torch._logging.getArtifactLogger(__name__, "trace_bytecode")
tls = threading.local()
compare_op_handlers: Dict[str, Any] = {
    k: BuiltinVariable(v).call_function for k, v in supported_comparison_ops.items()
}
handle_contains = BuiltinVariable(operator.contains).call_function
handle_not = BuiltinVariable(operator.not_).call_function
compare_op_handlers["in"] = lambda tx, args, _: handle_contains(
    tx, [*reversed(args)], {}
)
compare_op_handlers["not in"] = lambda tx, args, _: handle_not(
    tx, [handle_contains(tx, [*reversed(args)], {})], {}
)


@dataclasses.dataclass
class SpeculationEntry:
    filename: str
    lineno: int
    instruction_pointer: int
    failed: bool = False
    reason: Optional[GraphCompileReason] = None

    def fail_and_restart_analysis(self):
        """
        Start tracing of the current frame over again, and don't take this branch.
        """
        self.failed = True
        if self.reason is not None:
            restart_reason = self.reason.reason
        else:
            restart_reason = "Unknown fail_and_restart_analysis"
        raise exc.SpeculationRestartAnalysis(restart_reason=restart_reason)


@dataclasses.dataclass
class SpeculationLog:
    """
    SpeculationLog replaces the prior copy_graphstate/restore_graphstate
    checkpointing.  Rather than saving/restoring state, we restart the
    dynamo conversion process over from the beginning -- but when we
    hit the start of the speculation that failed, we instead generate
    a graph break.
    """

    entries: List[SpeculationEntry] = dataclasses.field(default_factory=list)
    index: int = 0

    def restart(self):
        self.index = 0

    def clear(self):
        self.entries.clear()
        self.index = 0

    def next(self, filename: str, lineno: int, instruction_pointer) -> SpeculationEntry:
        """
        Lookup or create a SpeculationEntry() that is shared across
        RestartAnalysis calls.  Args are used only for debug checks.
        """
        if len(self.entries) == self.index:
            self.entries.append(SpeculationEntry(filename, lineno, instruction_pointer))
        entry = self.entries[self.index]
        self.index += 1
        assert (
            entry.instruction_pointer == instruction_pointer
            and entry.filename == filename
            and entry.lineno == lineno
        ), textwrap.dedent(
            f"""
            SpecuationLog diverged at {self.index} of {len(self.entries)}:
            - Run1: {entry.filename}:{entry.lineno} (ip={entry.instruction_pointer})
            - Run2: {filename}:{lineno} (ip={instruction_pointer})
            Please submit a bug report.
            """
        )
        return entry


@functools.lru_cache(None)
def _step_logger():
    return torchdynamo_logging.get_step_logger(log)


@dataclasses.dataclass
class BlockStackEntry:
    # Current instruction that pushes something to block_stack
    inst: Instruction
    target: Instruction
    stack_index: Optional[int] = None
    with_context: Optional[ContextWrappingVariable] = None

    def can_restore(self):
        return self.with_context is not None

    def resume_fn(self):
        assert self.stack_index is not None
        if self.with_context and self.with_context.target_values:
            return ReenterWith(self.stack_index, tuple(self.with_context.target_values))
        else:
            return ReenterWith(self.stack_index)

    def exit(self, tx):
        assert self.with_context is not None
        return self.with_context.exit(tx)


class ReturnValueOp(Exception):
    pass


def stack_op(fn: typing.Callable[..., object]):
    nargs = len(inspect.signature(fn).parameters)
    fn_var = BuiltinVariable(fn)

    @functools.wraps(fn)
    def impl(self: "InstructionTranslatorBase", inst: Instruction):
        self.push(fn_var.call_function(self, self.popn(nargs), {}))

    return impl


def _detect_and_normalize_assert_statement(
    self: "InstructionTranslatorBase",
    truth_fn: typing.Callable[[object], bool],
    push: bool,
):
    # Detect if this jump instruction is assert and normalize the assert
    # by pushing dummy error message when nothing is given.
    #
    # Python 3.9 assertion is in following format:
    # 18 POP_JUMP_IF_TRUE       28
    # 20 LOAD_ASSERTION_ERROR
    # 22 LOAD_CONST               3 ('Assert message') -> optional instruction
    # 24 CALL_FUNCTION            1                    -> optional instruction
    # 26 RAISE_VARARGS
    #
    # Python 3.8 assertion is in following format:
    # 18 POP_JUMP_IF_TRUE       28
    # 20 LOAD_GLOBAL              0 (Assertion type)
    # 22 LOAD_CONST               3 ('Assert message') -> optional instruction
    # 24 CALL_FUNCTION            1                    -> optional instruction
    # 26 RAISE_VARARGS            1

    if (truth_fn is not operator.truth) or push:
        return False

    assert isinstance(self.instruction_pointer, int)
    current_instruction_pointer = self.instruction_pointer
    inst = self.instructions[current_instruction_pointer]
    # Detect LOAD_ASSERTION_ERROR or LOAD_GLOBAL 0
    if sys.version_info < (3, 9):
        if inst.opname != "LOAD_GLOBAL" or inst.argval != "AssertionError":
            return False
    else:
        if inst.opname != "LOAD_ASSERTION_ERROR":
            return False

    current_instruction_pointer += 1

    # Use dummy error message if its hard to extract
    error_msg = "assertion error"

    inst = self.instructions[current_instruction_pointer]
    # DETECT RAISE_VARARGS or LOAD CONST
    if inst.opname == "LOAD_CONST":
        if not isinstance(inst.argval, str):
            return False
        error_msg = inst.argval

        # if it is LOAD_CONSTANT, it must be followed by CALL_FUNCTION
        # (PRECALL for Python 3.11, CALL for Python 3.12+)
        current_instruction_pointer += 1
        inst = self.instructions[current_instruction_pointer]
        if inst.opname not in ("CALL_FUNCTION", "PRECALL", "CALL"):
            return False

        # for Python 3.11, PRECALL should be followed by CALL, then RAISE_VARARGS
        # for Python != 3.11, CALL_FUNCTION/CALL should be followed by RAISE_VARARGS
        current_instruction_pointer += 1
        if inst.opname == "PRECALL":
            current_instruction_pointer += 1
        inst = self.instructions[current_instruction_pointer]

    if inst.opname != "RAISE_VARARGS":
        return False

    self.push(ConstantVariable.create(error_msg))

    return True


def generic_jump(truth_fn: typing.Callable[[object], bool], push: bool):
    def jump_graph_break(self, inst, value, extra_msg=""):
        if not self.should_compile_partial_graph():
            unimplemented("should_compile_partial_graph=False")
        # compile a partial subgraph prefix then jump into user code
        if self.maybe_has_backedge():
            msg = (
                "Skipping frame because there is a graph break in a for/while loop\n"
                f"{self.frame_summary()}"
            )
            log.info(msg)
            raise exc.SkipFrame(msg)

        self.push(value)
        log.debug("generic_jump triggered compile")
        self.output.compile_subgraph(
            self,
            reason=GraphCompileReason(
                f"generic_jump {typestr(value)}{extra_msg}", [self.frame_summary()]
            ),
        )
        self.pop()

        if_next = self.create_call_resume_at(self.next_instruction)
        if push:
            self.push(value)
        if_jump = self.create_call_resume_at(inst.target)

        if sys.version_info >= (3, 13):
            # 3.13 requires stack[-1] to be bool type
            self.output.add_output_instructions([create_instruction("TO_BOOL")])

        self.output.add_output_instructions(
            [create_instruction(inst.opname, target=if_jump[0])] + if_next + if_jump
        )

    def inner(self: "InstructionTranslatorBase", inst: Instruction):
        value: VariableTracker = self.pop()
        if (
            config.rewrite_assert_with_torch_assert
            and _detect_and_normalize_assert_statement(self, truth_fn, push)
        ):
            error_msg: VariableTracker = self.pop()
            # Skip over things like `assert True`
            if value.is_python_constant():
                if bool(value.as_python_constant()):
                    return self.jump(inst)
                else:
                    jump_graph_break(self, inst, value)

            # TODO maybe should respect DtoH sync intention of users later??
            # Manually insert torch._assert_async instead of python assert and jump over
            # assert related instructions as we don't need them anymore.

            # if we see Tensor as assert statement, no need to call scalar_tensor
            if isinstance(value, TensorVariable):
                self.output.create_proxy(
                    "call_function",
                    torch._assert_async,
                    *proxy_args_kwargs((value, error_msg), {}),
                )
                self.jump(inst)
                return

            if isinstance(value, SymNodeVariable):
                # if the assertion is normal shape expression.
                # just install guard and bail out.
                sym_expr = value.sym_num
                if not isinstance(sym_expr, torch.SymBool):
                    sym_expr = sym_expr != 0

                result = torch.fx.experimental.symbolic_shapes.expect_true(sym_expr)
                if not result:
                    unimplemented(
                        "Assertion failed on symbolic shapes. Did you make sure eager mode succeeds?"
                    )
                self.jump(inst)
                return

            scalar_to_tensor_proxy = self.output.create_proxy(
                "call_function", torch.scalar_tensor, *proxy_args_kwargs((value,), {})
            )

            scalar_to_tensor = wrap_fx_proxy(
                self,
                scalar_to_tensor_proxy,
                example_value=get_fake_value(scalar_to_tensor_proxy.node, self),
            )

            self.output.create_proxy(
                "call_function",
                torch._assert_async,
                *proxy_args_kwargs((scalar_to_tensor, error_msg), {}),
            )
            self.jump(inst)
            return

        if value.is_python_constant():
            if truth_fn(value.as_python_constant()):
                if push:
                    self.push(value)
                self.jump(inst)
        elif (
            isinstance(value, (TensorVariable)) and self.should_compile_partial_graph()
        ):
            jump_graph_break(self, inst, value)
        elif isinstance(value, NNModuleVariable):
            # Equivalent of "self.nn_module is not None"
            mod = self.output.get_submodule(value.module_key)
            if truth_fn(mod):
                if push:
                    self.push(value)
                self.jump(inst)
        elif isinstance(value, UnspecializedNNModuleVariable):
            mod = value.value
            if truth_fn(mod):
                if push:
                    self.push(value)
                self.jump(inst)
        elif isinstance(value, UserDefinedObjectVariable):
            try:
                x = value.var_getattr(self, "__bool__")
            except exc.ObservedException:
                # if __bool__ is missing, trying __len__ to infer a truth value.
                x = value.var_getattr(self, "__len__")
            else:
                if isinstance(x, GetAttrVariable):
                    # if __bool__ is missing, trying __len__ to infer a truth value.
                    x = value.var_getattr(self, "__len__")

            # __bool__ or __len__ is function
            if isinstance(x, UserMethodVariable):
                result = x.call_function(self, [], {})
                if isinstance(result, ConstantVariable) and isinstance(
                    result.value, (bool, int)
                ):
                    if truth_fn(result.value):
                        if push:
                            self.push(value)
                        self.jump(inst)
                else:
                    unimplemented(
                        "generic_jump on UserDefined with __bool__ returning non-constant"
                    )
            # __bool__ or __len__ is non-function or not existed in the user defined object
            else:
                if truth_fn(True):
                    if push:
                        self.push(value)
                    self.jump(inst)
        elif not isinstance(value, TensorVariable) and value.has_unpack_var_sequence(
            self
        ):
            if truth_fn(len(value.unpack_var_sequence(self))):
                if push:
                    self.push(value)
                self.jump(inst)
        elif isinstance(value, SymNodeVariable):
            try:
                eval_result = value.evaluate_expr(self.output)
            except exc.UserError as e:
                if self.should_compile_partial_graph():
                    return jump_graph_break(self, inst, value, extra_msg=f"\n{e}")
                raise
            if truth_fn(eval_result):
                if push:
                    self.push(value)
                self.jump(inst)
        elif isinstance(value, variables.BackwardHookVariable):
            if truth_fn(True):
                if push:
                    self.push(value)
                self.jump(inst)
        else:
            from .source import is_constant_source

            if value.source is not None and is_constant_source(value.source):
                if truth_fn(value.get_real_value()):  # type: ignore[attr-defined]
                    if push:
                        self.push(value)
                    self.jump(inst)
            else:
                # TODO link the torch.cond doc later
                raise exc.UserError(
                    exc.UserErrorType.DYNAMIC_CONTROL_FLOW,
                    "Dynamic control flow is not supported at the moment. Please use "
                    "functorch.experimental.control_flow.cond to explicitly capture the control flow.",
                    case_name="cond_operands",
                )

    return inner


explain = False


def break_graph_if_unsupported(*, push):
    def decorator(inner_fn):
        @functools.wraps(inner_fn)
        def wrapper(self: "InstructionTranslatorBase", inst: Instruction):
            speculation = self.speculate()
            if speculation.failed:
                assert speculation.reason is not None
                return handle_graph_break(self, inst, speculation.reason)
            try:
                return inner_fn(self, inst)
            except Unsupported as excp:
                if self.generic_context_manager_depth > 0:
                    # We don't support graph break under GenericContextWrappingVariable,
                    # If there is, we roll back to the checkpoint and fall back.
                    excp.remove_from_stats()
                    unimplemented("Graph break under GenericContextWrappingVariable")

                if isinstance(excp, exc.UncapturedHigherOrderOpError):
                    raise

                if not self.should_compile_partial_graph():
                    raise

                user_stack = excp.real_stack
                # TODO: Also report the traceback from the parent frame
                try:
                    frame_loc = (user_stack[-1].filename, user_stack[-1].lineno)
                except IndexError:
                    # first instruction
                    code_options = self.code_options
                    frame_loc = (
                        code_options["co_filename"],
                        code_options["co_firstlineno"],
                    )
                # torch._dynamo.explain() formats this a little nicer, and presents a slightly
                # more actionable user code pointer
                if (
                    graph_break_log.isEnabledFor(logging.DEBUG)
                    and not explain
                    and graph_break_dup_warning_checker.add(frame_loc)
                ):
                    user_stack_formatted = "".join(traceback.format_list(user_stack))
                    # This log line is exercised from
                    #   python test/dynamo/test_exc.py -k test_graph_break_log
                    graph_break_log.debug(
                        "Graph break: from user code at:\n%s",
                        user_stack_formatted,
                        exc_info=True,
                    )
                else:
                    # This log line MUST NOT contain the string "Graph break",
                    # exercised by
                    #   python test/dynamo/test_misc.py -k test_duplicate_graph_break_log
                    log.debug(
                        "Unsupported break in user code at %s:%s (details suppressed)",
                        *frame_loc,
                    )

                if self.maybe_has_backedge():
                    msg = (
                        "Skipping frame because there is a graph break in a for/while loop\n"
                        f"{self.frame_summary()}"
                    )
                    log.info(msg)
                    raise exc.SkipFrame(msg) from excp

                excp.remove_from_stats()
                excp.add_to_stats("graph_break")
                speculation.reason = GraphCompileReason(excp.msg, user_stack)
            speculation.fail_and_restart_analysis()

        def handle_graph_break(
            self: "InstructionTranslatorBase",
            inst: Instruction,
            reason: GraphCompileReason,
        ):
            self.output.compile_subgraph(self, reason=reason)
            cg = PyCodegen(self)
            cleanup: List[Instruction] = []
            # Reconstruct the context variable CLASS in the block stack
            for b in self.block_stack:
                assert b.with_context is not None
                b.with_context.reconstruct_type(cg)
                cg.extend_output(b.resume_fn().try_except(cg.code_options, cleanup))
            self.output.add_output_instructions(cg.get_instructions())
            del cg

            if sys.version_info >= (3, 11) and inst.opname == "CALL":
                kw_names = (
                    self.kw_names.as_python_constant()
                    if self.kw_names is not None
                    else ()
                )
                if len(kw_names) > 0:
                    # KW_NAMES no longer used in 3.13
                    assert sys.version_info < (3, 13)
                    self.output.add_output_instructions(
                        [create_instruction("KW_NAMES", argval=kw_names)]
                    )
                self.output.add_output_instructions(
                    create_call_function(inst.arg, False)
                )
            else:
                # copy instruction, but without exception table data
                assert inst.target is None
                inst_copy = copy.copy(inst)
                inst_copy.exn_tab_entry = None
                self.output.add_output_instructions([inst_copy])

            self.output.add_output_instructions(cleanup)

            if (
                sys.version_info >= (3, 11)
                and sys.version_info < (3, 12)
                and inst.opname == "CALL"
            ):
                # stack effect for PRECALL + CALL is split between the two instructions
                stack_effect = dis.stack_effect(
                    dis.opmap["PRECALL"], inst.arg
                ) + dis.stack_effect(dis.opmap["CALL"], inst.arg)
            else:
                stack_effect = dis.stack_effect(inst.opcode, inst.arg)
            self.popn(push - stack_effect)

            for _ in range(push):
                self.push(UnknownVariable())
            self.output.add_output_instructions(
                self.create_call_resume_at(self.next_instruction)
            )

        return wrapper

    return decorator


class BytecodeDistpatchTableMeta(type):
    """Installs a `cls.dispatch_table` on every subclass to speed up calls to self.OPCODE()"""

    def __init__(cls, name, bases, dct):
        super().__init__(name, bases, dct)

        def _missing(opname, *args):
            unimplemented(f"missing: {opname}")

        dispatch_table = {
            op: getattr(cls, opname, functools.partial(_missing, opname))
            for opname, op in dis.opmap.items()
        }
        cls.dispatch_table = [dispatch_table.get(i) for i in range(2**8)]


class InstructionTranslatorBase(
    metaclass=BytecodeDistpatchTableMeta,
):
    output: OutputGraph
    symbolic_locals: Dict[str, VariableTracker]
    symbolic_globals: Dict[str, VariableTracker]
    stack: List[VariableTracker]
    instruction_pointer: Optional[int]
    current_instruction: Instruction
    block_stack: List[BlockStackEntry]
    lineno: int
    kw_names: Optional[ConstantVariable]
    accept_prefix_inst: bool
    prefix_insts: List[Instruction]
    inline_depth: int
    inconsistent_side_effects: bool
    current_speculation: Optional[SpeculationEntry]
    dispatch_table: List[Any]
    exn_vt_stack: List[VariableTracker]
    exec_recorder: Optional[ExecutionRecorder]
    strict_checks_fn: Optional[Callable[[VariableTracker], bool]]

    def mark_inconsistent_side_effects(self):
        """
        InstructionTranslator has encountered instructions which may cause
        dynamo to see a different version of history from eager
        See: https://github.com/pytorch/pytorch/issues/110765
        """
        self.inconsistent_side_effects = True

    def maybe_has_backedge(self):
        # This function employs a heuristic. It does not reliably detect a backedge.
        # The heuristic is straightforward: starting from the current instruction and
        # continuing to the end, if any jump instruction targets an instruction before
        # the current one, there might be a backedge.

        # Python 3.12 introduced changes to bytecode that group common paths in
        # blockstacks (with or try...else) and allow for early returns. Consequently,
        # there can be multiple RETURN_VALUE instructions. Another heuristic is to
        # halt detection upon encountering the first RETURN_VALUE or RETURN_CONST.

        # These heuristics can result in both false positives and negatives, but
        # in either case, the Dynamo code remains valid. For false positives
        # (where an edge is incorrectly marked as a backedge), Dynamo will
        # perform a SkipFrame instead of potentially applying optimizations. For
        # false negatives (where an edge that should be marked as a backedge
        # isn't), multiple graphs may be generated if there's a break in the
        # graph during a for loop. In general, its better to have fewer false
        # negatives so that Dynamo does not skip the whole frame.

        cur_offset = self.current_instruction.offset
        assert self.instruction_pointer is not None
        for inst in self.instructions[self.instruction_pointer :]:
            if inst.opname in ("RETURN_VALUE", "RETURN_CONST"):
                return False
            if inst.opname in JUMP_OPNAMES:
                jump_offset = inst.argval
                if jump_offset < cur_offset:
                    return True
        return False

    def cell_and_freevars(self):
        if not hasattr(self, "_cell_and_freevars"):
            self._cell_and_freevars = tuple(
                self.code_options["co_cellvars"] or []
            ) + tuple(self.code_options["co_freevars"] or [])

            # An inlined function might depend on the freevar of the parent
            # function. So, recursively obtain parent cell and freevars.
            if isinstance(self, InliningInstructionTranslator):
                self._cell_and_freevars += self.parent.cell_and_freevars()
        return self._cell_and_freevars

    def prune_dead_locals(self):
        reads = livevars_analysis(self.instructions, self.current_instruction)
        # implicit use by super()
        # reads = reads | {"__class__"}
        # output variables?
        reads = reads | set(self.cell_and_freevars())
        self.symbolic_locals = {
            k: v for k, v in self.symbolic_locals.items() if k in reads
        }
        self.output.side_effects.prune_dead_object_new(self)

    def call_function(
        self,
        fn: VariableTracker,
        args: List[VariableTracker],
        kwargs: Dict[str, VariableTracker],
    ):
        assert isinstance(fn, VariableTracker)
        assert isinstance(args, list)
        assert isinstance(kwargs, dict)
        assert all(
            isinstance(x, VariableTracker)
            for x in itertools.chain(args, kwargs.values())
        )
        inner_fn = None
        if hasattr(fn, "value"):
            inner_fn = fn.value
        if hasattr(fn, "fn"):
            inner_fn = fn.fn
        if inner_fn and callable(inner_fn) and is_forbidden(inner_fn):
            raise AssertionError(f"Attempt to trace forbidden callable {inner_fn}")
        self.push(fn.call_function(self, args, kwargs))

    def inline_user_function_return(self, fn, args, kwargs):
        """
        A call to some user defined function by inlining it.
        """
        return InliningInstructionTranslator.inline_call(self, fn, args, kwargs)

    def get_line_of_code_header(self, lineno=None):
        if lineno is None:
            lineno = self.lineno
        inline_depth_str = (
            f" (inline depth: {self.inline_depth})" if self.inline_depth > 0 else ""
        )
        funcname = get_funcname(self.f_code.co_filename, lineno)
        funcname_str = "" if funcname is None else f" ({funcname})"
        return f"{self.f_code.co_filename}:{lineno} in {self.f_code.co_name}{funcname_str}{inline_depth_str}"

    def get_log_starts_line_log_str(self):
        log_str = f"TRACE starts_line {self.get_line_of_code_header()}\n"
        line = linecache.getline(self.f_code.co_filename, self.lineno).rstrip()
        log_str += f"    {line}"
        return log_str

    def starts_line(self, lineno):
        if self.lineno == lineno:
            return
        self.lineno = lineno
        TracingContext.set_current_loc(
            self.f_code.co_filename, lineno, self.f_code.co_name
        )
        if trace_source_log.isEnabledFor(logging.DEBUG):
            trace_source_log.debug("%s", LazyString(self.get_log_starts_line_log_str))

    def step(self):
        """Process exactly one instruction, return False we should exit"""
        ip = self.instruction_pointer
        if ip is None:
            return False
        self.current_instruction = inst = self.instructions[ip]
        self.instruction_pointer = ip + 1

        if inst.starts_line:
            self.starts_line(inst.starts_line)

        if (
            not self.stack
            and self.should_compile_partial_graph()
            and self.is_non_empty_graph()
        ):
            self.current_speculation = self.speculate()
            if self.current_speculation.failed:
                return self.step_graph_break(inst)

        if trace_bytecode_log.isEnabledFor(logging.DEBUG):
            trace_bytecode_log.debug(
                "TRACE %s %s %s", inst.opname, inst.argval, self.stack
            )

        self.update_block_stack(inst)

        try:
            self.dispatch_table[inst.opcode](self, inst)
            return not self.output.should_exit
        except exc.ObservedException:
            self.exception_handler()
            return True
        except ReturnValueOp:
            return False
        except Unsupported:
            if self.current_speculation is None:
                log.debug("empty checkpoint")
                raise
            log.debug("step triggered compile", exc_info=True)

        self.current_speculation.fail_and_restart_analysis()

    if sys.version_info >= (3, 11):

        def update_block_stack(self, inst):
            # 3.11+ no longer uses a block stack, but we still keep track of one
            # so that we know which contexts are currently active.
            # For our purposes, all exception table entries with the same target
            # are considered to be part of the same "block".
            # NOTE: we only keep track of with blocks that are not contained in try blocks.
            # This is because we will not create continuation functions on graph breaks in try blocks,
            # but we may for with blocks. We do not push blocks here since
            # with blocks are pushed when handling BEFORE_WITH.
            entry = inst.exn_tab_entry
            if entry:
                # Detect when we have exited the top with block.
                # The with blocks on the block stack are not enclosed in try
                # blocks, so a with block's cleanup code should be in the
                # previous with block (if any).
                if (
                    len(self.block_stack) >= 2
                    and entry.target is not self.block_stack[-1].target
                    and entry.target is self.block_stack[-2].target
                ):
                    # exit the current block
                    self.block_stack.pop()
            else:
                # no longer in any block
                # It is possible for NOPs to be between two instructions
                # in the same block, but the NOPs are not covered by an
                # exception table entry. In this case, assume that we
                # are still in the same block.
                # In 3.12+, JUMP_BACKWARD might also not be covered by
                # an exception table entry, so we also assume that we
                # are still in the same block. It is probably safe to do
                # this in 3.11, even though we haven't encountered this case before.
                if self.block_stack and inst.opname not in ("NOP", "JUMP_BACKWARD"):
                    # If we really escape from a block and the current
                    # instruction is not in another block, then there
                    # should be no other nested blocks that we are in.
                    assert len(self.block_stack) == 1
                    self.block_stack.pop()

    else:

        def update_block_stack(self, inst):
            pass

    @property
    def next_instruction(self):
        return self.instructions[self.instruction_pointer]  # type: ignore[index]

    def step_graph_break(self, continue_inst):
        # generate code from checkpoint
        assert not self.output.output_instructions
        assert self.current_speculation is not None
        self.output.compile_subgraph(
            self,
            partial_convert=True,
            reason=GraphCompileReason("step_unsupported", [self.frame_summary()]),
        )
        self.output.add_output_instructions(
            [create_jump_absolute(continue_inst)] + self.instructions
        )

    def run_ctx_mgr(self):
        # NB: Don't push the top level frame summary; set_current_loc will
        # take care of it.  However, DO make sure we attach real_stack to
        # exceptions
        return TracingContext.current_frame(None)

    def run(self):
        with self.run_ctx_mgr():
            try:
                self.output.push_tx(self)
                while self.step():
                    pass
            except BackendCompilerFailed:
                raise
            except Exception as e:
                if self.exec_recorder:
                    e.exec_record = self.exec_recorder.get_record()  # type: ignore[attr-defined]
                raise
            finally:
                self.output.pop_tx()
                # Cleanup the outputGraph to delete the held tensors. We perform the
                # cleanup only for InstructionTranslator and not
                # InliningInstructionTranslator. The InliningInstructionTranslator
                # mutates the output object and is restored to original state if
                # there was an exception.
                if isinstance(self, InstructionTranslator):
                    self.output.cleanup()

    def push(self, val: Optional[VariableTracker], name: Any = None):
        assert val is None or isinstance(
            val, VariableTracker
        ), f"push expects VariableTracker, got {typestr(val)}"
        self.stack.append(val)  # type: ignore[arg-type]
        if sys.version_info >= (3, 13):
            self.name_stack.append(name)
            assert len(self.stack) == len(self.name_stack)

    def push_many(self, vals: List[VariableTracker]):
        for val in vals:
            self.push(val)

    def pop(self) -> VariableTracker:
        if sys.version_info >= (3, 13):
            assert len(self.stack) == len(self.name_stack)
            self.name_stack.pop()
        return self.stack.pop()

    def popn(self, n: int) -> List[VariableTracker]:
        return [*reversed([self.pop() for _ in range(n)])]

    def _load_closure(self, name):
        return ClosureVariable(name=name)

    def _load_fast(self, name):
        if self.exec_recorder and name in self.f_locals:
            self.exec_recorder.add_local_var(name, self.f_locals[name])

        try:
            self.push(self.symbolic_locals[name].unwrap(), name=name)
        except KeyError:
            if name.startswith("."):
                try:
                    # This happens in dict/list comprehensions
                    self.push(self.symbolic_locals[name.replace(".", "implicit")])
                except KeyError:
                    unimplemented("undefined LOAD_FAST (implicit)")
            else:
                unimplemented("undefined LOAD_FAST")

        # for continuation functions
        if name.startswith("___stack"):
            self.symbolic_locals.pop(name)

    def LOAD_FAST(self, inst):
        self._load_fast(inst.argval)

    def LOAD_DEREF(self, inst):
        assert inst.argval in self.cell_and_freevars()

        if self.exec_recorder and inst.argval in self.f_locals:
            self.exec_recorder.add_local_var(inst.argval, self.f_locals[inst.argval])

        if inst.argval not in self.symbolic_locals:
            unimplemented(f"undefined LOAD_DEREF {inst.argval}")
        self.push(self.symbolic_locals[inst.argval])

    def _store_fast(self, name):
        loaded_vt = self.pop()
        loaded_vt.set_name_hint(name)
        self.symbolic_locals[name] = loaded_vt

    def STORE_FAST(self, inst):
        self._store_fast(inst.argval)

    def DELETE_FAST(self, inst):
        del self.symbolic_locals[inst.argval]

    STORE_DEREF = STORE_FAST

    def LOAD_CLOSURE(self, inst):
        self.push(self._load_closure(inst.argval))

    def _load_const(self, inst):
        i = inst.arg
        if i is None:
            return ConstantVariable.create(value=inst.argval)
        val = self._constants_cache[i]
        if not val:
            self._constants_cache[i] = val = ConstantVariable.create(value=inst.argval)
        return val

    def LOAD_CONST(self, inst):
        self.push(self._load_const(inst))

    def _load_global(self, inst):
        name = inst.argval

        if self.exec_recorder:
            if name in self.f_globals:
                self.exec_recorder.add_global_var(name, self.f_globals[name])
            else:
                assert name in self.f_builtins
                self.exec_recorder.builtins[name] = self.f_builtins[name]

        if name in self.symbolic_globals:
            variable = self.output.side_effects[self.symbolic_globals[name]]
            self.push(self.output.side_effects.load_global(variable, name))
            return

        try:
            value = self.f_globals[name]
        except KeyError:
            return self.load_builtin(inst)

        source = GlobalSource(name)
        self.push(VariableBuilder(self, source)(value))

    @functools.cached_property
    def nn_modules_globals_vt(self):
        module_name = "torch.nn.modules.module"
        module_source = self.import_source(module_name)
        fglobals_value = importlib.import_module(module_name)  # type: ignore[assignment]
        return VariableBuilder(self, module_source)(fglobals_value)

    def LOAD_GLOBAL(self, inst):
        if sys.version_info >= (3, 11) and sys.version_info < (3, 13) and inst.arg % 2:
            self.PUSH_NULL(inst)
        self._load_global(inst)
        if sys.version_info >= (3, 13) and inst.arg % 2:
            self.PUSH_NULL(inst)

    def STORE_GLOBAL(self, inst):
        value = self.pop()
        name = inst.argval
        source = GlobalSource(name)
        if name not in self.symbolic_globals:
            self.symbolic_globals[name] = object()  # type: ignore[assignment]  # sentinel object
        variable = self.output.side_effects.track_global_existing(
            source, self.symbolic_globals[name]
        )
        if isinstance(value, RemovableHandleVariable):
            unimplemented("Storing handles in globals - NYI")
        self.output.side_effects.store_global(variable, name, value)

    def import_source(self, module_name):
        """Create an alias to a module for use in guards"""
        if "torch_package" in module_name:
            value = torch.package.package_importer._package_imported_modules[
                module_name
            ]
            alias = (
                module_name.replace(">", "_").replace("<", "_").replace(".", "_dot_")
            )
        else:
            value = importlib.import_module(module_name)
            alias = f"__import_{module_name.replace('.', '_dot_')}"
        f_globals = self.output.global_scope
        assert alias not in f_globals or f_globals[alias] is value
        f_globals[alias] = value
        self.output.update_co_names(alias)
        return GlobalSource(alias)

    def resolve_name(self, name, package, level):
        """
        Copied from the Cpython implementation of __import__
        Resolve a relative module name to an absolute one.
        https://github.com/python/cpython/blob/5a094f0255eea1db58fb2cf14c200971e64ec36e/Lib/importlib/_bootstrap.py#L902
        """
        bits = package.rsplit(".", level - 1)
        if len(bits) < level:
            raise ImportError("attempted relative import beyond top-level package")
        base = bits[0]
        return f"{base}.{name}" if name else base

    def calc_package(self):
        """
        Copied from the Cpython implementation of __import__
        https://github.com/python/cpython/blob/5a094f0255eea1db58fb2cf14c200971e64ec36e/Lib/importlib/_bootstrap.py#L1090
        """
        package = self.f_globals.get("__package__")
        spec = self.f_globals.get("__spec__")
        if package is not None:
            if spec is not None and package != spec.parent:
                log.warning(
                    "__package__ != __spec__.parent (%r != %r)",
                    package,
                    spec.parent,
                    stacklevel=3,
                )
            return package
        elif spec is not None:
            return spec.parent
        else:
            log.warning(
                "can't resolve package from __spec__ or __package__, "
                "falling back on __name__ and __path__",
                stacklevel=3,
            )
            package = self.f_globals["__name__"]
            if "__path__" not in self.f_globals:
                package = package.rpartition(".")[0]
        return package

    def IMPORT_NAME(self, inst):
        level, fromlist = self.popn(2)
        level = level.as_python_constant()
        fromlist = fromlist.as_python_constant()
        module_name = inst.argval

        # Are we replaying? if so, load recorded module
        recorded_name = (
            f"{ExecutionRecorder.LOCAL_MOD_PREFIX}_{level}_{fromlist}_{module_name}"
        )
        if recorded_name in self.f_globals:
            value = self.f_globals[recorded_name]
            source = GlobalSource(recorded_name)
        else:
            try:
                value = __import__(
                    module_name,
                    fromlist=fromlist,
                    level=level,
                    globals=self.f_globals,
                )
            except ImportError:
                unimplemented("import a module that does not exist")

            if level != 0:
                pkg = self.calc_package()
                module_name = self.resolve_name(module_name, pkg, level)

            # For __import__, when the name variable is of the form package.module,
            # normally, the top-level package (the name up till the first dot) is
            # returned, not the module named by module_name. However, when a
            # non-empty fromlist argument is given, the module named by name is
            # returned. Therefore, we set the source correctly here.
            if not fromlist:
                top_level_module_name = module_name.partition(".")[0]
                source = self.import_source(top_level_module_name)
            else:
                source = self.import_source(module_name)

        if self.exec_recorder:
            self.exec_recorder.add_local_mod(recorded_name, value)

        if istype(value, (types.ModuleType, DummyModule)):
            self.push(PythonModuleVariable(value, source=source))
        else:
            unimplemented(f"IMPORT_NAME {typestr(value)}")

    def IMPORT_FROM(self, inst):
        self.DUP_TOP(inst)
        self._load_attr(inst)

    def load_builtin_from_argval(self, argval):
        if argval not in self.f_builtins:
            raise NameError(f"name '{argval}' is not defined")
        val = self.f_builtins[argval]

        if callable(val):
            builtins_source = GlobalSource(
                self.output.name_of_builtins_dict_key_in_fglobals
            )
            var_source = GetItemSource(builtins_source, argval)
            self.push(VariableBuilder(self, var_source)(val))
        else:
            assert is_builtin_constant(val)
            self.push(ConstantVariable.create(value=val))

    def load_builtin(self, inst):
        self.load_builtin_from_argval(inst.argval)

    def jump(self, inst):
        self.instruction_pointer = self.indexof[inst.target]

    JUMP_FORWARD = jump
    JUMP_ABSOLUTE = jump

    POP_JUMP_IF_FALSE = generic_jump(operator.not_, False)
    POP_JUMP_IF_TRUE = generic_jump(operator.truth, False)
    JUMP_IF_FALSE_OR_POP = generic_jump(operator.not_, True)
    JUMP_IF_TRUE_OR_POP = generic_jump(operator.truth, True)

    def SETUP_LOOP(self, inst):
        # only exists in python<=3.7
        self.block_stack.append(BlockStackEntry(inst, inst.target))

    def SETUP_EXCEPT(self, inst):
        # only exists in python<=3.7
        self.block_stack.append(BlockStackEntry(inst, inst.target))

    def POP_BLOCK(self, inst):
        self.block_stack.pop()

    def SETUP_WITH(self, inst):
        self.setup_or_before_with(inst)

    def SETUP_FINALLY(self, inst):
        self.block_stack.append(BlockStackEntry(inst, inst.target))

    def BEGIN_FINALLY(self, inst):
        self.push(None)

    def WITH_CLEANUP_START(self, inst):
        exit, exc = self.popn(2)
        assert exc is None
        self.push(exc)
        self.push(exit.call_function(self, [ConstantVariable.create(None)] * 3, {}))

    def WITH_CLEANUP_FINISH(self, inst):
        self.popn(2)
        self.push(None)

    def CALL_FINALLY(self, inst):
        """
        pushes the address of the next instruction onto the stack and increments
        bytecode counter by delta
        """
        # Python 3.8 only
        addr = self.indexof[self.next_instruction]
        self.push(ConstantVariable.create(addr))
        self.jump(inst)

    def END_FINALLY(self, inst):
        # Python 3.8 only
        # https://docs.python.org/3.8/library/dis.html#opcode-END_FINALLY
        tos = self.pop()
        if isinstance(tos, ConstantVariable):
            self.instruction_pointer = tos.as_python_constant()
        else:
            pass

    def POP_FINALLY(self, inst):
        # Python 3.8 only
        preserve_tos = inst.argval
        if preserve_tos:
            tos = self.pop()
        _ = self.pop()
        if preserve_tos:
            self.push(tos)  # type: ignore[possibly-undefined]

    def FOR_ITER(self, inst):
        it = self.pop().realize()
        try:
            val = it.next_variable(self)
            self.push(it)
            self.push(val)
        except (StopIteration, exc.UserStopIteration):
            # leave iterator upon exhaustion in 3.12
            if sys.version_info >= (3, 12):
                # CPython 3.12 actually jumps to the instruction after the END_FOR
                # and performs the action of END_FOR as part of FOR_ITER. We jump
                # to the END_FOR and run it, so we need to make sure 2 values are
                # on the stack for it to pop.
                self.push(it)
                self.push(ConstantVariable.create(None))
            self.jump(inst)

    def RAISE_VARARGS(self, inst):
        if inst.arg == 0:
            unimplemented("re-raise")
        elif inst.arg == 1:
            val = self.pop()

            # TODO(anijain2305) - Merge StopIterationVariable to use the same exception infra.
            if (
                isinstance(val, BuiltinVariable) and val.fn is StopIteration
            ) or isinstance(val, variables.StopIterationVariable):
                raise exc.UserStopIteration

            # User can raise exception in 2 ways
            #   1) raise exception type - raise NotImplementedError
            #   2) raise execption instance - raise NotImplemetedError("foo")

            # 1) when user raises exception type
            if isinstance(val, variables.BuiltinVariable):
                # Create the instance of the exception type
                # https://github.com/python/cpython/blob/3.11/Python/ceval.c#L6547-L6549
                val = val.call_function(self, [], {})

            # Save the exception in a global data structure
            self.exn_vt_stack.append(val)

            # 2) when user raises exception instance
            if isinstance(val, variables.ExceptionVariable):
                raise exc.ObservedException(f"raised exception {val}")
            unimplemented(f"raise {exc}")
        else:
            unimplemented("raise ... from ...")

    def exception_handler(self):
        if sys.version_info >= (3, 11):
            exn_tab_entry = self.current_instruction.exn_tab_entry
            if exn_tab_entry:
                # Implementation is based on https://github.com/python/cpython/blob/3.11/Objects/exception_handling_notes.txt

                # 1) pop values from the stack until it matches the stack depth
                # for the handler
                while len(self.stack) > exn_tab_entry.depth:
                    self.pop()

                # 2) if 'lasti' is true, then push the offset that the exception was raised at
                if exn_tab_entry.lasti:
                    # This is untested. Any test that tests this end-to-end
                    # requires supporting more bytecodes. Therefore graph
                    # breaking for now.
                    unimplemented("lasti=True while exception handling")
                    self.push(
                        variables.ConstantVariable(self.current_instruction.offset)
                    )

                # 3) push the exception to the stack
                assert len(self.exn_vt_stack)
                self.push(self.exn_vt_stack[-1])

                # 4) jump to the handler
                self.jump(exn_tab_entry)
            else:
                # No handler found. Bubble the exception to the parent
                # instruction translater. We use special exception for this.
                self.stack.clear()
                if type(self) is InstructionTranslator:
                    raise Unsupported("Observed exception")
                raise exc.ObservedException
        else:
            if len(self.block_stack):
                # base implementation - https://github.com/python/cpython/blob/3.10/Python/ceval.c#L4455

                assert len(self.exn_vt_stack)
                exception_var = self.exn_vt_stack[-1]

                block_stack_entry = self.block_stack.pop()

                while block_stack_entry.inst.opname == "EXCEPT_HANDLER":
                    # TODO(anijain2305) - This is not tested .. unable to create a testcase
                    # https://github.com/python/cpython/blob/3.10/Python/ceval.c#L1456
                    self.popn(3)
                    if len(self.block_stack) == 0:
                        unimplemented(
                            "exception is raised when block stack " "is empty"
                        )
                    block_stack_entry = self.block_stack.pop()

                if block_stack_entry.inst.opname != "SETUP_FINALLY":
                    unimplemented(
                        "exception is raised when top of the block stack "
                        "is not exception handler (e.g. try .. with .. except). "
                        f"Current TOS is {block_stack_entry.inst}"
                    )

                # Push a dummy block stack entry of EXCEPT_HANDLER
                # https://github.com/python/cpython/blob/3.10/Python/ceval.c#L1456
                except_handler_inst = Instruction(1e6, "EXCEPT_HANDLER", None, 0)
                self.block_stack.append(BlockStackEntry(except_handler_inst, None))

                # Push old exception
                if len(self.exn_vt_stack) >= 2:
                    old_exception = self.exn_vt_stack[-2]

                    # Push the old exception on to stack - tb, value, type
                    # Traceback is currently mapped to UnknownVariable
                    self.push(variables.UnknownVariable())
                    self.push(old_exception)
                    self.push(variables.BuiltinVariable(old_exception.exc_type))
                else:
                    # Push empty exception tb, value, type
                    self.push(variables.ConstantVariable(None))
                    self.push(variables.ConstantVariable(None))
                    self.push(variables.ConstantVariable(None))

                # Push new exception - tb, val, type
                # Traceback is currently mapped to UnknownVariable
                self.push(variables.UnknownVariable())
                self.push(exception_var)
                self.push(variables.BuiltinVariable(exception_var.exc_type))

                # Jump to target
                self.jump(block_stack_entry)
            else:
                # No handler found. Bubble the exception to the parent
                # instruction translater. We use special exception for this.
                self.stack.clear()
                if type(self) is InstructionTranslator:
                    raise Unsupported("Observed exception")
                raise exc.ObservedException

    def PUSH_EXC_INFO(self, inst):
        val = self.pop()
        assert len(self.exn_vt_stack)
        self.push(self.exn_vt_stack[-1])
        self.push(val)

    def POP_EXCEPT(self, inst):
        if sys.version_info >= (3, 11):
            val = self.pop()
            assert isinstance(val, variables.ExceptionVariable)

            # This exception is handled and therefore we can clear the error indicator
            assert len(self.exn_vt_stack)
            self.exn_vt_stack.pop()
        else:
            assert len(self.block_stack) > 0
            if self.block_stack[-1].inst.opname != "EXCEPT_HANDLER":
                raise AssertionError(
                    "Bug in Dynamo tracing of exception handling."
                    "Top of the block stack is not EXCEPT_HANDLER."
                )
            self.block_stack.pop()

            self.popn(3)

            # This exception is handled and therefore we can clear the error indicator
            assert len(self.exn_vt_stack)
            self.exn_vt_stack.pop()

    def check_if_exc_matches(self):
        assert len(self.stack) >= 2
        expected_exc_types = self.pop()
        exc_instance = self.stack[-1]

        # Users can check exception in 2 ways
        # 1) except NotImplementedError --> BuilinVariable
        # 2) except (NotImplemetedError, AttributeError) -> TupleVariable

        if not isinstance(expected_exc_types, (BuiltinVariable, TupleVariable)):
            unimplemented(
                f"except has an unsupported types of objects {expected_exc_types}"
            )

        if sys.version_info >= (3, 11):
            if not isinstance(exc_instance, variables.ExceptionVariable):
                unimplemented(
                    f"except expects to recieve an object of exception type but received {exc_instance}"
                )

        if isinstance(expected_exc_types, TupleVariable):
            expected_types = expected_exc_types.items
        else:
            expected_types = [
                expected_exc_types,
            ]

        for expected_type in expected_types:
            if not isinstance(expected_type, BuiltinVariable):
                unimplemented(
                    f"except has an unsupported types of object {expected_type}"
                )
            if isinstance(exc_instance, variables.ExceptionVariable) and issubclass(
                exc_instance.exc_type, expected_type.fn
            ):
                return True
            elif isinstance(exc_instance, variables.BuiltinVariable) and issubclass(
                exc_instance.fn, expected_type.fn
            ):
                return True

        return False

    def CHECK_EXC_MATCH(self, inst):
        self.push(variables.ConstantVariable(self.check_if_exc_matches()))

    def JUMP_IF_NOT_EXC_MATCH(self, inst):
        if not self.check_if_exc_matches():
            self.jump(inst)

    def COMPARE_OP(self, inst):
        if inst.argval == "exception match":
            self.CHECK_EXC_MATCH(inst)
        else:
            self.push(compare_op_handlers[inst.argval](self, self.popn(2), {}))

    def GET_ITER(self, inst):
        self.call_function(BuiltinVariable(iter), [self.pop()], {})

    @break_graph_if_unsupported(push=1)
    def CALL_FUNCTION(self, inst):
        args = self.popn(inst.argval)
        fn = self.pop()
        self.call_function(fn, args, {})

    @break_graph_if_unsupported(push=1)
    def CALL_FUNCTION_EX(self, inst):
        kwargsvars: VariableTracker
        if inst.argval == 0:
            kwargsvars = ConstDictVariable({})
            argsvars = self.pop()
        elif inst.argval == 1:
            kwargsvars = self.pop()
            argsvars = self.pop()
        else:
            unimplemented("CALL_FUNCTION_EX")

        if sys.version_info >= (3, 13):
            # 3.13 swapped null and callable
            null = self.pop()
            assert isinstance(null, NullVariable)

        fn = self.pop()

        if sys.version_info >= (3, 11) and sys.version_info < (3, 13):
            null = self.pop()
            assert isinstance(null, NullVariable)

        if isinstance(fn, GetAttrVariable) and isinstance(fn.obj, TensorVariable):
            # realize is requires for Python 3.8
            kwargsvars = kwargsvars.realize()
            if fn.name == "view" and isinstance(
                argsvars, (ConstantVariable, TensorVariable)
            ):
                # Hack to handle special case in some bert models.  Converts
                # x.view(*shape) into x.view(shape), which is correct for view()
                # but not generally.  See test_transpose_for_scores().
                argsvars = TupleVariable([argsvars])
            elif (
                fn.name == "random_"
                and isinstance(argsvars, TupleVariable)
                and len(argsvars.items) == 0
                and isinstance(kwargsvars, ConstDictVariable)
                and ConstantVariable.create("from") in kwargsvars
            ):
                # `from`` is python keyword. Adding random_ with `from` in the
                # Fx graph causes syntax error. Even if we convert the kwargs to
                # args, aot_autograd/inductor while lowering generates
                # aten.random.from, again causing syntax errors. Since this
                # usecase is uncommon, graph break.
                unimplemented("random_ op is called with from keyword")

        if not isinstance(
            argsvars, BaseListVariable
        ) and argsvars.has_unpack_var_sequence(self):
            argsvars = TupleVariable(argsvars.unpack_var_sequence(self))

        if not isinstance(argsvars, BaseListVariable) or not isinstance(
            kwargsvars, ConstDictVariable
        ):
            unimplemented(f"non-static call {typestr(argsvars)} {typestr(kwargsvars)}")

        # Map to a dictionary of str -> VariableTracker
        kwargsvars = kwargsvars.keys_as_python_constant()
        self.call_function(fn, argsvars.items, kwargsvars)

    @break_graph_if_unsupported(push=1)
    def CALL_FUNCTION_KW(self, inst):
        argnames = self.pop()
        args = self.popn(inst.argval)
        fn = self.pop()
        assert isinstance(argnames, TupleVariable) and argnames.is_python_constant()
        argnames = argnames.as_python_constant()
        args, kwargs_list = args[: -len(argnames)], args[-len(argnames) :]
        kwargs = dict(zip(argnames, kwargs_list))
        assert len(kwargs) == len(argnames)
        self.call_function(fn, args, kwargs)

    def LOAD_METHOD_SUPER(self, inst):
        self.CALL_FUNCTION(dataclasses.replace(inst, argval=2))
        arg = inst.argval[0]
        argval = self.code_options["co_names"][arg]
        if sys.version_info < (3, 11):
            self._load_attr(dataclasses.replace(inst, argval=argval))
        else:
            self.LOAD_METHOD(dataclasses.replace(inst, argval=argval))

    def LOAD_ATTR_SUPER(self, inst):
        self.CALL_FUNCTION(dataclasses.replace(inst, argval=2))
        arg = inst.argval[0]
        argval = self.code_options["co_names"][arg]
        self._load_attr(dataclasses.replace(inst, argval=argval))

    def LOAD_METHOD(self, inst):
        self._load_attr(inst)
        obj = self.pop()
        if sys.version_info >= (3, 13):
            self.push(obj)
            self.PUSH_NULL(inst)
        elif sys.version_info >= (3, 11):
            # always follow the NULL + fn convention, since if obj
            # is actually a method, self is already bound to it, so it
            # doesn't need to be passed in as an arg.
            self.PUSH_NULL(inst)
            self.push(obj)
        else:
            self.push(obj)
            self.push(None)

    def CALL_METHOD(self, inst):
        args = self.popn(inst.argval)
        dummy = self.pop()
        assert dummy is None
        fn = self.pop()
        self.call_function(fn, args, {})

    def _load_attr(self, inst):
        obj = self.pop()
        result = BuiltinVariable(getattr).call_function(
            self, [obj, ConstantVariable.create(inst.argval)], {}
        )
        self.push(result)

    def LOAD_ATTR(self, inst):
        if sys.version_info >= (3, 12):
            if inst.arg % 2:
                self.LOAD_METHOD(inst)
                return
        self._load_attr(inst)

    def STORE_ATTR(self, inst):
        speculation = self.speculate()
        if speculation.failed:
            return self.store_attr_graph_break(inst)
        val, obj = self.popn(2)

        if isinstance(obj, NNModuleVariable) and not isinstance(val, ConstantVariable):
            # We don't allow side effects during export on non-constant values
            # https://github.com/pytorch/torchdynamo/issues/1475
            assert (
                not self.export
            ), f"Mutating module attribute {inst.argval} during export."

        try:
            BuiltinVariable(setattr).call_function(
                self, [obj, ConstantVariable.create(inst.argval), val], {}
            )
            return
        except Unsupported as e:
            if not self.should_compile_partial_graph():
                raise
            log.debug("STORE_ATTR triggered compile", exc_info=True)
            e.remove_from_stats()
            e.add_to_stats("graph_break")
        speculation.fail_and_restart_analysis()

    def store_attr_graph_break(self, inst):
        if not self.should_compile_partial_graph():
            unimplemented("should_compile_partial_graph=False")
        self.output.compile_subgraph(
            self, reason=GraphCompileReason("store_attr", [self.frame_summary()])
        )
        self.output.add_output_instructions([copy.copy(inst)])
        self.popn(2)
        self.output.add_output_instructions(
            self.create_call_resume_at(self.next_instruction)
        )

    def DELETE_ATTR(self, inst):
        obj = self.pop()
        BuiltinVariable(delattr).call_function(
            self, [obj, ConstantVariable.create(inst.argval)], {}
        )

    def create_call_resume_at(self, offset):
        raise AssertionError(
            f"create_call_resume_at not overridden by subclass {type(self)}"
        )

    def should_compile_partial_graph(self) -> bool:
        raise AssertionError(
            f"should_compile_partial_graph not overridden by subclass {type(self)}"
        )

    @break_graph_if_unsupported(push=0)
    def STORE_SUBSCR(self, inst):
        val, obj, key = self.popn(3)
        result = obj.call_method(self, "__setitem__", [key, val], {})

    def DELETE_SUBSCR(self, inst):
        obj, key = self.popn(2)
        obj.call_method(self, "__delitem__", [key], {})

    def BUILD_TUPLE(self, inst):
        name_tuple = None
        if sys.version_info >= (3, 13):
            name_tuple = tuple(self.name_stack[-inst.argval :])
        items = self.popn(inst.argval)
        self.push(TupleVariable(items), name=name_tuple)

    def BUILD_SLICE(self, inst):
        items = self.popn(inst.argval)
        self.push(SliceVariable(items))

    def BUILD_LIST(self, inst):
        items = self.popn(inst.argval)
        self.push(ListVariable(items, mutable_local=MutableLocal()))

    def BUILD_SET(self, inst):
        if config.inject_BUILD_SET_unimplemented_TESTING_ONLY:
            unimplemented("missing: BUILD_SET")
        items = self.popn(inst.argval)
        new_set = SetVariable(items, mutable_local=MutableLocal())
        self.push(new_set)

    def BUILD_LIST_UNPACK(self, inst, cls=ListVariable):
        seqs = self.popn(inst.argval)
        items = []
        for seq in seqs:
            try:
                items.extend(seq.unpack_var_sequence(self))
            except NotImplementedError:
                unimplemented(f"BUILD_LIST_UNPACK {seq}")
        self.push(cls(items, mutable_local=MutableLocal()))

    def BUILD_TUPLE_UNPACK(self, inst):
        self.BUILD_LIST_UNPACK(inst, cls=TupleVariable)

    BUILD_TUPLE_UNPACK_WITH_CALL = BUILD_TUPLE_UNPACK

    def BUILD_MAP(self, inst):
        items = self.popn(inst.argval * 2)
        d = dict(zip(items[::2], items[1::2]))
        self.push(ConstDictVariable(d, mutable_local=MutableLocal()))

    def BUILD_MAP_UNPACK(self, inst):
        items = self.popn(inst.argval)
        # ensure everything is a dict
        items = [BuiltinVariable(dict).call_function(self, [x], {}) for x in items]
        result = {}
        for x in items:
            assert isinstance(x, ConstDictVariable)
            result.update(x.items)
        self.push(
            ConstDictVariable(
                result,
                mutable_local=MutableLocal(),
            )
        )

    BUILD_MAP_UNPACK_WITH_CALL = BUILD_MAP_UNPACK

    def BUILD_CONST_KEY_MAP(self, inst):
        keys = self.pop()
        values = self.popn(inst.argval)
        assert isinstance(keys, TupleVariable)
        assert keys.is_python_constant()

        keys = keys.unpack_var_sequence(self)
        assert len(keys) == len(values)

        self.push(
            ConstDictVariable(
                dict(zip(keys, values)),
                mutable_local=MutableLocal(),
            )
        )

    def MAP_ADD(self, inst):
        k, v = self.popn(2)
        assert inst.argval > 0
        obj = self.stack[-inst.arg].realize()
        assert isinstance(obj, ConstDictVariable)
        obj.call_method(self, "__setitem__", (k, v), {})  # type: ignore[arg-type]

    def SET_ADD(self, inst):
        v = self.pop()
        assert inst.argval > 0
        obj = self.stack[-inst.arg]
        assert isinstance(obj, SetVariable)
        assert obj.mutable_local
        return obj.call_method(self, "add", [v], {})

    def SET_UPDATE(self, inst):
        v = self.pop()
        assert inst.argval > 0
        obj = self.stack[-inst.arg]
        assert isinstance(obj, SetVariable)
        assert obj.mutable_local
        obj.call_method(self, "update", [v], {})

    def LIST_APPEND(self, inst):
        v = self.pop()
        assert inst.argval > 0
        obj = self.stack[-inst.arg].realize()
        assert isinstance(obj, ListVariable)
        assert obj.mutable_local
        self.output.side_effects.mutation(obj)
        obj.items.append(v)

    def MAKE_FUNCTION(self, inst):
        flags = inst.arg
        old_stack = list(self.stack)
        if sys.version_info < (3, 11):
            fn_name = self.pop()
        code = self.pop()
        if sys.version_info >= (3, 11):
            # MAKE_FUNCTION behavior actually changed in 3.11, see
            # https://github.com/python/cpython/pull/93189/
            assert hasattr(code.value, "co_qualname")  # type: ignore[attr-defined]
            fn_name = ConstantVariable.create(value=code.value.co_qualname)  # type: ignore[attr-defined]
        defaults = None
        closure = None
        annotations = None
        kwdefaults = None

        if sys.version_info < (3, 13):
            # in 3.13, this is handled in SET_FUNCTION_ATTRIBUTE
            if flags & 0x08:
                closure = self.pop()
            if flags & 0x04:
                annotations = self.pop()
            if flags & 0x02:
                kwdefaults = self.pop()
            if flags & 0x01:
                defaults = self.pop()

        self.push(
            NestedUserFunctionVariable(
                fn_name,
                code,
                self.f_globals,
                defaults,
                kwdefaults,
                annotations,
                closure,
                closure_scope=self,
            )
        )

    def UNPACK_SEQUENCE(self, inst):
        seq = self.pop()
        if isinstance(seq, TensorVariable):
            val = seq.unpack_var_sequence(self, idxes=range(inst.argval))
        elif isinstance(seq, GetAttrVariable) and isinstance(seq.obj, TensorVariable):
            # x, y = a.shape
            proxy = getattr(seq.obj.as_proxy(), seq.name)
            val = [wrap_fx_proxy(self, proxy[i]) for i in range(inst.argval)]
        elif seq.has_unpack_var_sequence(self):
            val = seq.unpack_var_sequence(self)
        else:
            unimplemented(f"UNPACK_SEQUENCE {seq}")
        if len(val) != inst.argval:
            unimplemented("UNPACK_SEQUENCE length mismatch")
        for i in reversed(val):
            self.push(i)

    def UNPACK_EX(self, inst):
        assert 0 <= inst.argval <= 0xFFFF
        prefix = inst.argval & 0xFF  # low byte
        suffix = inst.argval >> 8  # high byte
        seq = self.pop()
        if seq.has_unpack_var_sequence(self):
            vals = list(seq.unpack_var_sequence(self))
            assert len(vals) >= prefix + suffix
            vals_prefix = vals[:prefix]
            vals_list = vals[prefix : len(vals) - suffix]
            vals_suffix = vals[len(vals) - suffix :]
            for item in reversed(vals_suffix):
                self.push(item)
            self.push(TupleVariable(vals_list))
            for item in reversed(vals_prefix):
                self.push(item)
        else:
            unimplemented(f"UNPACK_EX {seq}")

    def NOP(self, inst):
        pass

    def POP_TOP(self, inst):
        self.pop()

    def ROT_TWO(self, inst):
        a = self.pop()
        b = self.pop()
        self.push(a)
        self.push(b)

    def ROT_THREE(self, inst):
        a = self.pop()
        b = self.pop()
        c = self.pop()
        self.push(a)
        self.push(c)
        self.push(b)

    def ROT_FOUR(self, inst):
        a = self.pop()
        b = self.pop()
        c = self.pop()
        d = self.pop()
        self.push(a)
        self.push(d)
        self.push(c)
        self.push(b)

    def DUP_TOP(self, inst):
        a = self.pop()
        self.push(a)
        self.push(a)

    def DUP_TOP_TWO(self, inst):
        a = self.pop()
        b = self.pop()
        self.push(b)
        self.push(a)
        self.push(b)
        self.push(a)

    def FORMAT_VALUE(self, inst):
        flags = inst.arg
        if (flags & 0x04) == 0x04:
            fmt_spec = self.pop()
        else:
            fmt_spec = ConstantVariable.create("")

        value = self.pop()
        if isinstance(value, SymNodeVariable):
            value = ConstantVariable.create(str(value.sym_num))
        if (flags & 0x03) == 0x01:
            value = BuiltinVariable(str).call_function(self, [value], {})
        elif (flags & 0x03) == 0x02:
            value = BuiltinVariable(repr).call_function(self, [value], {})
        elif (flags & 0x03) == 0x03:
            value = BuiltinVariable(ascii).call_function(self, [value], {})

        fmt_var = ConstantVariable.create("{:" + fmt_spec.as_python_constant() + "}")

        self.call_function(BuiltinVariable(str.format), [fmt_var, value], {})

    def BUILD_STRING(self, inst):
        format_string_parts: List[str] = []
        args: List[VariableTracker] = []
        kwargs: Dict[str, VariableTracker] = {}
        for part in self.popn(inst.arg):
            if isinstance(part, ConstantVariable):
                format_string_parts.append("{}")
                args.append(part)
            elif isinstance(part, variables.StringFormatVariable):
                format_string_parts.append(part.format_string)
                args.extend(part.sym_args)
                if set(kwargs.keys()) & set(part.sym_kwargs.keys()):
                    unimplemented(
                        f"BUILD_STRING key conflict {kwargs} & {part.sym_kwargs}"
                    )
                kwargs.update(part.sym_kwargs)
            else:
                unimplemented(f"BUILD_STRING {part}")
        self.push(
            variables.StringFormatVariable.create(
                "".join(format_string_parts), args, kwargs
            )
        )

    def IS_OP(self, inst):
        assert inst.argval == 0 or inst.argval == 1
        if inst.argval == 0:
            new_argval = "is"
        else:
            new_argval = "is not"
        new_inst = create_instruction("COMPARE_OP", argval=new_argval)
        self.COMPARE_OP(new_inst)

    def CONTAINS_OP(self, inst):
        assert inst.argval == 0 or inst.argval == 1
        left, right = self.popn(2)
        op = inst.argval
        self.push(right.call_method(self, "__contains__", [left], {}))
        if op == 1:
            self.UNARY_NOT(inst)

    def LIST_EXTEND(self, inst):
        v = self.pop()
        assert inst.argval > 0
        obj = self.stack[-inst.arg]
        assert isinstance(obj, ListVariable)
        assert obj.mutable_local
        obj.call_method(self, "extend", [v], {})

    def LIST_TO_TUPLE(self, inst):
        self.push(BuiltinVariable(tuple).call_function(self, [self.pop()], {}))

    def DICT_MERGE(self, inst):
        v = self.pop()
        assert inst.argval > 0
        obj = self.stack[-inst.arg].realize()
        assert isinstance(obj, ConstDictVariable)
        assert obj.mutable_local
        obj.call_method(self, "update", [v], {})

    DICT_UPDATE = DICT_MERGE

    def GEN_START(self, inst):
        self.pop()

    def GET_LEN(self, inst):
        tos = self.stack[-1]
        if tos.is_python_constant():
            self.push(ConstantVariable.create(len(tos.as_python_constant())))
        else:
            self.push(tos.call_method(self, "__len__", [], {}))

    def MATCH_MAPPING(self, inst):
        tos = self.stack[-1]
        assert isinstance(tos, ConstDictVariable)
        if isinstance(tos.items, collections.abc.Mapping):
            self.push(ConstantVariable.create(True))
        else:
            self.push(ConstantVariable.create(False))

    def MATCH_SEQUENCE(self, inst):
        tos = self.stack[-1]
        assert tos.is_python_constant()
        tos_value = tos.as_python_constant()
        if isinstance(tos_value, collections.abc.Sequence) and not isinstance(
            tos_value, (str, bytes, bytearray)
        ):
            self.push(ConstantVariable.create(True))
        else:
            self.push(ConstantVariable.create(False))

    def MATCH_KEYS(self, inst):
        tos = self.stack[-1]
        tos1 = self.stack[-2]
        assert isinstance(tos1, ConstDictVariable)

        if all(k in tos1 for k in tos):  # type: ignore[attr-defined]
            self.push(TupleVariable([tos1.getitem_const(k) for k in tos]))  # type: ignore[attr-defined]
            if sys.version_info < (3, 11):
                self.push(ConstantVariable.create(True))
        else:
            self.push(ConstantVariable.create(None))
            if sys.version_info < (3, 11):
                self.push(ConstantVariable.create(False))

    def LOAD_ASSERTION_ERROR(self, inst):
        self.load_builtin_from_argval("AssertionError")

    UNARY_POSITIVE = stack_op(operator.pos)
    UNARY_NEGATIVE = stack_op(operator.neg)
    UNARY_NOT = stack_op(operator.not_)
    UNARY_INVERT = stack_op(operator.invert)

    BINARY_POWER = stack_op(operator.pow)
    BINARY_MULTIPLY = stack_op(operator.mul)
    BINARY_MATRIX_MULTIPLY = stack_op(operator.matmul)
    BINARY_FLOOR_DIVIDE = stack_op(operator.floordiv)
    BINARY_TRUE_DIVIDE = stack_op(operator.truediv)
    BINARY_MODULO = stack_op(operator.mod)
    BINARY_REMAINDER = stack_op(operator.mod)
    BINARY_ADD = stack_op(operator.add)
    BINARY_SUBTRACT = stack_op(operator.sub)
    BINARY_SUBSCR = break_graph_if_unsupported(push=1)(stack_op(operator.getitem))
    BINARY_LSHIFT = stack_op(operator.lshift)
    BINARY_RSHIFT = stack_op(operator.rshift)
    BINARY_AND = stack_op(operator.and_)
    BINARY_OR = stack_op(operator.or_)
    BINARY_XOR = stack_op(operator.xor)

    INPLACE_POWER = stack_op(operator.ipow)
    INPLACE_MULTIPLY = stack_op(operator.imul)
    INPLACE_MATRIX_MULTIPLY = stack_op(operator.imatmul)
    INPLACE_FLOOR_DIVIDE = stack_op(operator.ifloordiv)
    INPLACE_TRUE_DIVIDE = stack_op(operator.itruediv)
    INPLACE_MODULO = stack_op(operator.imod)
    INPLACE_REMAINDER = stack_op(operator.imod)
    INPLACE_ADD = stack_op(operator.iadd)
    INPLACE_SUBTRACT = stack_op(operator.isub)
    INPLACE_LSHIFT = stack_op(operator.ilshift)
    INPLACE_RSHIFT = stack_op(operator.irshift)
    INPLACE_AND = stack_op(operator.iand)
    INPLACE_XOR = stack_op(operator.ixor)
    INPLACE_OR = stack_op(operator.ior)

    # 3.11 opcodes
    def RESUME(self, inst):
        if inst.arg == 0:
            self.append_prefix_inst(inst)
            self.accept_prefix_inst = False
        else:
            assert not self.accept_prefix_inst

    if sys.version_info >= (3, 11):

        def BINARY_OP(self, inst):
            return _binary_op_lookup[inst.arg](self, inst)

    def PRECALL(self, inst):
        pass

    def KW_NAMES(self, inst):
        kw_names = self.code_options["co_consts"][inst.arg]
        assert isinstance(kw_names, tuple)
        for name in kw_names:
            assert isinstance(name, str)
        assert self.kw_names is None
        self.kw_names = ConstantVariable.create(value=kw_names)  # type: ignore[assignment]

    def PUSH_NULL(self, inst):
        self.push(NullVariable())

    def _call(self, inst, call_kw=False):
        # see https://docs.python.org/3.11/library/dis.html#opcode-CALL
        # for convention
<<<<<<< HEAD
        if call_kw:
            # TOS is kw_names for CALL_KW instruction
            assert sys.version_info >= (3, 13)
            kw_names = self.pop()
            assert isinstance(kw_names, TupleVariable) and kw_names.is_python_constant()
            kw_names = kw_names.as_python_constant()
        else:
            kw_names = self.kw_names.value if self.kw_names else ()

=======
>>>>>>> 00d71b3e
        contents = self.popn(inst.arg + 2)
        if sys.version_info >= (3, 13):
            # NULL and callable swapped
            fn = contents[0]
            args = [] if isinstance(contents[1], NullVariable) else [contents[1]]
        else:
            if isinstance(contents[0], NullVariable):
                fn = contents[1]
                args = []
            else:
                fn = contents[0]
                args = [contents[1]]
<<<<<<< HEAD

=======
        kw_names = self.kw_names.value if self.kw_names else ()
>>>>>>> 00d71b3e
        if kw_names:
            args = args + contents[2 : -len(kw_names)]
            kwargs_list = contents[-len(kw_names) :]
            kwargs = dict(zip(kw_names, kwargs_list))
            assert len(kwargs) == len(kw_names)
        else:
            args = args + contents[2:]
            kwargs = {}

        self.call_function(fn, args, kwargs)
        self.kw_names = None

    @break_graph_if_unsupported(push=1)
    def CALL(self, inst):
        self._call(inst)

    def COPY(self, inst):
        self.push(self.stack[-inst.arg])

    def SWAP(self, inst):
        self.stack[-1], self.stack[-inst.arg] = self.stack[-inst.arg], self.stack[-1]

    JUMP_BACKWARD = jump
    JUMP_BACKWARD_NO_INTERRUPT = jump

    POP_JUMP_FORWARD_IF_TRUE = generic_jump(operator.truth, False)
    POP_JUMP_BACKWARD_IF_TRUE = generic_jump(operator.truth, False)
    POP_JUMP_FORWARD_IF_FALSE = generic_jump(operator.not_, False)
    POP_JUMP_BACKWARD_IF_FALSE = generic_jump(operator.not_, False)

    def CACHE(self, inst):
        pass

    def BEFORE_WITH(self, inst):
        self.setup_or_before_with(inst)

    def setup_or_before_with(self, inst):
        ctx = self.pop()
        if not isinstance(ctx, ContextWrappingVariable):
            unimplemented(f"{inst.opname} {ctx}")

        if isinstance(ctx, GenericContextWrappingVariable):
            self.generic_context_manager_depth += 1

        exit = WithExitFunctionVariable(
            ctx,
            inst.target,
        )

        if sys.version_info >= (3, 11):
            # See create_call_resume_at for block stack details.
            # Only push a block if the current instruction's block is a
            # with block that is not nested in a try block - that is, the current
            # instruction's block target is the same as the top block's target.
            if inst.exn_tab_entry and (
                not self.block_stack
                or inst.exn_tab_entry.target is not self.block_stack[-1].target
            ):
                target = None
            else:
                target = self.next_instruction.exn_tab_entry.target
        else:
            target = inst.target

        if target:
            if isinstance(self, InstructionTranslator):
                self.block_stack.append(
                    BlockStackEntry(inst, target, len(self.stack), ctx)
                )
            else:
                self.block_stack.append(BlockStackEntry(inst, target))

        self.push(exit)
        self.push(ctx.enter(self))

    def append_prefix_inst(self, inst):
        assert self.accept_prefix_inst
        self.prefix_insts.append(inst)

    def MAKE_CELL(self, inst):
        if sys.version_info >= (3, 12) and not self.accept_prefix_inst:
            # In 3.12+, MAKE_CELL is not longer necessarily a prefix instruction.
            # It can be generated by inlined comprehensions.
            assert isinstance(self.symbolic_locals[inst.argval], NullVariable)
            self.symbolic_locals[
                inst.argval
            ] = self.output.side_effects.track_cell_new()
        else:
            self.append_prefix_inst(inst)

    def COPY_FREE_VARS(self, inst):
        self.append_prefix_inst(inst)

    def RETURN_GENERATOR(self, inst):
        self.append_prefix_inst(inst)

    # 3.12 opcodes
    # BINARY/STORE_SLICE opcodes are broken down into
    # BUILD_SLICE 2 and BINARY/STORE_SUBSCR

    def END_FOR(self, inst):
        if sys.version_info >= (3, 13):
            self.pop()
        else:
            self.popn(2)

    def LOAD_FAST_CHECK(self, inst):
        if isinstance(self.symbolic_locals[inst.argval], NullVariable):
            unimplemented("LOAD_FAST_CHECK on uninitialized variable")
        self.LOAD_FAST(inst)

    def LOAD_FAST_AND_CLEAR(self, inst):
        if inst.argval not in self.symbolic_locals:
            self.push(NullVariable())
        else:
            self.LOAD_FAST(inst)
        self.symbolic_locals[inst.argval] = NullVariable()

    def LOAD_SUPER_ATTR(self, inst):
        self.CALL_FUNCTION(dataclasses.replace(inst, argval=2))
        if inst.arg & 1:
            self.LOAD_METHOD(inst)
        else:
            self._load_attr(inst)

    def CALL_INTRINSIC_1(self, inst):
        if inst.argval == 5:
            # INTRINSIC_UNARY_POSITIVE
            self.UNARY_POSITIVE(inst)
        elif inst.argval == 6:
            # INTRINSIC_LIST_TO_TUPLE
            self.push(TupleVariable(self.pop().unpack_var_sequence(self)))
        else:
            unimplemented(f"missing CALL_INTRINSIC_1 operand {inst.argval}")

    def END_SEND(self, inst):
        tos = self.pop()
        self.pop()
        self.push(tos)

    # 3.13 opcodes
    def LOAD_FAST_LOAD_FAST(self, inst):
        self._load_fast(inst.argval[0])
        self._load_fast(inst.argval[1])

    def STORE_FAST_STORE_FAST(self, inst):
        self._store_fast(inst.argval[0])
        self._store_fast(inst.argval[1])

    @break_graph_if_unsupported(push=1)
    def CALL_KW(self, inst):
        self._call(inst, call_kw=True)

    def TO_BOOL(self, inst):
        # TO_BOOL only precedes a conditional jump or UNARY_NOT (see compile.c in CPython)
        # So we can skip this instruction as long as we remember to codegen a TO_BOOL
        # before conditional jumps/UNARY_NOT.
        assert self.next_instruction.opname in (
            "POP_JUMP_IF_TRUE",
            "POP_JUMP_IF_FALSE",
            "UNARY_NOT",
        )

    def SET_FUNCTION_ATTRIBUTE(self, inst):
        flags = inst.arg
        fn = self.pop()
        assert isinstance(fn, NestedUserFunctionVariable)
        attr_names = self.name_stack[-1]
        attr = self.pop()

        if flags & 0x08:
            # 3.13 merged LOAD_CLOSURE into LOAD_FAST, so we won't know if a given LOAD_FAST
            # is meant to load a closure variable or not. Our workaround is to maintain a stack
            # of LOAD_FAST variable names and tuples (self.name_stack). So if we are indeed
            # constructing a closure tuple, we can use self.name_stack to construct the closure
            # variables here.
            assert isinstance(attr_names, tuple) and all(
                isinstance(name, str) for name in attr_names
            )
            fn.closure = TupleVariable(
                [self._load_closure(name) for name in attr_names]
            )
            fn.closure_scope = self
        elif flags & 0x04:
            fn.annotations = attr
        elif flags & 0x02:
            fn.kwdefaults = attr
        elif flags & 0x01:
            fn.defaults = attr

        self.push(fn)

    def is_non_empty_graph(self):
        if self.output.count_calls() > 1:
            # perf optimization only
            self.is_non_empty_graph = lambda: True  # type: ignore[method-assign]
            return True
        return False

    def format_frame_summary(self, additional_stack_frames=None):
        if additional_stack_frames is None:
            additional_stack_frames = []
        return "".join(
            traceback.format_list(
                [self.frame_summary()] + list(reversed(additional_stack_frames))
            )
        )

    def frame_summary(self):
        return traceback.FrameSummary(
            getattr(self.f_code, "co_filename", "<unknown>"),
            self.lineno,
            getattr(self.f_code, "co_name", "<unknown>"),
            lookup_line=False,
        )

    def store_global_weakref_by_id(self, prefix, value):
        global_name = self.output.install_global_by_id(prefix, weakref.ref(value))
        install_guard(
            GlobalWeakRefSource(global_name).make_guard(GuardBuilder.WEAKREF_ALIVE)
        )
        return global_name

    @property
    def fake_mode(self):
        return self.output.tracing_context.fake_mode

    def find_symbolic_locals_name(self, tensor_variable):
        for key, value in self.symbolic_locals.items():
            if value is tensor_variable:
                return key
        return None

    @contextlib.contextmanager
    def strict_translation_mode(self, check_fn: Callable[[VariableTracker], bool]):
        """
        Strict mode is enabled on a per-VariableTracker level depending on the return value of check_fn(node).
        """
        prior = self.strict_checks_fn
        self.strict_checks_fn = check_fn
        try:
            yield
        finally:
            self.strict_checks_fn = prior

    def speculate(self) -> SpeculationEntry:
        return self.speculation_log.next(
            self.f_code.co_filename, self.lineno, self.instruction_pointer
        )

    def __init__(
        self,
        output: OutputGraph,
        instructions: List[Instruction],
        f_locals: Dict[str, Any],
        f_globals: Dict[str, Any],
        f_builtins: Dict[str, Any],
        code_options: Dict[str, Any],
        symbolic_locals: Dict[str, VariableTracker],
        symbolic_globals: Dict[str, VariableTracker],
        f_code: types.CodeType,
        export: bool,
        inline_depth: int,
        speculation_log: SpeculationLog,
    ):
        super().__init__()
        self.speculation_log = speculation_log

        # Mutable state checkpointed by copy_graphstate()
        self.output = output
        self.symbolic_locals = symbolic_locals
        self.symbolic_globals = symbolic_globals
        self.stack = []
        # stack of variable names for tracking 3.13 closures
        self.name_stack: list[Any] = []
        self.instruction_pointer = 0
        self.current_instruction = create_instruction("NOP")
        self.block_stack = []
        # states before SETUP_WITH for checkpointing and fallback
        self.generic_context_manager_depth = 0
        self.lineno = -1
        self.kw_names = None
        self.accept_prefix_inst = True
        self.prefix_insts = []
        self.exn_vt_stack = []

        # Properties of the input/output code
        self.instructions: List[Instruction] = instructions
        self.indexof: Dict[Instruction, int] = get_indexof(self.instructions)
        self.f_locals: Dict[
            str, Any
        ] = f_locals  # needed for recording accessed locals for replay
        self.f_globals: Dict[str, Any] = f_globals
        self.f_builtins: Dict[str, Any] = f_builtins
        self.code_options: Dict[str, Any] = code_options
        self.f_code: types.CodeType = f_code

        # Execution record for replaying errors
        if config.replay_record_enabled:
            self.exec_recorder = ExecutionRecorder(
                code=f_code, code_options=code_options
            )
        else:
            self.exec_recorder = None
        # Stack of module being parsed, current nn.module is at the end of ordered dict.
        # The first field of tuple is the fully qualified name of current module
        # in original hierarchy.  The second field is the type of current nn.module
        self.nn_module_stack: Dict[str, Tuple[str, Type[Any]]] = {}
        # Flag to indicate whether tracing is used for export.
        self.export = export
        self.one_graph = False

        self.current_speculation = None

        self.strict_checks_fn = None

        if sys.version_info >= (3, 10):
            from .resume_execution import (
                CO_ASYNC_GENERATOR,
                CO_COROUTINE,
                CO_GENERATOR,
                CO_ITERABLE_COROUTINE,
            )

            if f_code.co_flags & (
                CO_GENERATOR | CO_COROUTINE | CO_ITERABLE_COROUTINE | CO_ASYNC_GENERATOR
            ):
                self.push(BuiltinVariable(None))

        self.inline_depth = inline_depth
        self.inconsistent_side_effects = False
        self._constants_cache: List[Optional[VariableTracker]] = [None] * len(
            f_code.co_consts
        )
        linecache.lazycache(f_code.co_filename, f_globals)


class InstructionTranslator(InstructionTranslatorBase):
    mutated_closure_cell_contents: Set[str]

    @staticmethod
    def current_tx() -> "InstructionTranslator":
        return tls.current_tx

    @contextlib.contextmanager
    def set_current_tx(self):
        prior = getattr(tls, "current_tx", None)
        tls.current_tx = self
        try:
            yield
        finally:
            tls.current_tx = prior

    def __init__(
        self,
        instructions: List[Instruction],
        f_code,
        f_locals,
        f_globals,
        f_builtins,
        code_options,
        compiler_fn,
        one_graph,
        export,
        export_constraints,
        mutated_closure_cell_contents: Set[str],
        frame_state,
        speculation_log: SpeculationLog,
    ):
        _step_logger()(
            logging.INFO,
            f"torchdynamo start tracing {f_code.co_name} {code_options['co_filename']}:{code_options['co_firstlineno']}",
        )
        super().__init__(
            output=OutputGraph(
                code_options,
                compiler_fn,
                self,
                export,
                export_constraints,
                frame_state,
                local_scope=f_locals,
                global_scope=f_globals,
                f_code=f_code,
            ),
            instructions=instructions,
            f_locals=f_locals,
            f_globals=f_globals,
            f_builtins=f_builtins,
            code_options=code_options,
            symbolic_locals={},  # set below
            # A global var is inserted only after a STORE_GLOBAL happens to it
            symbolic_globals={},
            f_code=f_code,
            export=export,
            inline_depth=0,
            speculation_log=speculation_log,
        )

        self._throw_if_in_functorch()

        # as soon as we create the tracing context we should keep it active, so any calls
        # into dynamo apis can rely on finding it
        with tracing(self.output.tracing_context), self.set_current_tx():
            self.one_graph: bool = one_graph
            self.export = export
            self.mutated_closure_cell_contents = mutated_closure_cell_contents
            if self.export:
                assert (
                    self.one_graph
                ), "Export without one graph - something has gone wrong."

            vars = list(code_options["co_varnames"])
            cells_and_freevars = [x for x in self.cell_and_freevars() if x not in vars]
            vars.extend(cells_and_freevars)
            cells_and_freevars_set = set(cells_and_freevars)

            self.symbolic_locals = {
                k: variables.LazyVariableTracker.create(
                    f_locals[k],
                    source=LocalSource(k, cell_or_freevar=k in cells_and_freevars_set),
                )
                for k in vars
                if k in f_locals
            }

            self.debug_locals: List[Tuple[VariableTracker, List[VariableTracker]]] = []
            if export:
                # export gets confused if we never realize unused inputs
                # in export mode just eagerly realize everything
                self.symbolic_locals = variables.LazyVariableTracker.realize_all(
                    self.symbolic_locals
                )

            self._freevars_ids = {}
            for name in self.code_options["co_freevars"]:
                if name in f_locals:
                    self._freevars_ids[name] = id(f_locals[name])

    def _throw_if_in_functorch(self):
        # Fallback to eager in case of a graph break inside vmap
        eager = torch._dynamo.lookup_backend("eager")
        compiler_fn = inspect.getattr_static(
            self.output.compiler_fn, "compiler_fn", self.output.compiler_fn
        )
        ci = torch._C._functorch.peek_interpreter_stack()
        forbidden_keys = (
            torch._C._functorch.TransformType.Vmap,
            torch._C._functorch.TransformType.Grad,
            torch._C._functorch.TransformType.Jvp,
        )
        if ci is not None and ci.key() in forbidden_keys and compiler_fn is not eager:
            # if it reaches here, it means Dynamo failed to inline a functorch function
            name = ci.key().name.lower()
            msg = f"torch.func.{name}(fn) requires the function to be inlined by dynamo"
            unimplemented(msg)

    def get_example_value(self, source: Source):
        if isinstance(source, LocalSource):
            return self.f_locals[source.local_name]
        if isinstance(source, GlobalSource):
            return self.f_globals[source.global_name]
        raise KeyError

    def run(self):
        super().run()

    def match_nested_cell(self, name, cell):
        """Match a cell in this method to one in a function we are inlining"""
        try:
            value = cell.cell_contents
        except ValueError:
            return None
        # TODO(jansel): check the id of the cell rather than the contents
        if id(value) != self._freevars_ids.get(name):
            return None
        return self.symbolic_locals[name]

    def should_compile_partial_graph(self):
        if sys.version_info >= (3, 11):
            # Do not compile if current instruction's block is not the top with block
            entry = self.current_instruction.exn_tab_entry
            if entry and (
                not self.block_stack or entry.target is not self.block_stack[-1].target
            ):
                return False
        return (
            all(b.can_restore() for b in self.block_stack)
            and not self.one_graph
            and self.generic_context_manager_depth == 0
        )

    def create_call_resume_at(self, inst):
        self.instruction_pointer = None

        if inst.opname == "RETURN_VALUE":
            return [create_instruction("RETURN_VALUE")]
        elif inst.opname == "RETURN_CONST":
            return [create_instruction("RETURN_CONST", argval=inst.argval)]

        reads = livevars_analysis(self.instructions, inst)
        all_argnames = tuple(
            k
            for k in self.symbolic_locals.keys()
            if k in reads and k not in self.cell_and_freevars()
        )
        # NOTE: do not use isinstance, since it realizes lazy VT's
        argnames = tuple(
            k
            for k in all_argnames
            if not type.__instancecheck__(NullVariable, self.symbolic_locals[k])
        )
        argnames_null = tuple(
            k
            for k in all_argnames
            if type.__instancecheck__(NullVariable, self.symbolic_locals[k])
        )
        if sys.version_info < (3, 12):
            assert len(argnames_null) == 0, "variables should not be NULL in < 3.12"

        cg = PyCodegen(self)

        # Handle inactive context variables.
        # The resume function assumes that context variables are the class, NOT the object.
        # e.g. torch.set_grad_enabled(True) will be reconstructed as torch.set_grad_enabled
        stack_ctx_vars = []
        for i, var in enumerate(self.stack):
            if type.__instancecheck__(ContextWrappingVariable, var):
                ctx = cast(ContextWrappingVariable, var)
                target_values = (
                    () if ctx.target_values is None else tuple(ctx.target_values)
                )
                stack_ctx_vars.append((i, target_values))
                # Replace the current stack var with the context class
                ctx.reconstruct_type(cg)
                cg.extend_output(create_swap(len(self.stack) - i + 1))
                cg.append_output(create_instruction("POP_TOP"))

        argnames_ctx_vars = []
        for name in argnames:
            if type.__instancecheck__(
                ContextWrappingVariable, var := self.symbolic_locals[name]
            ):
                ctx = cast(ContextWrappingVariable, var)
                target_values = (
                    () if ctx.target_values is None else tuple(ctx.target_values)
                )
                argnames_ctx_vars.append((name, target_values))
                # Replace the local with the context class
                ctx.reconstruct_type(cg)
                cg.append_output(create_instruction("STORE_FAST", argval=name))

        # Python does not allow null to be an arg to a function, so
        # we remove nulls from the stack and restore them in the
        # prologue of the resume function

        # sorted list of indices of nulls on the stack
        null_idxes: List[int] = []
        if sys.version_info >= (3, 11):
            # find indices of NullVariables
            for i, var in enumerate(self.stack):
                if type.__instancecheck__(NullVariable, var):
                    null_idxes.append(i)
            # generate bytecode to pop the nulls
            null_cnt = 0
            for i, var in enumerate(reversed(self.stack)):
                if type.__instancecheck__(NullVariable, var):
                    for j in range(2, i + 2 - null_cnt):
                        cg.append_output(create_instruction("SWAP", arg=j))
                    cg.extend_output(cg.pop_null())
                    null_cnt += 1

        # we popped all nulls from the stack at runtime,
        # so we should not count NullVariables
        stack_len = len(self.stack) - len(null_idxes)
        nargs = stack_len + len(argnames)

        name = unique_id(f"__resume_at_{inst.offset}")

        new_code: types.CodeType = ContinueExecutionCache.lookup(
            self.f_code,
            self.lineno,
            inst.offset,
            tuple(b.target.offset for b in self.block_stack),
            stack_len,
            argnames,
            argnames_null,
            tuple(b.resume_fn() for b in self.block_stack),
            tuple(stack_ctx_vars),
            tuple(argnames_ctx_vars),
            tuple(null_idxes),
        )

        # Add original GraphModule context to the resume function to handle
        # the case of a graph break while tracing a GraphModule
        orig_graphmodule_maybe = code_context.get_context(self.f_code).get(
            "orig_graphmodule", lambda: None
        )()
        if orig_graphmodule_maybe is not None:
            code_context.get_context(new_code)["orig_graphmodule"] = weakref.ref(
                orig_graphmodule_maybe
            )

        if new_code.co_freevars:
            # expose code object for debugging purposes
            self.output.install_global_unsafe(name, new_code)
            cg.make_function_with_closure(name, new_code, True, stack_len)
        else:
            # This is safe: we pre-generate a unique name
            self.output.install_global_unsafe(
                name, types.FunctionType(new_code, self.f_globals, name)
            )
            cg.extend_output(cg.load_function_name(name, True, stack_len))

        cg.extend_output([cg.create_load(k) for k in argnames])
        cg.extend_output(create_call_function(nargs, False))
        cg.append_output(create_instruction("RETURN_VALUE"))
        return cg.get_instructions()

    def symbolic_locals_contain_module_class(self):
        for v in self.symbolic_locals.values():
            if isinstance(v, UserDefinedClassVariable) and issubclass(
                v.as_python_constant(), torch.nn.Module
            ):
                return True
        return False

    def _return(self, inst):
        if (
            self.output.count_calls() == 0
            and not self.inconsistent_side_effects
            and not self.symbolic_locals_contain_module_class()
            and not self.export
        ):
            raise exc.SkipFrame("because no content in function call")
        self.instruction_pointer = None
        _step_logger()(
            logging.INFO,
            f"torchdynamo done tracing {self.f_code.co_name} ({inst.opname})",
        )
        log.debug("%s triggered compile", inst.opname)
        self.output.compile_subgraph(
            self,
            reason=GraphCompileReason(
                "return_value", [self.frame_summary()], graph_break=False
            ),
        )
        return_inst = (
            create_instruction("RETURN_VALUE")
            if inst.opname == "RETURN_VALUE"
            else create_instruction("RETURN_CONST", argval=inst.argval)
        )
        self.output.add_output_instructions([return_inst])
        raise ReturnValueOp

    def RETURN_VALUE(self, inst):
        self._return(inst)

    def RETURN_CONST(self, inst):
        self._return(inst)


if sys.version_info >= (3, 11):
    _binary_op_lookup = [
        getattr(
            InstructionTranslator,
            opname[3:] if "INPLACE" in opname else f"BINARY_{opname[3:]}",
        )
        for opname, _ in dis._nb_ops  # type: ignore[attr-defined]
    ]


class InliningInstructionTranslator(InstructionTranslatorBase):
    """Trace and inline a called method"""

    symbolic_result: Optional[TensorVariable]

    @classmethod
    def inline_call(cls, parent, func, args, kwargs):
        with patch.dict(counters, {"unimplemented": counters["inline_call"]}):
            return cls.inline_call_(parent, func, args, kwargs)

    @staticmethod
    def check_inlineable(func):
        if func.has_self():
            unimplemented("inline with __self__")

        result = trace_rules.check_verbose(func, is_inlined_call=True)
        if result.skipped:
            from torch._dynamo.variables.misc import produce_trampoline_autograd_apply

            # _origin marks this as coming from an internal dynamo known function that is safe to
            # trace through.
            if hasattr(getattr(func, "fn", None), "_origin") and func.fn._origin in [
                produce_trampoline_autograd_apply,
            ]:
                # Known sound
                return trace_rules.SkipResult(
                    False, "allowlist in dynamo known function"
                )
            fn_qualname = func.fn.__qualname__ if hasattr(func, "fn") else ""
            unimplemented(
                f"'inline in skipfiles: {fn_qualname} | {func.get_name()} {func.get_filename()}, {result.reason}'"
            )

        if isinstance(func, UserFunctionVariable) and inspect.getattr_static(
            func.get_function(), "_torchdynamo_disable", False
        ):
            unimplemented(
                f"call torch._dynamo.disable() wrapped function {func.get_function()}"
            )
        else:
            return result

    @staticmethod
    def inline_call_(
        parent, func: VariableTracker, args: List[VariableTracker], kwargs
    ):
        if isinstance(func, SkipFunctionVariable):
            unimplemented("inline with functions in skip files")
        assert isinstance(
            func,
            (UserFunctionVariable, NestedUserFunctionVariable),
        )
        result = InliningInstructionTranslator.check_inlineable(func)
        assert result.skipped is False
        try:
            sub_locals, closure_cells = func.bind_args(parent, args, kwargs)
        except TypeError as e:
            # Wrap the general TypeError during bind_args() to the internal ArgsMismatchError with detailed info
            raise ArgsMismatchError(  # noqa: B904
                "{reason}.\n  func = {func}, args = {args}, kwargs = {kwargs}".format(
                    reason=str(e),
                    func=f"'{func.get_name()}' {func.get_filename()}:{func.get_code().co_firstlineno}",
                    args=[arg.python_type() for arg in args],
                    kwargs=kwargs,
                ),
            )

        for v in itertools.chain(sub_locals.values(), closure_cells.values()):
            if not isinstance(v, VariableTracker):
                unimplemented(f"unconverted arg {v}")

        code: types.CodeType = func.get_code()
        if code.co_name in ("__setitem__", "__setattr__") and not (
            args
            and isinstance(
                args[0],
                (variables.CustomizedDictVariable, variables.UserDefinedObjectVariable),
            )
        ):
            unimplemented(f"inline {code.co_name}")

        suffix = ""
        # TODO: mlazos, add support for enabling multiple artifact logs
        # with a single alias
        if torch._logging._internal.log_state.is_artifact_enabled("bytecode"):
            suffix = f"\n{dis.Bytecode(code).dis()}"
        if sys.version_info >= (3, 11):
            cur_inst = parent.current_instruction
            parent_code = parent.f_code
            header = parent.get_line_of_code_header(lineno=cur_inst.positions.lineno)

            def get_trace_call_log_str():
                line = get_instruction_source_311(parent_code, cur_inst).rstrip()
                return f"TRACE inlined call {code.co_name} from {header}\n{line}"

            trace_call_log.debug("%s", LazyString(get_trace_call_log_str))
        log.debug("INLINING %s%s, %s", code, suffix, result.reason)

        # Detect inline GraphModule calls in order to propagate node metadata,
        # by checking if the first argument (self) is a variable tracking a GraphModule.
        if args and isinstance(args[0], NNModuleVariable):
            module = parent.output.get_submodule(args[0].module_key)
            if isinstance(module, torch.fx.GraphModule):
                # The inline call might not actually be a call to `forward`,
                # but it is enough to add a context for `forward` in case it is called.
                code_context.get_context(module.forward.__code__)[
                    "orig_graphmodule"
                ] = weakref.ref(module)

        tracer: InliningInstructionTranslator
        if is_generator(code):
            tracer = InliningGeneratorInstructionTranslator(
                parent, code, sub_locals, parent.symbolic_globals, closure_cells, func
            )
        else:
            tracer = InliningInstructionTranslator(
                parent, code, sub_locals, parent.symbolic_globals, closure_cells, func
            )

        strict_ctx: Any = contextlib.nullcontext()
        if parent.strict_checks_fn:
            strict_ctx = tracer.strict_translation_mode(parent.strict_checks_fn)
        try:
            with strict_ctx:
                tracer.run()
        except exc.ObservedException as e:
            msg = f"Observed exception DURING INLING {code} : {e}"
            # TODO(anijain2305) - This works but we should probably have a
            # global/central data structure for the exception stack.
            parent.exn_vt_stack.extend(tracer.exn_vt_stack)
            log.debug(msg)
            # bubble up the exception to the parent frame.
            raise
        except exc.SkipFrame as e:
            msg = f"SKIPPED INLINING {code}: {e}"
            log.debug(msg)
            raise Unsupported(msg) from e
        except Exception as e:
            log.debug("FAILED INLINING %s", code)
            raise
        assert tracer.symbolic_result is not None
        func.export_freevars(parent, tracer)

        if tracer.f_globals is parent.f_globals:
            # Merge symbolic_globals back if parent and child are in the same namespace
            parent.symbolic_globals.update(tracer.symbolic_globals)

        parent.inconsistent_side_effects |= tracer.inconsistent_side_effects

        log.debug("DONE INLINING %s", code)

        if is_generator(code):
            assert isinstance(tracer, InliningGeneratorInstructionTranslator)
            assert tracer.symbolic_result.as_python_constant() is None
            return ListIteratorVariable(
                tracer.generated_items,
                mutable_local=MutableLocal(),
            )
        else:
            return tracer.symbolic_result

    def __init__(
        self,
        parent: InstructionTranslatorBase,
        code: types.CodeType,
        symbolic_locals: Dict[str, VariableTracker],
        symbolic_globals: Dict[str, VariableTracker],
        closure_cells: Dict[str, VariableTracker],
        funcvar: BaseUserFunctionVariable,
    ):
        f_globals = funcvar.get_globals()  # type: ignore[attr-defined]
        f_builtins = f_globals["__builtins__"]
        if not isinstance(f_builtins, dict):
            f_builtins = f_builtins.__dict__
        instructions = cleaned_instructions(code)
        propagate_line_nums(instructions)
        super().__init__(
            output=parent.output,
            f_locals={},
            f_globals=f_globals,
            f_builtins=f_builtins,
            symbolic_locals=symbolic_locals,
            symbolic_globals=symbolic_globals,
            instructions=instructions,
            code_options={k: getattr(code, k) for k in get_code_keys()},
            f_code=code,
            export=parent.export,
            inline_depth=parent.inline_depth + 1,
            speculation_log=parent.speculation_log,
        )
        self.parent = parent
        self.symbolic_result = None
        self.closure_cells = closure_cells
        self.nn_module_stack = parent.nn_module_stack.copy()
        self.one_graph = parent.one_graph

    @property
    def fake_mode(self):
        return self.parent.fake_mode

    def run_ctx_mgr(self):
        return TracingContext.current_frame(self.parent.frame_summary())

    def STORE_DEREF(self, inst):
        if inst.argval in self.closure_cells:
            cell = self.closure_cells[inst.argval]
            val = self.pop()
            if isinstance(cell, ClosureVariable):
                if not self.output.is_root_tracer():
                    unimplemented(
                        "HigherOrderOperator: Mutating a variable not in the current scope (ClosureVariable)"
                    )
                self.output.root_tx.symbolic_locals[cell.name] = val
            else:
                self.output.side_effects.store_cell(cell, val)
        else:
            maybe_cell = self.symbolic_locals.get(inst.argval)
            if isinstance(
                maybe_cell,
                variables.NewCellVariable,
            ):
                self.output.side_effects.store_cell(
                    self.symbolic_locals[inst.argval], self.pop()
                )
            else:
                if (
                    maybe_cell is not None
                    and maybe_cell.source.name()
                    not in self.output.root_tx.mutated_closure_cell_contents
                ):
                    # Why is the source name here unique?
                    # mutated_closure_cell_contents is a per-frame
                    # concept, and sources identify, e.g., particular
                    # locals from the frame.  If you had two locals,
                    # they'll get different source names, and therefore
                    # differ here.
                    self.output.root_tx.mutated_closure_cell_contents.add(
                        maybe_cell.source.name()
                    )
                    raise exc.UnspecializeRestartAnalysis
                unimplemented("write to __closure__ while inlining")

    def LOAD_DEREF(self, inst):
        if inst.argval in self.closure_cells:
            cell = self.closure_cells[inst.argval]
            if isinstance(cell, ClosureVariable):
                self.push(self.output.root_tx.symbolic_locals[cell.name])
            else:
                self.push(self.output.side_effects.load_cell(cell))
        else:
            maybe_sym_local = self.symbolic_locals.get(inst.argval, None)
            if isinstance(maybe_sym_local, variables.NewCellVariable):
                self.push(self.output.side_effects.load_cell(maybe_sym_local))
            else:
                super().LOAD_DEREF(inst)

    def _load_closure(self, name):
        assert name in self.cell_and_freevars()
        if name in self.closure_cells:
            return self.closure_cells[name]
        else:
            return InlinedClosureVariable(name=name)

    def check_replace_is_safe(self, oldvar):
        if not is_side_effect_safe(oldvar.mutable_local):
            unimplemented(
                "HigherOrderOperator: Mutating a variable not in the current scope (replace_all)"
            )

    def should_compile_partial_graph(self):
        return False  # inlining functions is all-or-nothing

    def create_call_resume_at(self, offset):
        unimplemented("cant resume while inlining")

    def RETURN_VALUE(self, inst):
        self.symbolic_result = self.pop()  # type: ignore[assignment]
        self.instruction_pointer = None
        raise ReturnValueOp

    def RETURN_CONST(self, inst):
        self.symbolic_result = self._load_const(inst)
        self.instruction_pointer = None
        raise ReturnValueOp

    def get_globals_source_and_value(self, name):
        if "__name__" in self.f_globals:
            module_name = self.f_globals["__name__"]
            module_source = self.import_source(module_name)
            if "torch_package" in module_name:
                fglobals_value = torch.package.package_importer._package_imported_modules[module_name]  # type: ignore[assignment]
            else:
                fglobals_value = importlib.import_module(module_name)  # type: ignore[assignment]
            fglobals_vt = VariableBuilder(self, module_source)(fglobals_value)
            global_source = AttrSource(module_source, name)
        else:
            globals_name = self.output.install_global_by_id(
                "___unnamed_scope", self.f_globals
            )
            globals_source = GlobalSource(globals_name)
            fglobals_value = self.f_globals  # type: ignore[assignment]
            fglobals_vt = VariableBuilder(self, globals_source)(fglobals_value)
            global_source = GetItemSource(globals_source, name)  # type: ignore[assignment]
        return fglobals_value, fglobals_vt, global_source

    def _load_global(self, inst):
        if self.output.global_scope is self.f_globals:
            super()._load_global(inst)
        else:
            name = inst.argval

            _, fglobals_vt, global_source = self.get_globals_source_and_value(name)
            if self.output.side_effects.has_pending_mutation_of_attr(fglobals_vt, name):
                self.push(self.output.side_effects.load_attr(fglobals_vt, name))
            else:
                try:
                    value = self.f_globals[name]
                except KeyError:
                    return self.load_builtin(inst)

                self.push(VariableBuilder(self, global_source)(value))

    def STORE_GLOBAL(self, inst):
        if self.f_globals is self.parent.f_globals:
            super().STORE_GLOBAL(inst)
        else:
            value = self.pop()
            if isinstance(value, RemovableHandleVariable):
                unimplemented("Storing handles in globals - NYI")
            name = inst.argval
            fglobals_value, fglobals_vt, _ = self.get_globals_source_and_value(name)
            fglobals_vt = self.output.side_effects.track_object_existing(
                fglobals_value, fglobals_vt
            )
            self.output.side_effects.store_attr(fglobals_vt, name, value)


class InliningGeneratorInstructionTranslator(InliningInstructionTranslator):
    generated_items: List[VariableTracker]

    def __init__(self, *args, **kwargs):
        super().__init__(*args, **kwargs)
        self.generated_items = []

    def YIELD_VALUE(self, inst: Instruction):
        self.generated_items.append(self.pop())
        self.push(ConstantVariable.create(None))

    def GET_YIELD_FROM_ITER(self, inst):
        tos = self.stack[-1]
        if not isinstance(tos, ListIteratorVariable):
            self.pop()
            res = BuiltinVariable(iter).call_function(self, [tos], {})
            self.push(res)

    def YIELD_FROM(self, inst):
        assert len(self.stack) >= 2
        val = self.pop()
        tos = self.stack[-1]
        if not (isinstance(val, ConstantVariable) and val.value is None):
            # invoke send
            # Unreachable code - if you hit this, you are implementing generator support and have
            # lifted the `unimplemented("generator")` in frame conversion. This codepath handles
            # subgenerator and lines up with this line in Python 3.10
            # https://github.com/python/cpython/blob/3.10/Python/ceval.c#L2599
            unimplemented("Unreachable sub-generator code")

        try:
            val = tos.next_variable(self)
        except (StopIteration, exc.UserStopIteration) as ex:
            # The iterator is exhausted. Stop the loop and return.
            self.pop()
            self.push(ConstantVariable.create(ex.value))
        else:
            self.push(val)
            # Add the value to yield into generated_items and replace the top of the stack with None
            self.YIELD_VALUE(inst)

            # Repeat the YIELD_FROM instruction in the next eval loop
            assert (
                isinstance(self.instruction_pointer, int)
                and self.instruction_pointer > 0
            )
            self.instruction_pointer -= 1

    def SEND(self, inst):
        assert len(self.stack) >= 2
        val = self.pop()
        tos = self.stack[-1]
        if isinstance(tos, ListIteratorVariable) or (
            isinstance(tos, UserDefinedObjectVariable)
            and isinstance(tos.value, collections.abc.Iterator)
        ):
            if isinstance(val, ConstantVariable) and val.value is None:
                try:
                    val = tos.next_variable(self)
                except (StopIteration, exc.UserStopIteration) as ex:
                    # To implement SEND, we have to look at the implementation
                    # when the iterator returns StopIteration. This translates to this code
                    # 3.11: https://github.com/python/cpython/blob/3.11/Python/ceval.c#L2613-L2619
                    # 3.12: https://github.com/python/cpython/blob/3.12/Python/bytecodes.c#L863-L866
                    # The implementation is different in 3.11 and 3.12. In 3.12, we rely
                    # on END_SEND to clean up. In 3.11, SEND does the cleanup as well.
                    if sys.version_info < (3, 12):
                        self.pop()  # Python 3.12 uses new opcode END_SEND
                    self.push(ConstantVariable.create(ex.value))
                    self.jump(inst)
                else:
                    self.push(val)
            else:
                # invoke send
                # Unreachable code - if you hit this, you are implementing generator support and have
                # lifted the `unimplemented("generator")` in frame conversion. This codepath handles
                # subgenerator and lines up with this line in Python 3.11
                # https://github.com/python/cpython/blob/3.11/Python/ceval.c#L2597
                unimplemented("Unreachable sub-generator code")
        else:
            unimplemented(f"SEND {typestr(tos)}")<|MERGE_RESOLUTION|>--- conflicted
+++ resolved
@@ -957,10 +957,18 @@
         try:
             self.push(self.symbolic_locals[name].unwrap(), name=name)
         except KeyError:
-            if name.startswith("."):
+            if sys.version_info >= (3, 13) and name in self.cell_and_freevars():
+                # 3.13 merged LOAD_CLOSURE into LOAD_FAST
+                # If we fail to LOAD_FAST, then we probably should have done LOAD_CLOSURE.
+                # Closure variable creation is actually done in SET_FUNCTION_ATTRIBUTE,
+                # but we'll do it again here so that we don't need to push a dummy variable.
+                # We shouldn't actually be doing anything with this variable anyway.
+                self.push(self._load_closure(name), name=name)
+            elif name.startswith("."):
                 try:
                     # This happens in dict/list comprehensions
-                    self.push(self.symbolic_locals[name.replace(".", "implicit")])
+                    new_name = name.replace(".", "implicit")
+                    self.push(self.symbolic_locals[new_name], name=new_name)
                 except KeyError:
                     unimplemented("undefined LOAD_FAST (implicit)")
             else:
@@ -2106,7 +2114,6 @@
     def _call(self, inst, call_kw=False):
         # see https://docs.python.org/3.11/library/dis.html#opcode-CALL
         # for convention
-<<<<<<< HEAD
         if call_kw:
             # TOS is kw_names for CALL_KW instruction
             assert sys.version_info >= (3, 13)
@@ -2116,8 +2123,6 @@
         else:
             kw_names = self.kw_names.value if self.kw_names else ()
 
-=======
->>>>>>> 00d71b3e
         contents = self.popn(inst.arg + 2)
         if sys.version_info >= (3, 13):
             # NULL and callable swapped
@@ -2130,11 +2135,7 @@
             else:
                 fn = contents[0]
                 args = [contents[1]]
-<<<<<<< HEAD
-
-=======
-        kw_names = self.kw_names.value if self.kw_names else ()
->>>>>>> 00d71b3e
+
         if kw_names:
             args = args + contents[2 : -len(kw_names)]
             kwargs_list = contents[-len(kw_names) :]
