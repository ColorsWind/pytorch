--- conflicted
+++ resolved
@@ -17,20 +17,6 @@
 import weakref
 from typing import Any, List, NamedTuple, Optional, TYPE_CHECKING, Union
 
-from torch._utils_internal import justknobs_check
-from torch.utils._sympy.value_ranges import ValueRanges
-
-<<<<<<< HEAD
-=======
-if TYPE_CHECKING:
-    from torch._dynamo.symbolic_convert import InstructionTranslator
->>>>>>> 69c0348e
-
-try:
-    import numpy as np
-except ModuleNotFoundError:
-    np = None
-
 import torch
 from torch import SymInt
 from torch._guards import GuardSource, TracingContext
@@ -39,6 +25,7 @@
 from torch._streambase import _EventBase, _StreamBase
 from torch._subclasses.fake_tensor import FakeTensor, is_fake, maybe_get_fake_mode
 from torch._subclasses.meta_utils import is_sparse_any
+from torch._utils_internal import justknobs_check
 from torch.fx.experimental._backward_state import BackwardState
 from torch.fx.experimental.symbolic_shapes import (
     _constrain_range_for_size,
@@ -50,6 +37,7 @@
 )
 from torch.fx.immutable_collections import immutable_dict, immutable_list
 from torch.utils._python_dispatch import is_traceable_wrapper_subclass
+from torch.utils._sympy.value_ranges import ValueRanges
 from torch.utils.weak import TensorWeakRef
 
 from .. import config, mutation_guard, replay_record, trace_rules
@@ -200,6 +188,16 @@
 )
 
 
+try:
+    import numpy as np
+except ModuleNotFoundError:
+    np = None
+
+
+if TYPE_CHECKING:
+    from torch._dynamo.symbolic_convert import InstructionTranslator
+
+
 log = logging.getLogger(__name__)
 
 
