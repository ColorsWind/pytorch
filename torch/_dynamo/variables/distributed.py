# mypy: ignore-errors
import functools
import inspect
from typing import Dict, List, TYPE_CHECKING

import torch
<<<<<<< HEAD
from torch.fx.experimental._backward_state import BackwardState

=======

if TYPE_CHECKING:
    from torch._dynamo.symbolic_convert import InstructionTranslator
from ...fx.experimental._backward_state import BackwardState
>>>>>>> 69c0348e
from .. import compiled_autograd, variables
from .._trace_wrapped_higher_order_op import trace_wrapped
from ..exc import unimplemented
from ..external_utils import call_module_hooks_from_backward_state
from ..guards import GuardBuilder, install_guard
from ..source import AttrSource
from ..utils import istype
from .base import VariableTracker
from .constant import ConstantVariable


class DistributedVariable(VariableTracker):
    """
    The base distributed variable that encapsulates common methods
    for the distributed objects (i.e. ProcessGroup, DeviceMesh, etc.).
    Concrete distributed objects could inherit this class and add object
    specific logic.

    i.e. It provides the check on the distributed package existance
    and hold the tracking value for the corresponding distributed object.
    """

    def __init__(self, value, **kwargs):
        super().__init__(**kwargs)
        if not DistributedVariable.is_available():
            unimplemented("torch.distributed package is not available!")
        self.value = value

    def python_type(self):
        return type(self.value)

    @staticmethod
    def is_available():
        # check if the distributed package is available or not
        return torch.distributed.is_available()


def is_from_local(value):
    if not DistributedVariable.is_available():
        return False
    from torch.distributed._tensor import DTensor

    return inspect.isfunction(value) and value is DTensor.from_local


def is_constant_pg_functions(value):
    if not DistributedVariable.is_available():
        return False

    from torch.distributed.distributed_c10d import (
        _get_group_size_by_name,
        _get_group_tag,
        _rank_not_in_group,
        _resolve_group_name_by_ranks_and_tag,
        get_process_group_ranks,
    )

    constant_processgroup_functions = [
        _get_group_size_by_name,
        _get_group_tag,
        _rank_not_in_group,
        get_process_group_ranks,
        _resolve_group_name_by_ranks_and_tag,
    ]

    return inspect.isfunction(value) and value in constant_processgroup_functions


class WorldMetaClassVariable(DistributedVariable):
    """
    Tracks torch.distributed.GroupMember and torch.distributed.group, which are
    instances of the metaclass _WorldMeta.
    """

    @classmethod
    def is_group_member_type(cls, value):
        if not cls.is_available():
            return False

        from torch.distributed.distributed_c10d import _WorldMeta

        return type(value) is _WorldMeta

    def var_getattr(self, tx: "InstructionTranslator", name: str) -> VariableTracker:
        if name == "WORLD":
            source = AttrSource(base=self.source, member="WORLD")
            install_guard(source.make_guard(GuardBuilder.ID_MATCH))
            return ProcessGroupVariable(self.value.WORLD)
        return super().var_getattr(tx, name)


class PlacementClassVariable(DistributedVariable):
    @staticmethod
    def is_placement_type(value):
        # we can't rely on importing/accessing torch distributed, it is not always built.
        if not DistributedVariable.is_available():
            return False

        from torch.distributed._tensor.placement_types import Placement

        return type(value) is type and issubclass(value, Placement)

    def as_python_constant(self):
        return self.value

    def call_function(
        self,
        tx: "InstructionTranslator",
        args: "List[VariableTracker]",
        kwargs: "Dict[str, VariableTracker]",
    ) -> "VariableTracker":
        if (
            inspect.getattr_static(self.value, "__new__", None) in (object.__new__,)
            and self.source
        ):
            # NOTE: we don't need to track mutations to the placement class as they
            # suppose to be immutable.
            new_obj = object.__new__(self.value)
            var = PlacementVariable(new_obj)
            if inspect.getattr_static(self.value, "__init__", None):
                var.call_method(tx, "__init__", args, kwargs)
                return var

        return super().call_function(tx, args, kwargs)


class PlacementVariable(DistributedVariable):
    @staticmethod
    def is_placement(value):
        # we can't rely on importing/accessing torch distributed, it is not always built.
        if not DistributedVariable.is_available():
            return False

        from torch.distributed._tensor.placement_types import Placement

        return isinstance(value, Placement)

    def as_python_constant(self):
        return self.value

    def var_getattr(self, tx: "InstructionTranslator", name: str) -> VariableTracker:
        if name == "dim":
            return ConstantVariable.create(self.value.dim)
        return super().var_getattr(tx, name)

    def call_method(
        self,
        tx,
        name,
        args: "List[VariableTracker]",
        kwargs: "Dict[str, VariableTracker]",
    ) -> "VariableTracker":
        from . import ConstantVariable

        # Placement types dynamo tracking only allows following methods
        # and __setattr__  is for case like `Shard(dim)` and methods.
        # Methods in the list must satisfy:
        #    1. Input arguments are constants and do not need to be guarded on;
        #    2. Output is constant with respect to their inputs
        constant_fold_functions = [
            "__init__",
            "__setattr__",
            "is_shard",
            "is_partial",
            "is_replicate",
        ]

        if name in constant_fold_functions:
            try:
                value_type = type(self.value)
                assert (
                    inspect.getattr_static(value_type, "__getattr__", None) is None
                ), "no custom getattr allowed!"
                method = inspect.getattr_static(value_type, name)
            except AttributeError:
                method = None
            if method is object.__init__:
                return ConstantVariable.create(None)

            args = [x.as_python_constant() for x in args]
            kwargs = {k: v.as_python_constant() for k, v in kwargs.items()}
            if name == "__setattr__":
                method(self.value, *args, **kwargs)
                return self
            constant_val = method(self.value, *args, **kwargs)
            return ConstantVariable.create(constant_val)

        return super().call_method(tx, name, args, kwargs)


class DeviceMeshVariable(DistributedVariable):
    @staticmethod
    def is_device_mesh(value):
        # we can't rely on importing/accessing torch distributed, it is not always built.
        if not DistributedVariable.is_available():
            return False

        from torch.distributed.device_mesh import DeviceMesh

        return istype(value, DeviceMesh)

    def as_python_constant(self):
        return self.value

    def var_getattr(self, tx: "InstructionTranslator", name: str) -> VariableTracker:
        if name == "ndim":
            return ConstantVariable.create(self.value.ndim)
        if name == "device_type":
            return ConstantVariable.create(self.value.device_type)
        return super().var_getattr(tx, name)

    def call_method(
        self,
        tx,
        name,
        args: "List[VariableTracker]",
        kwargs: "Dict[str, VariableTracker]",
    ) -> "VariableTracker":
        if name == "size":
            const_args = [x.as_python_constant() for x in args]
            const_kwargs = {k: v.as_python_constant() for k, v in kwargs.items()}
            return ConstantVariable.create(self.value.size(*const_args, **const_kwargs))
        if name == "get_coordinate":
            return ConstantVariable.create(self.value.get_coordinate())
        if name == "get_group":
            return ConstantVariable.create(self.value.get_group())
        if name == "_get_or_create_default_group":
            return ProcessGroupVariable(self.value._get_or_create_default_group())
        return super().call_method(tx, name, args, kwargs)


class ProcessGroupVariable(DistributedVariable):
    """
    We don't want a ProcessGroup object to end up in our output graph.

    But it's common for dynamo to intercept a PG that is then used to get info like
    rank() or world_size(), as well as passed to utility functions in distributed_c10d
    which desugar it into plain types like a ranklist and tag.

    For convenience and proper guarding, we construct a variable type.

    TODO: make it possible to use ProcessGroupVariable as input to simple functions
          like _expand_group without dynamo complaining about making a proxy for it.
          It is not a tensor-like type, and we don't want a proxy- but dynamo assumes
          torch library functions are dealing with tensor-like types and would have proxies
          for their args.
    TODO: should we make this inherit VT instead of UDOV? Do we want any of the default behaviors
          or just graph-break whenever one of our special cases is not hit?
    """

    def as_python_constant(self):
        return self.value

    def call_method(
        self,
        tx,
        name,
        args: "List[VariableTracker]",
        kwargs: "Dict[str, VariableTracker]",
    ) -> "VariableTracker":
        if name == "rank":
            return variables.ConstantVariable.create(self.value.rank())
        if name == "size":
            return variables.ConstantVariable.create(self.value.size())

        return super().call_method(tx, name, args, kwargs)

    def var_getattr(self, tx: "InstructionTranslator", name):
        if name == "group_name":
            return variables.ConstantVariable.create(self.value.group_name)
        if name in ["rank", "size"]:
            return variables.LambdaVariable(
                lambda *args, **kwargs: self.call_method(tx, name, args, kwargs)
            )
        # TODO should this just raise unimplemented?
        return super().var_getattr(tx, name)

    @staticmethod
    def is_process_group(value):
        # we can't rely on importing/accessing torch distributed, it is not always built.
        if not DistributedVariable.is_available():
            return False
        from torch._C._distributed_c10d import ProcessGroup
        from torch.testing._internal.distributed.fake_pg import FakeProcessGroup

        return istype(value, (ProcessGroup, FakeProcessGroup))


class BackwardHookVariable(VariableTracker):
    """
    Handles torch.utils.hooks.BackwardHook for module-level backward
    hooks.
    """

    @staticmethod
    def create(
        tx,
        module: VariableTracker,
        user_hooks: VariableTracker,
        user_pre_hooks: VariableTracker,
    ):
        if not compiled_autograd.compiled_autograd_enabled:
            unimplemented("module-level backwards hooks require compiled autograd")

        def _in_graph_bw_hooks(bw_state: BackwardState):
            """
            Rather than installing the user hooks in the graph (which
            don't survive AotAutograd), we install hooks that will call
            trace_wrapped in the backward pass that CompiledAutograd
            can turn into actual hook calls.
            """
            return torch.utils.hooks.BackwardHook(
                None,
                (
                    functools.partial(
                        trace_wrapped,
                        fn=call_module_hooks_from_backward_state,
                        bw_state=bw_state,
                        hooks_name=user_hooks_name,
                        module_name=module_name,
                    ),
                ),
                (
                    functools.partial(
                        trace_wrapped,
                        fn=call_module_hooks_from_backward_state,
                        bw_state=bw_state,
                        hooks_name=user_pre_hooks_name,
                        module_name=module_name,
                    ),
                ),
            )

        module_name, bw_state_proxy = tx.output.add_backward_state_hook(module, "mod")
        user_pre_hooks_name, _ = tx.output.add_backward_state_hook(user_pre_hooks)
        user_hooks_name, _ = tx.output.add_backward_state_hook(user_hooks)
        proxy = tx.output.create_proxy(
            "call_function",
            _in_graph_bw_hooks,
            (bw_state_proxy,),
            {},
        )
        proxy.node.meta["example_value"] = torch.utils.hooks.BackwardHook(None, (), ())
        return BackwardHookVariable(proxy, module, user_hooks, user_pre_hooks)

    def __init__(
        self,
        proxy: torch.fx.Proxy,
        module: VariableTracker,
        user_hooks: VariableTracker,
        user_pre_hooks: VariableTracker,
        **options,
    ):
        super().__init__(**options)
        self.proxy = proxy
        self.module = module
        self.user_hooks = user_hooks
        self.user_pre_hooks = user_pre_hooks

    def as_proxy(self):
        return self.proxy

    def call_method(
        self,
        tx,
        name,
        args: List[VariableTracker],
        kwargs: Dict[str, VariableTracker],
    ) -> VariableTracker:
        if name in ("setup_input_hook", "setup_output_hook"):
            return self._setup_hook(tx, name, *args, **kwargs)
        return super().call_method(tx, name, args, kwargs)

    def _setup_hook(self, tx: "InstructionTranslator", hook_method_name, args):
        from .builder import wrap_fx_proxy

        return wrap_fx_proxy(
            tx,
            tx.output.create_proxy(
                "call_method",
                hook_method_name,
                (self.as_proxy(), args.as_proxy()),
                {},
            ),
        )<|MERGE_RESOLUTION|>--- conflicted
+++ resolved
@@ -4,15 +4,8 @@
 from typing import Dict, List, TYPE_CHECKING
 
 import torch
-<<<<<<< HEAD
-from torch.fx.experimental._backward_state import BackwardState
-
-=======
-
-if TYPE_CHECKING:
-    from torch._dynamo.symbolic_convert import InstructionTranslator
+
 from ...fx.experimental._backward_state import BackwardState
->>>>>>> 69c0348e
 from .. import compiled_autograd, variables
 from .._trace_wrapped_higher_order_op import trace_wrapped
 from ..exc import unimplemented
@@ -22,6 +15,10 @@
 from ..utils import istype
 from .base import VariableTracker
 from .constant import ConstantVariable
+
+
+if TYPE_CHECKING:
+    from torch._dynamo.symbolic_convert import InstructionTranslator
 
 
 class DistributedVariable(VariableTracker):
