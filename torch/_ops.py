# mypy: allow-untyped-defs
import contextlib
import ctypes
import importlib
import inspect
import sys
import types
from typing import Any, Callable, Dict, List, Set, Type, Union

import torch
import torch.utils._pytree as pytree
from torch import _utils_internal
from torch._functorch.pyfunctorch import dispatch_functorch
from torch.utils._python_dispatch import TorchDispatchMode

<<<<<<< HEAD

# Query `hasattr` only once.
=======
>>>>>>> b225b3e9

# Query `hasattr` only once.
_SET_GLOBAL_FLAGS = hasattr(sys, "getdlopenflags") and hasattr(sys, "setdlopenflags")


@contextlib.contextmanager
def dl_open_guard():
    """
    Context manager to set the RTLD_GLOBAL dynamic linker flag while we open a
    shared library to load custom operators.
    """
    if not _SET_GLOBAL_FLAGS:
        yield
        return
    old_flags = sys.getdlopenflags()
    sys.setdlopenflags(old_flags | ctypes.RTLD_GLOBAL)
    try:
        yield
    finally:
        sys.setdlopenflags(old_flags)


class OperatorBase:
    """
    Base class for OpOverload (which represents C++ ATen operators) and HigherOrderOperator
    (which represents Python-only operators that are unrepresentable in TorchScript).
    """

    def __init__(self):
        # The dispatch cache precomputes a mapping of dispatch key that the
        # dispatcher wants to dispatch to, to an actual implementation of the
        # dispatch key.  Confusingly, the actual implementation could *also* be a
        # dispatch key, but in this case, this refers to the C++ kernel that
        # was registered to some dispatch key.  Aliases are permitted in the
        # latter but not the former; for example, you might lookup the
        # entry for AutogradCPU, and this maps you to the Autograd key for
        # the generic autograd kernel that works for all devices.  Since this
        # is the Python dispatcher, you can also put an arbitrary Python
        # callable to call instead.  This handler gets precisely the
        # args/kwargs that the operator was __call__'ed with.
        # NB: This name is hard-coded in torch/csrc/autograd/python_variable.cpp
        # for use with OpOverload; cache lookup is done entirely from C++
        # for speed.
        # TODO: The cache is NOT currently used by HigherOrderOperator, but it should!
        self._dispatch_cache: Dict[
            torch._C.DispatchKey, Union[torch._C.DispatchKey, Callable[..., Any]]
        ] = {}

        # This table allows you to override the behavior of a particular
        # dispatch key to call a custom Python function, rather than the
        # ordinary C++ configured behavior.  This is the raison d'etre of
        # Python dispatcher: to let you program the dispatcher from Python
        # in case you need something unusual, and don't want to clobber
        # the existing registrations using the Python operator registration
        # API.
        self.py_kernels: Dict[torch._C.DispatchKey, Callable[..., Any]] = {}

        # This table allows you to override the behavior of a particular
        # operator for a particular TorchDispatchMode.  In practice,
        # we are using this mostly for ProxyTensorMode.  Modes can be
        # thought of as an open world extension of dispatch keys, so it
        # makes sense that you should be able to register them, the same
        # way you can register dispatch keys.
        self.python_key_table: Dict[
            Union[Type[TorchDispatchMode], Type[torch.Tensor]], Callable[..., Any]
        ] = {}

        # This table allows you to override the behavior of functorch
        # transformations.  NB: this currently only does something for
        # HigherOrderOperator
        self.functorch_table = {}

    def __call__(self, *args, **kwargs):
        raise NotImplementedError

    def has_kernel_for_dispatch_key(self, k):
        return k in self.py_kernels

    def has_kernel_for_any_dispatch_key(self, ks):
        for k in self.py_kernels:
            if not torch._C._dispatch_is_alias_key(k) and ks.has(k):
                return True
        return False

    def py_impl(self, k):
        def inner(fn):
            if inspect.isclass(k) and (
                issubclass(k, TorchDispatchMode) or issubclass(k, torch.Tensor)
            ):
                assert k not in self.python_key_table
                # TODO(voz): Should we replace setting torch._C.DispatchKey.Python entirely with setting mode keys?
                self.python_key_table[k] = fn
                self._dispatch_cache.clear()
                return fn

            if isinstance(k, torch._C._functorch.TransformType):
                assert k not in self.functorch_table
                self.functorch_table[k] = fn
                return fn

            assert isinstance(k, torch._C.DispatchKey)
            assert (
                k != torch._C.DispatchKey.Python
            ), "Please register a mode for the torch._C.DispatchKey.Python key instead."

            if k in self.py_kernels:
                raise RuntimeError(
                    f"Trying to override a python impl for {k} on operator {self.name()}"
                )
            self.py_kernels[k] = fn
            self._dispatch_cache.clear()
            return fn

        return inner

    # Registers an implementation to all **3** variants of functionalization that we have:
    # - DispatchKey.Functionalize
    # - functorch.TransformType.Functionalize
    # - FunctionalTensorMode
    # Example:
    #   @py_functionalize_impl
    #   def functionalize_rule(ctx, inner_f, *args):
    #       args_unwrapped = ctx.unwrap_tensors(args)
    #       with ctx.redispatch_to_next():
    #           out = ctx.functionalize(inner_f)(*args_unwrapped)
    #           return ctx.wrap_tensors(out)
    def py_functionalize_impl(self, fn):
        from torch._subclasses.functional_tensor import (
            CppFunctionalizeAPI as _CppFunctionalizeAPI,
            FunctorchFunctionalizeAPI as _FunctorchFunctionalizeAPI,
            PythonFunctionalizeAPI as _PythonFunctionalizeAPI,
        )

        # Construct our three flavors of functionalization,
        # each of which have slightly different wrap/unwrap/redispatch policies
        def functionalize_dk_fn(*args, **kwargs):
            return fn(_CppFunctionalizeAPI(), *args, **kwargs)

        def functionalize_dispatch_mode_fn(mode, *args, **kwargs):
            return fn(_PythonFunctionalizeAPI(mode), *args, **kwargs)

        def functionalize_functorch_fn(interpreter, *args, **kwargs):
            return fn(_FunctorchFunctionalizeAPI(interpreter), *args, **kwargs)

        self.py_impl(torch._C.DispatchKey.Functionalize)(functionalize_dk_fn)
        self.py_impl(torch._subclasses.functional_tensor.FunctionalTensorMode)(
            functionalize_dispatch_mode_fn
        )
        self.py_impl(torch._C._functorch.TransformType.Functionalize)(
            functionalize_functorch_fn
        )

        return fn

    def name(self):
        raise NotImplementedError


is_included_in_alias = torch._C._dispatch_is_included_in_alias

DispatchKey = torch._C.DispatchKey


# Equivalent to computeDispatchTableEntryWithDebug
def resolve_key(op: OperatorBase, k: DispatchKey):  # type: ignore[valid-type]
    # 1. (Direct) operator registration
    if op.has_kernel_for_dispatch_key(k):
        return k
    # 2.1 Use CompositeExplicitAutogradNonFunctional kernel if available
    cand = DispatchKey.CompositeExplicitAutogradNonFunctional
    if (
        k == DispatchKey.Undefined or is_included_in_alias(k, cand)
    ) and op.has_kernel_for_dispatch_key(cand):
        return cand
    # 2.2 Use CompositeExplicitAutograd kernel if available
    cand = DispatchKey.CompositeExplicitAutograd
    if (
        k == DispatchKey.Undefined or is_included_in_alias(k, cand)
    ) and op.has_kernel_for_dispatch_key(cand):
        return cand
    has_backend_kernel = op.has_kernel_for_any_dispatch_key(
        torch._C._dispatch_get_backend_keyset_from_autograd(k)
    ) or op.has_kernel_for_dispatch_key(DispatchKey.CompositeExplicitAutograd)
    # 2.3. Use CompositeImplicitAutograd kernel if available
    cand = DispatchKey.CompositeImplicitAutogradNestedTensor
    if (
        (k != DispatchKey.Undefined and is_included_in_alias(k, cand))
        and op.has_kernel_for_dispatch_key(cand)
        and not has_backend_kernel
    ):
        return cand
    cand = DispatchKey.CompositeImplicitAutograd
    if (
        k == DispatchKey.Undefined or is_included_in_alias(k, cand)
    ) and op.has_kernel_for_dispatch_key(cand):
        if k == DispatchKey.AutogradOther and op.has_kernel_for_any_dispatch_key(
            torch._C._dispatch_autogradother_backends
        ):
            raise RuntimeError("ambiguous autogradother kernel")
        elif not has_backend_kernel:
            return cand
    # 2.4. For autograd backend keys, use kernel from DispatchKey::Autograd if available
    cand = DispatchKey.Autograd
    if is_included_in_alias(k, cand) and op.has_kernel_for_dispatch_key(cand):
        return cand
    # 2.5 Use kernel from DispatchKey::FuncTorchBatchedDecomposition if available
    cand = DispatchKey.FuncTorchBatchedDecomposition
    if is_included_in_alias(k, cand) and op.has_kernel_for_dispatch_key(cand):
        return cand
    # Backend fallback
    if torch._C._dispatch_has_backend_fallback(k):
        # The dispatch key itself will implicitly route to backend fallback.
        # This is probably not great for the pure Python implementation.
        return k
    raise NotImplementedError(f"could not find kernel for {op} at dispatch key {k}")


_higher_order_ops: Dict[str, "HigherOrderOperator"] = {}

_HIGHER_ORDER_OP_DEFAULT_FALLTHROUGH_DISPATCH_KEYS = [
    DispatchKey.PythonDispatcher,  # type: ignore[attr-defined]
    DispatchKey.PythonTLSSnapshot,  # type: ignore[attr-defined]
    DispatchKey.ADInplaceOrView,
    DispatchKey.BackendSelect,
    DispatchKey.AutocastCPU,  # type: ignore[attr-defined]
    DispatchKey.AutocastCUDA,  # type: ignore[attr-defined]
]


class HigherOrderOperator(OperatorBase):
    # The HigherOrderOperator will appear as torch.ops.higher_order.{name}
    #
    # If you're creating a new HigherOrderOperator, please do not change the
    # default. Adding operators to the global torch.ops namespace is a bad
    # practice due to name collisions.
    def __init__(self, name):
        super().__init__()
        self._name = name

        # Make _OPNamespace not scream, this whole name based association needs a good hard look
        self.__name__ = name
        _higher_order_ops[name] = self
        self._ns = "higher_order"

        # For a normal HigherOrderOperator instance, we will change its __module__ from torch._ops to
        # torch._ops.higher_order.
        # For an instance of subclass of HigherOrderOperator (e.g. customized higher order op),
        # the __module__ attribute will be kept unchanged.
        if self.__class__ is HigherOrderOperator:
            self_name_space = "." + self.namespace if self.namespace else ""
            self.__module__ = self.__module__ + self_name_space

        self.non_fallthrough_keys = torch._C._dispatch_keyset_full()

        for dispatch_key in _HIGHER_ORDER_OP_DEFAULT_FALLTHROUGH_DISPATCH_KEYS:
            self.fallthrough(dispatch_key)

        # [NOTE] We have to register pre-dispatch key implementation
        # because sometimes HOP use aot-dispatch tracing to detect certaion
        # mutations. This is problematic when we are functionalizing HOP
        # during pre-dispatch because when the inner tracer starts, it will see
        # that PreDispatch key is still active. In that case, we just redispatch
        # it to next key. This is only safe to do when PreDispatch key stack has no
        # active modes.

    def py_impl(self, k):
        if isinstance(k, torch._C.DispatchKey) and not self.non_fallthrough_keys.has(k):
            self.non_fallthrough_keys = self.non_fallthrough_keys.add(k)
        return super().py_impl(k)

    @property
    def namespace(self):
        return self._ns

    def fallthrough(self, dispatch_key):
        self.non_fallthrough_keys = self.non_fallthrough_keys.remove(dispatch_key)

    # Use `self_` to avoid naming collide with custom ops arguments that are named "self".
    def dispatch(self_, dispatch_key, *args, **kwargs):  # noqa: B902
        from torch.utils._python_dispatch import _get_current_dispatch_mode

        if dispatch_key in self_._dispatch_cache:
            kernel = self_._dispatch_cache[dispatch_key]
            assert not isinstance(kernel, torch._C.DispatchKey)
            return kernel(*args, **kwargs)

        if dispatch_key == torch._C.DispatchKey.FuncTorchDynamicLayerFrontMode:
            return dispatch_functorch(self_, args, kwargs)

        if dispatch_key == torch._C.DispatchKey.Python:
            # Keep the following 1:1 with handle_torch_function_no_python_arg_parser
            # in torch/csrc/utils/python_arg_parser.cpp

            overloaded_args_list = []

            def has_python_key(tensor):
                return torch._C._dispatch_keys(tensor).has("Python")

            def check_overloaded(arg):
                if isinstance(arg, torch.Tensor) and has_python_key(arg):
                    overloaded_args_list.append(arg)

            for arg in (*args, *kwargs.values()):
                check_overloaded(arg)
                if isinstance(arg, (list, tuple)):
                    for a in arg:
                        check_overloaded(a)

            overloaded_args = tuple(overloaded_args_list)
            overloaded_types = tuple(type(arg) for arg in overloaded_args)

            # Step 1: dispatch on any user TorchDispatchModes
            from torch.utils._python_dispatch import _pop_mode_temporarily

            curr_mode = _get_current_dispatch_mode()
            if curr_mode is not None:
                if type(curr_mode) in self_.python_key_table:
                    handler = self_.python_key_table[type(curr_mode)]
                    with _pop_mode_temporarily() as mode:
                        # "natural" calling convention: (mode, *args, **kwargs)
                        # TODO(rzou): we should support torch_dispatch calling convention too.
                        result = handler(mode, *args, **kwargs)
                else:
                    with _pop_mode_temporarily() as mode:
                        result = curr_mode.__torch_dispatch__(
                            self_, overloaded_types, args, kwargs
                        )
                if result is not NotImplemented:
                    return result

            # Step 2: dispatch on any subclasses
            for arg in overloaded_args:
                subclass_type = type(arg)
                if (
                    subclass_type.__torch_dispatch__
                    == torch._C._disabled_torch_dispatch_impl
                ):
                    continue
                if subclass_type in self_.python_key_table:
                    handler = self_.python_key_table[subclass_type]
                    # "natural" calling convention: (*args, **kwargs)
                    # TODO(rzou): we should support torch_dispatch calling convention too.
                    result = handler(*args, **kwargs)
                else:
                    result = subclass_type.__torch_dispatch__(
                        self_, overloaded_types, args, kwargs
                    )
                if result is not NotImplemented:
                    return result

            # All handlers returned NotImplemented
            raise TypeError(
                f"Multiple dispatch failed for {self_._name}. There was no registered that "
                f"did not return NotImplemented. Use HOP.py_impl to register some. "
                f"Tried mode: {curr_mode}) and subclasses: "
                f"{[type(a) for a in overloaded_args]}"
            )

        functionality_key = torch._C._to_functionality_key(dispatch_key)  # type: ignore[attr-defined]
        if functionality_key == torch._C.DispatchKey.PreDispatch:
            from torch.utils._python_dispatch import _pop_mode_temporarily

            # The check for Python in the exclude set is so we properly respect `with no_dispatch()`
            # calls inside of a mode.
            if (
                _len_torch_dispatch_stack_pre_dispatch() > 0
            ) and not torch._C._dispatch_tls_is_dispatch_key_excluded(
                DispatchKey.Python
            ):
                curr_mode = _get_current_dispatch_mode_pre_dispatch()
                assert (
                    curr_mode is not None
                ), "Illegal invocation of dispatch on torch._C.DispatchKey.PreDispatch without a mode."
                assert (
                    type(curr_mode) in self_.python_key_table
                ), f"Current active mode {curr_mode} not registered"
                handler = self_.python_key_table[type(curr_mode)]
                with _pop_mode_temporarily(functionality_key) as mode:
                    return handler(mode, *args, **kwargs)

        final_key = resolve_key(self_, dispatch_key)

        # This can current fail due to backend fallbacks.  You just have to
        # register them by hand for HigherOrderOperator.
        if final_key not in self_.py_kernels:
            raise NotImplementedError(
                f"could not find kernel for HigherOrderOperator {self_._name} "
                f"at dispatch key {final_key} (resolved from {dispatch_key})"
            )

        # [NOTE] We shouldn't cache PreDispatch kernel here because depending
        # on what modes are active, predispatch behaviour is different.
        # Also we do same thing for normal ops:
        # See Note [Not Caching Per-Dispatch-Key Mode Handlers]
        if dispatch_key != torch._C.DispatchKey.PreDispatch:
            self_._dispatch_cache[dispatch_key] = self_.py_kernels[final_key]
        kernel = self_.py_kernels[final_key]
        # It's illegal to register DispatchKey to py_kernels, since there's no
        # C++ kernel to call into
        assert not isinstance(kernel, torch._C.DispatchKey)
        return kernel(*args, **kwargs)

    def __call__(self_, *args, **kwargs):  # noqa: B902
        # Dynamo already traces the body of HigherOrderOp beforehand when it
        # so no need to trace into it.
        from torch._dynamo import disable

        @disable
        def wrapper():
            flat_args = _to_flat_tuple(args, kwargs)
            if torch.overrides.has_torch_function(flat_args):
                return torch.overrides.handle_torch_function(
                    self_, flat_args, *args, **kwargs
                )

            dispatch_key_set = _compute_keyset(args, kwargs, self_.non_fallthrough_keys)
            return self_.dispatch(
                dispatch_key_set.highestPriorityTypeId(), *args, **kwargs
            )

        return wrapper()

    def __str__(self):
        return f"{self.name()}"

    # def __repr__(self):
    #     return f"torch.ops._higher_order_ops.{self._name}"

    def name(self):
        return self._name


def _to_flat_tuple(args, kwargs):
    return pytree.arg_tree_leaves(*args, **kwargs)


def _compute_keyset(args, kwargs, non_fallthrough_keys):
    tensors = _get_tensors(args, kwargs)
    return key_extractor(tensors, non_fallthrough_keys)


def _get_tensors(args, kwargs):
    flat_all = _to_flat_tuple(args, kwargs)
    tensor_args = [t for t in flat_all if isinstance(t, torch.Tensor)]
    return tuple(tensor_args)


# Note - this should maintain identical impl to the C++ dispatcher key extraction logic
# at ATen/core/dispatch/DispatchKeyExtractor.h
def key_extractor(tensors, key_mask):
    key_set = torch._C._dispatch_tls_local_include_set()
    for tensor in tensors:
        key_set = key_set | torch._C._dispatch_keys(tensor)
    key_set = key_set - torch._C._dispatch_tls_local_exclude_set()
    key_set = key_set & key_mask
    return key_set


# Mode stack for PreDispatchKey
# it should always have three keys with
# priority given to FunctionalTensorMode and
# then ProxyTorchDispatchMode. It means that
# slot 0 belongs to ProxyTorchDispatchMode and
# slot 1 belongs to FunctionalTensorMode.
#
# SchemaCheckMode is separate from the other 2,
# and is only valid when the stack is empty.
# SchemaCheckMode is for testing purposes, and
# is meant to run in eager mode on concrete inputs,
# checking for incorrect schemas in regards to
# aliasing or mutating ops.
class _ModeStackStateForPreDispatch:
    def __init__(self):
        self.__infra_modes = [None, None]
        self._schema_check_mode = None

    def set(self, index, mode):
        assert index < len(self.__infra_modes)
        self.__infra_modes[index] = mode

    def get(self, index):
        assert index < len(self.__infra_modes)
        return self.__infra_modes[index]

    def count(self):
        return len([i for i in self.__infra_modes if i is not None]) + int(
            self._schema_check_mode is not None
        )


_mode_stack_state_for_pre_dispatch = _ModeStackStateForPreDispatch()


def unset_mode_pre_dispatch(mode_key, schema_check=False):
    current_mode_stack_pre_dispatch = mode_stack_state_for_pre_dispatch()
    assert mode_key is None or mode_key in (
        torch._C._TorchDispatchModeKey.PROXY,
        torch._C._TorchDispatchModeKey.FUNCTIONAL,
    )
    if schema_check:
        assert mode_key is None

    def _unset_mode():
        if mode_key == torch._C._TorchDispatchModeKey.PROXY:
            current_mode = current_mode_stack_pre_dispatch.get(0)
            mode_stack_state_for_pre_dispatch().set(0, None)
            return current_mode
        elif mode_key == torch._C._TorchDispatchModeKey.FUNCTIONAL:
            current_mode = current_mode_stack_pre_dispatch.get(1)
            mode_stack_state_for_pre_dispatch().set(1, None)
            return current_mode
        else:
            current_mode = mode_stack_state_for_pre_dispatch()._schema_check_mode
            mode_stack_state_for_pre_dispatch()._schema_check_mode = None
            return current_mode

    current_mode = _unset_mode()

    new_pre_dispatch_len = _len_torch_dispatch_stack_pre_dispatch()
    # When we are unsetting a mode, we need to check if there is
    # active mode left on the PreDispatch key. If there is nothing
    # active, we need to remove PreDispatch key from local dispatch include
    # set.
    if new_pre_dispatch_len == 0:
        torch._C._dispatch_tls_set_dispatch_key_included(
            torch._C.DispatchKey.PreDispatch, False
        )

    return current_mode


def _set_mode_pre_dispatch(mode):
    from torch._subclasses.functional_tensor import FunctionalTensorMode
    from torch._subclasses.schema_check_mode import SchemaCheckMode
    from torch.fx.experimental.proxy_tensor import ProxyTorchDispatchMode

    assert isinstance(
        mode,
        (
            FunctionalTensorMode,
            ProxyTorchDispatchMode,
            SchemaCheckMode,
        ),
    )

    previous_mode_stack_len = _len_torch_dispatch_stack_pre_dispatch()
    if isinstance(mode, SchemaCheckMode):
        current_mode = mode_stack_state_for_pre_dispatch()._schema_check_mode
        if previous_mode_stack_len > 0:
            raise AssertionError(
                "SchemaCheckMode for pre-dispatch must be used exclusively, found other modes on the stack"
            )
        mode_stack_state_for_pre_dispatch()._schema_check_mode = mode
    elif isinstance(mode, FunctionalTensorMode):
        current_mode = mode_stack_state_for_pre_dispatch().get(1)
        assert current_mode is None
        mode_stack_state_for_pre_dispatch().set(1, mode)
    else:
        current_mode = mode_stack_state_for_pre_dispatch().get(0)
        assert current_mode is None
        mode_stack_state_for_pre_dispatch().set(0, mode)

    # When we are setting a mode, we need to check if there is
    # active mode left on the PreDispatch key. If there was nothing
    # active before setting this mode, it means that PreDispatch key
    # was turned off. So we need to turn it on again.
    if previous_mode_stack_len == 0:
        torch._C._dispatch_tls_set_dispatch_key_included(
            torch._C.DispatchKey.PreDispatch, True
        )


def _pop_mode_from_pre_dispatch():
    mode_stack = mode_stack_state_for_pre_dispatch()
    pre_dispatch_len = _len_torch_dispatch_stack_pre_dispatch()

    if pre_dispatch_len == 0:
        raise AssertionError("Trying to pop empty mode stack")

    if mode_stack._schema_check_mode is not None:
        return unset_mode_pre_dispatch(None, schema_check=True)
    if mode_stack.get(1) is not None:
        return unset_mode_pre_dispatch(torch._C._TorchDispatchModeKey.FUNCTIONAL)
    if mode_stack.get(0) is not None:
        return unset_mode_pre_dispatch(torch._C._TorchDispatchModeKey.PROXY)


def _len_torch_dispatch_stack_pre_dispatch():
    return mode_stack_state_for_pre_dispatch().count()


def _get_dispatch_mode_pre_dispatch(mode_key):
    assert mode_key in (
        torch._C._TorchDispatchModeKey.PROXY,
        torch._C._TorchDispatchModeKey.FUNCTIONAL,
    )
    if mode_key == torch._C._TorchDispatchModeKey.PROXY:
        return mode_stack_state_for_pre_dispatch().get(0)
    else:
        return mode_stack_state_for_pre_dispatch().get(1)


def _get_current_dispatch_mode_pre_dispatch():
    if mode_stack_state_for_pre_dispatch()._schema_check_mode is not None:
        return mode_stack_state_for_pre_dispatch()._schema_check_mode
    else:
        stack_len = mode_stack_state_for_pre_dispatch().count()
        if stack_len == 2:
            return mode_stack_state_for_pre_dispatch().get(1)
        if stack_len == 1:
            return (
                mode_stack_state_for_pre_dispatch().get(1)
                if mode_stack_state_for_pre_dispatch().get(1) is not None
                else mode_stack_state_for_pre_dispatch().get(0)
            )
    return None


def mode_stack_state_for_pre_dispatch():
    global _mode_stack_state_for_pre_dispatch
    return _mode_stack_state_for_pre_dispatch


cached_ops: Set["OpOverload"] = set()


def add_cached_op(op_overload):
    global cached_ops
    cached_ops.add(op_overload)


def reset_cached_ops():
    global cached_ops
    cached_ops.clear()


def get_cached_ops():
    global cached_ops
    return cached_ops


# Each OpOverload object contains pointer to a a specific operator overload, a pointer to the parent `OpOverloadPacket` object.
# You can obtain an OpOverload object through attribute query on OpOverloadPacket.
class OpOverload(OperatorBase):
    def __init__(self, overloadpacket, op, op_dk, schema, tags):
        super().__init__()
        self._op = op
        self._op_dk = op_dk
        self._schema = schema
        self._overloadpacket = overloadpacket
        self._tags = tags
        self._overloadname = (
            "default" if schema.overload_name == "" else schema.overload_name
        )
        self._name = self._schema.name
        if schema.overload_name:
            self._name += "." + schema.overload_name
        self.__name__ = f"{self._schema.name.split('::')[1]}.{self._overloadname}"
        self.__module__ = overloadpacket.__module__
        op.__module__ = overloadpacket.__module__
        self.__qualname__ = self._name
        self.__annotations__ = {}
        # Only compute the OperatorHandle when we need it. Not all OpOverloads have
        # OperatorHandles (the TorchScript ones don't...)
        self._lazy_handle = None

        # If the OpOverload was constructed from a Library.def in Python.
        self._defined_in_python = self.__qualname__ in torch.library._defs

        # Logic replicated from aten/src/ATen/native/MathBitsFallback.h
        is_write = None
        for a in self._schema.arguments:
            if a.alias_info is None:
                continue
            if is_write is None:
                is_write = a.alias_info.is_write
            else:
                # We will conservatively call mixed mutable/non-mutable
                # aliased inputs as NOT a view
                is_write = a.alias_info.is_write or is_write
        self.is_view = is_write is not None and not is_write

    @property
    def _namespace(self):
        return self._schema.name.split("::")[0]

    @property
    def _opname(self):
        return self._schema.name.split("::")[1]

    @property
    def _handle(self):
        if self._lazy_handle is None:
            self._lazy_handle = torch._C._dispatch_find_schema_or_throw(
                self._schema.name, self._schema.overload_name
            )
        return self._lazy_handle

    # it's a no-op since OpOverload object is immutable and must be unique for a given op overload.
    def __deepcopy__(self, memo=None):
        return self

    def __repr__(self):
        return "<OpOverload(op='{}.{}', overload='{}')>".format(
            *self._schema.name.split("::"), self._overloadname
        )

    # Use positional-only argument to avoid naming collision with aten ops arguments
    # that are named "self". This way, all the aten ops can be called by kwargs.
    def __call__(self, /, *args, **kwargs):
        return self._op(*args, **kwargs)

    # Use positional-only argument to avoid naming collision with aten ops arguments
    # that are named "self". This way, all the aten ops can be called by kwargs.
    def redispatch(self, /, keyset, *args, **kwargs):
        return self._handle.redispatch_boxed(keyset, *args, **kwargs)

    def __hash__(self):
        return hash(self._op)

    # `my_namespace.my_op_name.overload_name`
    def __str__(self):
        return "{}.{}.{}".format(*self._schema.name.split("::"), self._overloadname)

    def has_kernel_for_dispatch_key(self, k):
        return super().has_kernel_for_dispatch_key(
            k
        ) or torch._C._dispatch_has_kernel_for_dispatch_key(self.name(), k)

    def has_kernel_for_any_dispatch_key(self, ks):
        return torch._C._dispatch_has_kernel_for_any_dispatch_key(
            self.name(), ks
        ) or super().has_kernel_for_any_dispatch_key(ks)

    @property
    def namespace(self):
        return self._schema.name.split("::")[0]

    def _can_decompose(self):
        dk = torch._C.DispatchKey.CompositeImplicitAutograd
        return dk in self.py_kernels or torch._C._dispatch_has_kernel_for_dispatch_key(
            self.name(), dk
        )

    def decompose(self, *args, **kwargs):
        dk = torch._C.DispatchKey.CompositeImplicitAutograd
        if dk in self.py_kernels:
            # NB: This branch is not too necessary anymore, because we can
            # apply Python CompositeImplicitAutograd *before* tracing
            # using Python dispatcher (also taking advantage of the autograd
            # formula).  But it's included for completeness
            return self.py_kernels[dk](*args, **kwargs)
        elif torch._C._dispatch_has_kernel_for_dispatch_key(self.name(), dk):
            return self._op_dk(dk, *args, **kwargs)
        else:
            return NotImplemented

    # Remove a dispatch key from the dispatch cache.  This will force it to get
    # recomputed the next time.  Does nothing
    # WARNING: if you register a dispatch key to py_kernels of an OpOverload,
    # calling _del_dispatch on that key is NOT sufficient to apply your change,
    # because a single registration may affect MULTIPLE dispatch keys (e.g.,
    # registering Autograd affects AutogradCPU).  del_dispatch is to be used
    # only if you are specifically modifying how get_dispatch handles a
    # particular input 'key'.
    def _uncache_dispatch(self, key):
        self._dispatch_cache.pop(key, None)

    # This implements the pre-computation logic for the Python dispatcher.
    def _get_dispatch(self, key):
        # This is only called upon a cache miss
        assert key not in self._dispatch_cache, f"{self} {key}"

        if key == torch._C.DispatchKey.Python:
            if not isinstance(self, TorchBindOpOverload) and not self.python_key_table:
                self._dispatch_cache[key] = key
                add_cached_op(self)
                return key

            def handler(*args, **kwargs):
                from torch.utils._python_dispatch import _get_current_dispatch_mode

                # TODO: We also need to handle tensor subclasses here
                # TODO(voz): We should walk all the nodes here / turn it into a list, topmode is ok for now.
                curr_mode = type(_get_current_dispatch_mode())
                assert (
                    curr_mode is not None
                ), "Illegal invocation of dispatch on torch._C.DispatchKey.Python without a mode."

                if curr_mode not in self.python_key_table:
                    if isinstance(self, TorchBindOpOverload):
                        with torch.utils._python_dispatch._pop_mode_temporarily() as mode:
                            return torch._library.utils.handle_dispatch_mode(
                                mode, self, *args, **kwargs
                            )
                    else:
                        return self._op_dk(key, *args, **kwargs)

                with torch.utils._python_dispatch._pop_mode_temporarily() as mode:
                    return self.python_key_table[curr_mode](mode, *args, **kwargs)

            self._dispatch_cache[key] = handler
            add_cached_op(self)
            return handler

        functionality_key = torch._C._to_functionality_key(key)  # type: ignore[attr-defined]
        if functionality_key == torch._C.DispatchKey.PreDispatch:
            curr_stack_len = _len_torch_dispatch_stack_pre_dispatch()
            # The check for Python in the exclude set is so we properly respect `with no_dispatch()`
            # calls inside of a mode.
            if (
                curr_stack_len > 0
                and not torch._C._dispatch_tls_is_dispatch_key_excluded(
                    DispatchKey.Python
                )
            ):

                def handler(*args, **kwargs):
                    @contextlib.contextmanager
                    def _temporarily_pop_modes_from_pre_dispatch():
                        top_mode = _pop_mode_from_pre_dispatch()
                        try:
                            yield top_mode
                        finally:
                            _set_mode_pre_dispatch(top_mode)

                    with _temporarily_pop_modes_from_pre_dispatch() as curr_mode:
                        return torch._library.utils.handle_dispatch_mode(
                            curr_mode, self, *args, **kwargs
                        )

                # Note [Not Caching Per-Dispatch-Key Mode Handlers]
                # Note that we're not caching this handler.  There isn't really a point, since the slow bit
                # is the handler itself (in python).
                # Also, not caching means that we don't have to reset the cache when any existing
                # modes go out of scope (which in of itself takes time to loop through all operators).
                return handler

        final_key = resolve_key(self, key)

        # See Note [Not Caching Per-Dispatch-Key Mode Handlers]
        cache_result = key != torch._C.DispatchKey.PreDispatch

        # TODO: We could potentially have lots of debugging wrappers against
        # dispatch keys; design some general registration mechanism instead of
        # having if statement for each of them
        if key == torch._C.DispatchKey.Functionalize:
            import torch._dispatch.python as pydispatch

            if pydispatch.CROSSREF_FUNCTIONALIZE:
                handler = pydispatch.make_crossref_functionalize(self, final_key)
                if cache_result:
                    self._dispatch_cache[key] = handler
                    add_cached_op(self)
                return handler

        r = self.py_kernels.get(final_key, final_key)
        if cache_result:
            self._dispatch_cache[key] = r
            add_cached_op(self)
        return r

    def name(self):
        return self._name

    @property
    def overloadpacket(self):
        return self._overloadpacket

    @property
    def op(self):
        return self._op

    @property
    def tags(self):
        return self._tags

    # TODO: add more methods to expose information about input and output arguments


# TorchBindOpOverload are those custom ops which have at least one overload's
# schema consists of torch.ScriptObject (i.e. custom class) input.
# TorchBindOpOverload will skip C++ dispatcher and purely dispatched in python
# when its inputs contain FakeScriptObject in a similar way as higher order ops.
class TorchBindOpOverload(OpOverload):
    def _fallthrough_keys(self) -> List[DispatchKey]:
        # TODO: we should be calling the fallback for these, but a fallthrough is almost close
        # enough to the fallback in most cases that we care about.
        _DEFAULT_FALLTHROUGH_KEYS = [
            DispatchKey.Autograd,
            DispatchKey.AutogradCPU,
            DispatchKey.AutogradCUDA,
            DispatchKey.ADInplaceOrView,
            DispatchKey.BackendSelect,
            DispatchKey.PythonTLSSnapshot,
            DispatchKey.PythonDispatcher,
        ]

        def _may_use_fallthrough_instead_of_fallback(key: DispatchKey):
            if torch._C._dispatch_has_kernel_for_dispatch_key(self.name(), key):
                return torch._C._dispatch_kernel_for_dispatch_key_is_fallthrough(
                    self.name(), key
                )

            return (
                key not in self.py_kernels
                or self.py_kernels[key] is torch.library.fallthrough_kernel
            )

        return [
            key
            for key in _DEFAULT_FALLTHROUGH_KEYS
            if _may_use_fallthrough_instead_of_fallback(key)
        ]

    @contextlib.contextmanager
    def _register_as_effectful_op_temporarily(self):
        from torch._higher_order_ops.effects import (
            _EffectType,
            _register_effectful_op,
            SIDE_EFFECTS,
        )

        try:
            if self not in SIDE_EFFECTS:
                _register_effectful_op(self, _EffectType.ORDERED)
            yield
        finally:
            if self in SIDE_EFFECTS:
                del SIDE_EFFECTS[self]

    # Use positional-only argument to avoid naming collision with aten ops arguments
    # that are named "self". This way, all the aten ops can be called by kwargs.
    def __call__(self, /, *args, **kwargs):
        if _must_dispatch_in_python(args, kwargs):
            # When any inputs are FakeScriptObject, we need to
            # skip c++ dispatcher and dispatch in python through _get_dispatch of python_dispatcher
            # because C++ dispatcher will check the schema and cannot recognize FakeScriptObject.
            #
            # Note:
            # 1. We only register the torchbind op temporarily as effectful op because we only want
            #    the effect token functionalization logic to be applied during tracing. Otherwise, the behavior
            #    of the eagerly executing the op might change after tracing.
            # 2. We don't want to register the op as effectful for all torchbind ops in ctor because this might
            #    cause unexpected behavior for some autograd.profiler ops e.g. profiler._record_function_exit._RecordFunction.
            with self._register_as_effectful_op_temporarily():
                return self._dispatch_in_python(args, kwargs, self._fallthrough_keys())
        return self._op(*args, **kwargs)

    def _dispatch_in_python(self, args, kwargs, fallthrough_keys):
        non_fallthrough_keys = torch._C._dispatch_keyset_full()
        for key in fallthrough_keys:
            non_fallthrough_keys = non_fallthrough_keys.remove(key)

        dispatch_key_set = _compute_keyset(args, kwargs, non_fallthrough_keys)
        dispatch_key = dispatch_key_set.highestPriorityTypeId()

        handler = (
            self._get_dispatch(dispatch_key)
            if dispatch_key not in self._dispatch_cache
            else self._dispatch_cache[dispatch_key]
        )

        if isinstance(handler, DispatchKey):
            # fallthrough keys can be registered at runtime via torch.library.impl
            # so need to add it to fallthrough_keys and re-dispatch.
            if torch._C._dispatch_kernel_for_dispatch_key_is_fallthrough(
                self.name(), dispatch_key
            ):
                return self._dispatch_in_python(
                    args, kwargs, fallthrough_keys + [dispatch_key]
                )

            raise RuntimeError(
                f"Torchbind op {self} received a FakeScriptObject input when dispatching {handler}."
                f" but no python implementation is found."
                f" Please file an issue on this when you encounter this error."
                f" This error can happen when you export or compile the model."
                f" It can still happpen even if a C++ implementation for {dispatch_key}. "
                f" has been registered. That's because FakeScriptObject purely lives in python and cannot work "
                f" with a C++ implementation."
            )

        assert isinstance(handler, Callable)  # type: ignore[arg-type]
        return handler(*args, **kwargs)


def _must_dispatch_in_python(args, kwargs):
    return pytree.tree_any(
        lambda obj: isinstance(
            obj, torch._library.fake_class_registry.FakeScriptObject
        ),
        (args, kwargs),
    )


def _has_script_object_arg(schema: torch.FunctionSchema) -> bool:
    return any(isinstance(arg.type, torch.ClassType) for arg in schema.arguments)


# OpOverloadPacket class contains pointer to a base unresolved operator that doesn't correspond to a specific operator
# You can obtain an OpOverload object through attribute query.
class OpOverloadPacket:
    def __init__(self, qualified_op_name, op_name, op, overload_names):
        # These attributes are accessible on the object through the properties
        # defined below but are immutable
        self._qualified_op_name = qualified_op_name
        self.__name__ = op_name
        self._op = op
        self._overload_names = overload_names
        self._dir = []
        self._has_torchbind_op_overload = any(
            _has_script_object_arg(schema) for schema in self._schemas.values()
        )

    # it's a no-op since OpOverloadPacket object is immutable and must be unique for a given op.
    def __deepcopy__(self, memo=None):
        return self

    def __repr__(self):
        return "<OpOverloadPacket(op='{}.{}')>".format(
            *self._qualified_op_name.split("::")
        )

    def __hash__(self):
        return hash(self._op)

    def __str__(self):
        return "{}.{}".format(*self._qualified_op_name.split("::"))

    @property
    def op(self):
        return self._op

    @property
    def _schemas(self):
        return {
            overload_name: torch._C._get_schema(self._qualified_op_name, overload_name)
            for overload_name in self._overload_names
        }

    def __getattr__(self, key):
        # It is not a valid op_name when __file__ is passed in
        if key == "__file__":
            return "torch.ops"

        # ensure that query for dunder attributes that does not exist on
        # opoverloadpacket but instead exists on the self._op object does not unnecessarily call
        # `_get_operation_overload` (which is an expensive operation).
        # This is done to prevent any potential slowdown. This list can be extended
        # if there exists other attributes like `__name__` that only exist on self._op and not on the
        # opoverloadpacket.
        # This is ok since we are guaranteed that an overload name for an aten op can't start with '__'
        try:
            if key.startswith("__"):
                return getattr(self._op, key)
        except AttributeError:
            # for consistency because it seems weird to
            # throw an attribute error with a message containing
            # an object name different from the one the attribute
            # query was performed on.
            raise AttributeError(
                f"'{str(self)}' can't have an overload name beginning with '__' and the "
                f"underlying op {str(self._op)} has no attribute {key} either."
            ) from None

        try:
            # This is ok since we are guaranteed that an overload name for an aten op can't be 'default'
            use_key = "" if key == "default" else key
            # TODO: disallow access to overloads registered by JIT
            op_, op_dk_, tags = torch._C._get_operation_overload(
                self._qualified_op_name, use_key
            )
            schema = torch._C._get_schema(self._qualified_op_name, use_key)
            overload = (
                OpOverload(self, op_, op_dk_, schema, tags)
                if not _has_script_object_arg(schema)
                else TorchBindOpOverload(self, op_, op_dk_, schema, tags)
            )
            # cache the overload object
            setattr(self, key, overload)
            self._dir.append(key)
            return overload
        except RuntimeError:
            raise AttributeError(
                f"The underlying op of '{str(self)}' has no overload name '{key}'"
            ) from None

    def __iter__(self):
        return iter(self._dir)

    # Use positional-only argument to avoid naming collision with aten ops arguments
    # that are named "self". This way, all the aten ops can be called by kwargs.
    def __call__(self, /, *args, **kwargs):
        # overloading __call__ to ensure torch.ops.foo.bar()
        # is still callable from JIT
        # We save the function ptr as the `op` attribute on
        # OpOverloadPacket to access it here.

        # Directly calling OverloadPacket goes into C++, which will check
        # the schema and cause an error for torchbind op when inputs consist of FakeScriptObject so we
        # intercept it here and call TorchBindOpverload instead.
        if self._has_torchbind_op_overload and _must_dispatch_in_python(args, kwargs):
            return _call_overload_packet_from_python(self, args, kwargs)
        return self._op(*args, **(kwargs or {}))

    # TODO: use this to make a __dir__
    def overloads(self):
        return [n if n else "default" for n in self._overload_names]


# Note - this mirrors the logic of the cpp_function defined in jit/python/init.cpp
# _jit_get_operations, which calls _get_operation_for_overload_or_packet.
def _call_overload_packet_from_python(op: OpOverloadPacket, args, kwargs):
    # Re-use the torch function handling logic in cpp
    torch_function_called, ret = torch._C._maybe_call_torch_function_for_op_packet(
        op, *args, **kwargs
    )

    if torch_function_called:
        return ret

    # The following mirrors getOpWithStack.
    # In cpp, we do a schema matching for the arguments, and call ToIValue to
    # to check whether the arguments are valid. But need to do similar things here
    # and check the schema whether the FakeScriptObject is the corresponding fake class
    # of the actual class used in schema.
    exceptions = {}
    found_op = None
    for overload_name in op.overloads():
        op_overload = getattr(op, overload_name)
        try:
            _ = torch._C._check_schema_allow_fake_script_object(
                op_overload._schema, *args, **kwargs
            )
            found_op = op_overload
            break
        except RuntimeError as e:
            exceptions[overload_name] = e

    if found_op:
        return found_op(*args, **kwargs)

    err_msg = (
        f"Fail to match any TorchBindOverload of {op} with following exceptions:\n"
    )
    for i, (key, msg) in enumerate(exceptions.items()):
        err_msg += f"Overload name {key}:\n {msg}\n"
    raise RuntimeError(err_msg)


# Resolution of torch.fn is different from torch.ops.aten.fn
# torch.fn uses the Python argparser, matches with the
# appropriate schema, and calls into the unboxed version of the method
# torch.ops.aten.fn resolution is done via the mechanism defined in JIT.
# JIT creates a stack of all the overloads and then tries to match the
# correct one at runtime and always calls into the boxed version of the method
# Autograd codegen creates VariableType, TracerType,
# inplace or view type and python bindings.
# Aten codegen generates tensor methods for the tensor class.

# _OpNamespace is a subclass of ModuleType because the torch script
# allows attribute lookups on modules only. Since we want torch.ops.foo.bar()
# to work from script, we need to ensure ops and foo are modules


class _OpNamespace(types.ModuleType):
    """
    An op namespace to dynamically bind Operators into Python.

    Say a user has created a custom Operator called "my_namespace::my_op". To
    call this op, the user will write torch.ops.my_namespace.my_op(...).
    At startup, this operation will not yet be bound into Python. Instead, the
    following sequence of magic tricks will occur:
    1. `torch.ops.my_namespace` will invoke the `__getattr__` magic method
       on the `torch.ops` object, which will create a new `_OpNamespace`
       object called `my_namespace` and set it as an attribute on the `ops`
       object.
    2. `torch.ops.my_namespace.my_op` will then invoke `__getattr__` on
       the `my_namespace` object, which will retrieve the operation via
       `torch.get_operation`, a function bound from C++, and then in a similar
       fashion bind this new object onto the `my_namespace` object.
    3. `torch.ops.my_namespace.my_op(...)` then calls this new operation
        and subsequent accesses will incur no further lookup (the namespace and
        operation will already exist).
    """

    def __init__(self, name):
        super().__init__("torch.ops." + name)
        self.name = name
        self._dir = []

    def __iter__(self):
        return iter(self._dir)

    def __getattr__(self, op_name):
        # It is not a valid op_name when __file__ is passed in
        if op_name == "__file__":
            return "torch.ops"
        elif op_name in ["__origin__", "__self__"]:
            raise AttributeError(
                f"Invalid attribute '{op_name}' for '_OpNamespace' '{self.name}'"
            )

        # Get the op `my_namespace::my_op` if available. This will also check
        # for overloads and raise an exception if there are more than one.
        namespace_name = self.name
        qualified_op_name = f"{namespace_name}::{op_name}"
        module_name = self.__module__ + "." + namespace_name

        try:
            op, overload_names = _get_packet(qualified_op_name, module_name)
            if op is None:
                raise AttributeError(
                    f"'_OpNamespace' '{self.name}' object has no attribute '{op_name}'"
                )
        except RuntimeError as e:
            # Turn this into AttributeError so getattr(obj, key, default)
            # works (this is called by TorchScript with __origin__)
            raise AttributeError(
                f"'_OpNamespace' '{self.name}' object has no attribute '{op_name}'"
            ) from e

        op.__module__ = module_name
        opoverloadpacket = OpOverloadPacket(
            qualified_op_name, op_name, op, overload_names
        )
        opoverloadpacket.__module__ = self.__module__ + "." + namespace_name
        # cache the opoverloadpacket to ensure that each op corresponds to
        # a unique OpOverloadPacket object
        setattr(self, op_name, opoverloadpacket)
        self._dir.append(op_name)
        return opoverloadpacket


def _get_packet(qualname, op_module):
    op, overload_names = torch._C._jit_get_operation(qualname)
    if op is not None:
        # let the script frontend know that op is identical to the builtin op
        # with qualified_op_name
        torch.jit._builtins._register_builtin(op, qualname)
        op.__module__ = op_module
    return op, overload_names


def _refresh_packet(packet):
    op, overload_names = _get_packet(packet._qualified_op_name, packet._op.__module__)
    assert op is not None
    packet._op = op
    packet._overload_names = overload_names


class _PyOpNamespace(_OpNamespace):
    def __init__(self, name, ops):
        super().__init__(name)
        self._ops = ops

    def __getattr__(self, name):
        # Following _OpNamespace.__getattr__, we cache the op on the _PyOpNamespace object.
        op = self._ops.get(name, None)
        if op is None:
            raise AttributeError(
                f"'_PyOpNamespace' '{self.name}' object has no attribute '{name}'"
            )
        setattr(self, name, op)
        return op


class _Ops(types.ModuleType):
    __file__ = "_ops.py"

    def __init__(self):
        super().__init__("torch.ops")
        self.loaded_libraries = set()
        self._higher_order_op_namespace = _PyOpNamespace(
            "torch.ops.higher_order", _higher_order_ops
        )
        self._dir = []

    def __getattr__(self, name):
        # Check if the name is a HigherOrderOperator
        if name == "higher_order":
            return self._higher_order_op_namespace

        # Here we are creating `torch.ops.my_namespace`
        namespace = _OpNamespace(name)
        setattr(self, name, namespace)
        self._dir.append(name)
        return namespace

    def __iter__(self):
        return iter(self._dir)

    def import_module(self, module):
        """
        Imports a Python module that has torch.library registrations.

        Generally, to extend PyTorch with custom operators, a user will
        create a Python module whose import triggers registration of
        the custom operators via a torch.ops.load_library call or a call
        to one or more torch.library.* APIs.

        It is unexpected for Python modules to have side effects, so some
        linters and formatters will complain. Use this API to import Python
        modules that contain these torch.library side effects.

        Args:
            module (str): The name of the Python module to import

        """
        importlib.import_module(module)

    def load_library(self, path):
        """
        Loads a shared library from the given path into the current process.

        The library being loaded may run global initialization code to register
        custom operators with the PyTorch JIT runtime. This allows dynamically
        loading custom operators. For this, you should compile your operator
        and the static registration code into a shared library object, and then
        call ``torch.ops.load_library('path/to/libcustom.so')`` to load the
        shared object.

        After the library is loaded, it is added to the
        ``torch.ops.loaded_libraries`` attribute, a set that may be inspected
        for the paths of all libraries loaded using this function.

        Args:
            path (str): A path to a shared library to load.
        """
        if torch._running_with_deploy():
            return

        path = _utils_internal.resolve_library_path(path)
        with dl_open_guard():
            # Import the shared library into the process, thus running its
            # static (global) initialization code in order to register custom
            # operators with the JIT.
            ctypes.CDLL(path)
        self.loaded_libraries.add(path)


# The ops "namespace"
ops: _Ops = _Ops()<|MERGE_RESOLUTION|>--- conflicted
+++ resolved
@@ -13,11 +13,6 @@
 from torch._functorch.pyfunctorch import dispatch_functorch
 from torch.utils._python_dispatch import TorchDispatchMode
 
-<<<<<<< HEAD
-
-# Query `hasattr` only once.
-=======
->>>>>>> b225b3e9
 
 # Query `hasattr` only once.
 _SET_GLOBAL_FLAGS = hasattr(sys, "getdlopenflags") and hasattr(sys, "setdlopenflags")
