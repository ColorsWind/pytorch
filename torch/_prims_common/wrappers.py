--- conflicted
+++ resolved
@@ -2,12 +2,8 @@
 import inspect
 import warnings
 from functools import wraps
-<<<<<<< HEAD
-from typing import Callable, NamedTuple, Optional, overload, Sequence, Tuple
-=======
 from typing import Callable, NamedTuple, Optional, overload, Sequence, Tuple, TypeVar
 from typing_extensions import ParamSpec
->>>>>>> 548c460b
 
 import torch
 import torch._prims_common as utils
