# mypy: allow-untyped-defs
from __future__ import annotations

import contextlib
import dataclasses
import functools
import itertools
import logging
import re
import textwrap
import traceback
from contextlib import nullcontext
from functools import partial
from typing import (
    Any,
    Callable,
    ClassVar,
    Dict,
    Iterable,
    List,
    Optional,
    Sequence,
    Set,
    Tuple,
    TYPE_CHECKING,
    Union,
)
from unittest.mock import patch

import sympy
from sympy import Expr, Integer

import torch._export.serde.schema as export_schema

import torch._logging

import torch.fx
import torch.utils._pytree as pytree
from torch._dynamo.device_interface import get_interface_for_device
from torch._dynamo.utils import identity
from torch._export.serde.serialize import GraphModuleSerializer
from torch._higher_order_ops.auto_functionalize import can_auto_functionalize
from torch._inductor import metrics
from torch._prims_common import (
    compute_required_storage_length,
    is_boolean_dtype,
    is_float_dtype,
    make_channels_last_strides_for,
    StrideType,
)
from torch._subclasses.fake_tensor import get_schema_info
from torch.fx.experimental.symbolic_shapes import (
    CallMethodKey,
    compute_unbacked_bindings,
    DivideByKey,
    free_unbacked_symbols,
    rebind_unbacked,
    resolve_unbacked_bindings,
    SymTypes,
)
from torch.utils._sympy.functions import CleanDiv, FloorDiv, ModularIndexing
from torch.utils._sympy.symbol import SymT

from . import config, dependencies
from .codegen.common import BackendFeature, index_prevent_reordering
from .dependencies import (
    extract_free_unbacked_symbols,
    extract_input_node_reduction_ranges,
    extract_read_writes,
    var_builder,
)
from .ops_handler import OpCounterCSE
from .runtime.hints import ReductionHint
from .runtime.runtime_utils import do_bench
from .utils import (
    argsort,
    cache_on_self,
    ceildiv,
    convert_shape_to_inductor,
    convert_shape_to_symint,
    developer_warning,
    get_kernel_metadata,
    is_dynamic,
    is_gpu,
    sympy_dot,
    sympy_index_symbol,
    sympy_index_symbol_with_prefix,
    sympy_product,
    sympy_subs,
)
from .virtualized import ops, V

if TYPE_CHECKING:
    from .graph import GraphLowering

log = logging.getLogger(__name__)
indent = functools.partial(textwrap.indent, prefix="  ")
aten = torch.ops.aten

""" [Note: Inductor IR]

Inductor's IR is produced by executing 'lowering' code (see lowering.py).  Each
lowering is registered to a particular aten operator, and expects inputs that
correspond to the aten schema.  However, in place of torch Tensor inputs, lowerings
expect Inductor TensorBox inputs.

TensorBox IR represents torch tensors.  Tensors are sometimes single objects owning
storage, and sometimes views of another Tensor's storage.  Mutating tensor operations
(such as add_()) affect the underlying storage and any associated views.  Other operations
(such as .t_()) update metadata about the current view but don't modify the underlying storage.

To model this in Inductor, the IR distinguishes between TensorBox, View, StorageBox and Buffer.

TensorBox is the top level IR construct that any lowering should produce and maps to a torch.Tensor
output from an operation.  But just as torch.Tensors take different forms, TensorBox IR can
reference View IR or directly reference StorageBox IRs.

Some Inductor lowerings produce new sets of 'Box'es, while others (such as .t() or other view ops)
may take an existing TensorBox and point it to a new underlying View IR.

Tensors that directly own storage are represented as a chain of:
TensorBox -> StorageBox -> Buffer
where Buffer is a simple (1D) allocation, and StorageBox introduces the concept of a Layout.

If you mutate the data of such a tensor, we swing the StorageBox pointer to point to a new buffer
(leaving the old buffer unmodified and functionalizing the operation).

Tensors backed by views add one more indirection to the IR.
TensorBox -> View -> StorageBox -> Buffer
In these cases, the underlying StorageBox/Buffer will be shared with the pre-view TensorBox.

Computation is represented by Operation nodes, with each operation producing 1
or more output Buffers. In the case of mutations, these will be new Buffers that have the
mutated buffer listed in its get_mutation_names().

It is also possible to have an InputBuffer for which there is no corresponding Operation,
e.g. it may be a graph input or compile time constant.

"""


def validate_ir(node_or_nodes):
    def _check_tensorbox(nodes):
        # Could expand this to check deeper properties
        # (e.g. TensorBox points to View or StorageBox)
        if nodes is None:
            pass
        elif isinstance(nodes, (list, tuple)):
            for node in nodes:
                _check_tensorbox(node)
        elif isinstance(nodes, dict):
            for node in nodes.values():
                _check_tensorbox(node)
        else:
            assert isinstance(
                nodes,
                (
                    torch._inductor.ir.ExpandView,
                    DynamicScalar,
                    AssertScalar,
                    TensorBox,
                    sympy.logic.boolalg.Boolean,
                    Expr,
                    int,
                    EffectfulKernel,
                ),
            ), f"Found {type(nodes)}, which is not a supported top level IR node. See [Note: Inductor IR]"

    # Be picky about the accepted data structure (don't use pytree here)
    _check_tensorbox(node_or_nodes)


def ops_wrapper(name):
    assert isinstance(name, str)

    def fn(*args, **kwargs):
        return getattr(ops, name)(*args, **kwargs)

    return fn


def inverse_reorder(order):
    inv_order = dict(zip(order, range(len(order))))

    def reindex(index):
        assert len(index) == len(inv_order)
        return [index[inv_order[i]] for i in range(len(index))]

    return reindex


def same_reorder(order):
    def reindex(index):
        assert len(index) == len(order)
        return [index[order[i]] for i in range(len(index))]

    return reindex


def fuse_reindexing(reindex1, reindex2):
    def reindex(index):
        return reindex1(reindex2(index))

    return reindex


NHWC_STRIDE_ORDER = [3, 0, 2, 1]
NHWDC_STRIDE_ORDER = [4, 0, 3, 2, 1]


def stride_order2fill_order(order):
    """
    Convert stride order to fill order
    For channel last format,

    stride order = [3, 0, 2, 1] and fill order = [1, 3, 2, 0]
    """
    lookup = {pos: idx for idx, pos in enumerate(order)}
    fill_order = [lookup[i] for i in range(len(order))]
    return fill_order


def get_stride_order(seq: Sequence[int]) -> List[int]:
    """
    Convert strides to stride order
    """
    sorted_idx: List[int] = argsort(seq)
    out = [0 for _ in range(len(seq))]
    for i, elem in enumerate(sorted_idx):
        out[elem] = i
    return out


def ir_node_to_tensor(x, guard_shape=True):
    if x is None:
        return None

    shape_fn: Callable[[Expr], Union[int, Expr]]
    if not guard_shape:
        shape_fn = V.graph.sizevars.size_hint
    else:
        shape_fn = identity
    size = [shape_fn(s) for s in x.get_size()]
    stride: StrideType
    if is_storage_and_layout(x):
        stride = [shape_fn(s) for s in x.get_layout().stride]  # type: ignore[misc]
    else:
        stride = FlexibleLayout.contiguous_strides(size)  # type: ignore[arg-type]
    dtype = x.get_dtype()
    device = x.get_device()
    size = convert_shape_to_symint(size)
    stride = convert_shape_to_symint(stride)
    t = torch.empty_strided(
        size=size, stride=stride, dtype=dtype, device=device
    ).zero_()
    return t


def may_convert_to_optional(value):
    if isinstance(value, list) and not value:
        # [None] makes sure the cpp wrapper codegen will generate something like
        # {c10::nullopt} instead of {}
        return [None]
    return value


def get_device_type(x):
    if getattr(x, "get_device", None):
        return get_device_type(x.get_device())
    if isinstance(x, torch.device):
        return x.type
    return None


def is_triton(x):
    return is_gpu(get_device_type(x))


def is_cpu(x):
    return get_device_type(x) == "cpu"


class IRNode:
    _current_origins: ClassVar[Set[Any]] = set()

    @staticmethod
    @contextlib.contextmanager
    def current_origins(origins: Set[torch.fx.Node]):
        old = IRNode._current_origins
        IRNode._current_origins = old | origins
        try:
            yield
        finally:
            IRNode._current_origins = old

    def __post_init__(self):
        self.origins = set(self._current_origins)
        self.traceback = traceback.format_stack() if config.debug_ir_traceback else None

    def get_read_names(self) -> Set[str]:
        raise NotImplementedError(f"NYI on {type(self)}")

    def get_traceback(self):
        return self.traceback

    def get_defining_op(self):
        raise NotImplementedError

    def common_repr(self, shorten=True):
        origins = f"origins={getattr(self, 'origins', '')}"
        if shorten and len(origins) > 64:
            # this can get *very* long
            origins = f"{origins[:61]}..."
        return [origins]

    def str_helper(self, lines, shorten=True, multiline=True):
        lines = lines + self.common_repr(shorten)
        lines = list(map(str, lines))
        if multiline:
            new_lines = indent(",\n".join(lines))
            return f"{type(self).__name__}(\n{new_lines}\n)"
        else:
            return f"{type(self).__name__}({lines})"

    def get_dtype(self):
        return self.dtype

    def get_layout(self):
        raise NotImplementedError(f"get_layout() is not implemented by {type(self)}!")

    def get_size(self):
        raise NotImplementedError(f"get_size() is not implemented by {type(self)}!")

    @property
    def shape(self):
        return self.get_size()

    def get_numel(self):
        return sympy_product(self.get_size())

    def is_zero_elements(self):
        return V.graph.sizevars.is_expr_static_and_true(sympy.Eq(self.get_numel(), 0))  # type: ignore[arg-type]

    def realize(self):
        """
        If the IRNode refers to data which has not been materialized (e.g.,
        it is a Pointwise/Reduction that could potentially have more
        compute fused into it), realize the IRNode into physical memory,
        ending the possibility of fusing into it, but allowing, e.g., multiple
        users to access the data without having to recompute.

        Check StorageBox.realize for a particularly notable implementation.

        TODO(ezyang): I think, in principle, every IRNode should have an
        implementation of this, and most of the time no-op is OK, but you
        really do have to audit each IRNode for this, so for now, raise
        an error if it's not implemented.  Note that some code in graph.py
        will catch this thrown error and suppress it with a warning.
        """
        raise NotImplementedError(f"realize NYI on {type(self)}")

    def codegen_reference(self, writer=None):
        raise NotImplementedError(f"codegen_reference NYI on {type(self)}")

    # The abstract method declarations below serve to convince mypy that all IRNode instances have these functions
    # defined, while having no effect at runtime. We cannot create stub implementations here because other parts of
    # the code dynamically check for defined attributes.
    get_device: Callable[[], torch.device]
    dtype: torch.dtype
    get_name: Callable[[], str]
    get_reads: Callable[[], Any]
    get_stride: Callable[[], Any]
    get_storage_numel: Callable[[], Any]
    has_exceeded_max_reads: Callable[[], bool]
    make_loader: Callable[[], Callable[[Any], Any]]
    make_indexer: Callable[[], Callable[[Any], Any]]
    mark_reuse: Callable[[int], None]
    realize_hint: Callable[[], None]
    get_unbacked_symbol_uses: Callable[[], Set[sympy.Symbol]]


@dataclasses.dataclass
class Operation:
    def __post_init__(self):
        self.operation_name: Optional[str] = None

    def get_device(self):
        raise NotImplementedError

    def get_origin_node(self):
        assert hasattr(self, "origin_node")
        return self.origin_node

    def get_origins(self):
        assert hasattr(self, "origins")
        return self.origins

    def get_operation_name(self) -> str:
        assert self.operation_name is not None
        return self.operation_name

    def is_extern(self):
        return False

    def is_no_op(self):
        return False

    def get_read_writes(self):
        raise NotImplementedError

    def is_user_of(self, name):
        return name in self.get_read_names()

    def get_read_names(self) -> Set[str]:
        return {dep.name for dep in self.get_reads()}

    def get_reads(self):
        return self.get_read_writes().reads

    def get_outputs(self) -> List[Buffer]:
        raise NotImplementedError

    def get_unbacked_symbol_defs(self) -> Set[sympy.Symbol]:
        return set()

    def get_unbacked_symbol_uses(self) -> Set[sympy.Symbol]:
        """
        Returns the unbacked symbols which are required to be in scope in
        order to successfully perform codegen for this buffer.  For example,
        a buffer that corresponds to an extern kernel call that takes i0 as
        an argument would return {i0} here.  This is used to generate necessary
        dependencies that ensure we actually bind i0 in codegen before you
        try to use it.

        Note that this is NOT transitive; in particular, if this buffer takes
        in as input another buffer with dynamic shape (e.g., (i0,)), we will
        not report it here, because you will already have a dependency
        on that buffer, which will eventually have a dependency on i0 if
        necessary.
        """
        return set()

    def get_workspace_size(self):
        """
        Gets extra global memory size needed by this buffer.
        Some algorithms (e.g. group gemm) may require extra global memory in the generated code.
        """
        return 0


@dataclasses.dataclass
class Loops(IRNode):
    device: torch.device
    dtype: torch.dtype
    inner_fn: Callable[..., Any]
    ranges: List[Expr]

    def get_unbacked_symbol_uses(self) -> Set[sympy.Symbol]:
        return set().union(
            *(free_unbacked_symbols(e) for e in self.ranges),
            self.inner_fn_free_unbacked_symbols(),
        )

    def __str__(self, names=("ranges",)):
        return self.str_helper(
            [
                f"'{self.device.type}'",
                str(self.dtype),
                self.inner_fn_str(),
            ]
            + [f"{name}={getattr(self, name)}" for name in names]
            + [f"origin_node={self.origin_node!r}"]
        )

    def __post_init__(self):
        super().__post_init__()
        self.origin_node = None

    __repr__ = __str__

    def get_device(self):
        return self.device

    def get_origin_node(self):
        return self.origin_node

    def get_size(self):
        return self.ranges

    def get_pointwise_size(self):
        return self.ranges

    def is_extern(self):
        return False

    @classmethod
    def create(cls, *args, **kwargs):
        origin_node = kwargs.pop("origin_node", None)
        tb = kwargs.pop("traceback", None)
        r = cls(*args, **kwargs)
        r.origin_node = origin_node
        r.traceback = (
            tb or traceback.format_stack() if config.debug_ir_traceback else None
        )
        return TensorBox.create(r)

    @staticmethod
    def _index(ranges, prefix=SymT.INDEX):
        return [
            sympy.Integer(0) if s == 1 else sympy_index_symbol_with_prefix(prefix, n)
            for n, s in enumerate(ranges)
        ]

    @cache_on_self
    def inner_fn_opcount(self):
        opcounter = OpCounterCSE(V.MockHandler())

        with V.set_ops_handler(opcounter), patch.object(
            FlexibleLayout, "allow_indexing", True
        ):
            self.inner_fn(*self.inner_fn_args())
            return opcounter.op_count

    def inner_fn_args(self):
        return (self._index(self.ranges),)

    def inner_fn_str(self):
        return V.KernelFormatterHandler.ir_to_string(
            self.inner_fn, *self.inner_fn_args()
        )

    def has_large_inner_fn(self):
        return self.inner_fn_opcount() > config.realize_opcount_threshold

    def inner_fn_free_unbacked_symbols(self):
        index = self._index(self.ranges)
        return extract_free_unbacked_symbols(self.inner_fn, index)

    def get_reads(self):
        with patch.object(FlexibleLayout, "allow_indexing", True):
            if self.get_reduction_type():
                return extract_read_writes(
                    self.make_loader(),
                    self.get_size(),
                    self.get_reduction_size(),
                ).reads
            else:
                return extract_read_writes(
                    self.make_loader(),
                    self.get_size(),
                ).reads

    def get_read_names(self) -> Set[str]:
        return {dep.name for dep in self.get_reads()}

    def get_reduction_size(self):
        raise NotImplementedError(
            f"get_reduction_size() is not implemented by {type(self)}!"
        )

    def get_reduction_type(self):
        raise NotImplementedError(
            f"get_reduction_type() is not implemented by {type(self)}!"
        )

    def constant_to_device(self, device):
        raise NotImplementedError(
            f"constant_to_device() is not implemented by {type(self)}!"
        )


def nop_loader_fn(idx, *, dtype):
    if dtype.is_floating_point:
        return ops.constant(float("nan"), dtype)
    else:
        return ops.constant(0, dtype)


class Pointwise(Loops):
    def make_loader(self):
        # Make zero-element loops into a no-op
        if self.is_zero_elements():
            return partial(nop_loader_fn, dtype=self.dtype)

        return self.inner_fn

    def get_reduction_size(self):
        return []

    def get_reduction_type(self):
        return None

    def store_output(self, output_name, indexer, vars):
        loader = self.make_loader()
        return ops.store(output_name, indexer(vars), loader(vars))

    def constant_to_device(self, device):
        """Move this to a given device. Requires that all reads are to constants."""
        loader = self.make_loader()
        loader = patch.object(ConstantBuffer, "override_device", device)(loader)
        return Pointwise(device, self.dtype, loader, self.ranges)


@dataclasses.dataclass
class Scatter(Pointwise):
    output_indexer: Callable[[List[Expr]], Expr]
    scatter_mode: Optional[str] = None

    def constant_to_device(self, device):
        """Move this to a given device. Requires that all reads are to constants."""
        loader = self.make_loader()
        loader = patch.object(ConstantBuffer, "override_device", device)(loader)
        return Scatter(
            device,
            self.dtype,
            loader,
            self.ranges,
            self.output_indexer,
            self.scatter_mode,
        )

    def store_output(self, output_name, indexer, vars):
        loader = self.make_loader()
        return ops.store(
            output_name,
            indexer(self.output_indexer(vars)),
            loader(vars),
            mode=self.scatter_mode,
        )


REDUCTION_COMBINE_FN = {
    "any": ops_wrapper("logical_or"),
    "max": ops_wrapper("maximum"),
    "min": ops_wrapper("minimum"),
    "prod": ops_wrapper("mul"),
    "sum": ops_wrapper("add"),
    "xor_sum": ops_wrapper("bitwise_xor"),
}


def get_reduction_combine_fn(reduction_type, dtype, arg_break_ties_left=True):
    if reduction_type in REDUCTION_COMBINE_FN:
        combine_fn = REDUCTION_COMBINE_FN[reduction_type]
    elif reduction_type in {"argmax", "argmin"}:

        def combine_fn(a, b):
            a_value, a_index = a
            b_value, b_index = b

            if reduction_type == "argmin":
                mask = ops.lt(a_value, b_value)
            else:
                mask = ops.gt(a_value, b_value)

            equal = ops.eq(a_value, b_value)
            if is_float_dtype(dtype):
                a_isnan = ops.ne(a_value, a_value)
                b_isnan = ops.ne(b_value, b_value)
                mask = ops.logical_or(mask, ops.gt(a_isnan, b_isnan))
                equal = ops.logical_or(equal, ops.logical_and(a_isnan, b_isnan))

            tie = (
                ops.lt(a_index, b_index)
                if arg_break_ties_left
                else ops.gt(a_index, b_index)
            )
            mask = ops.logical_or(mask, ops.logical_and(equal, tie))
            return (
                ops.where(mask, a_value, b_value),
                ops.where(mask, a_index, b_index),
            )

    elif reduction_type == "welford_combine":

        def combine_fn(a, b):
            a_mean, a_m2, a_weight = a
            b_mean, b_m2, b_weight = b

            delta = b_mean - a_mean
            new_weight = a_weight + b_weight
            w2_over_w = b_weight / new_weight
            return (
                a_mean + delta * w2_over_w,
                a_m2 + b_m2 + delta * delta * a_weight * w2_over_w,
                new_weight,
            )

    else:
        raise NotImplementedError(f"unknown reduction_type={reduction_type}")

    return combine_fn


@dataclasses.dataclass
class Reduction(Loops):
    reduction_ranges: List[Expr]
    reduction_type: str
    # self.dtype represents the dst dtype
    src_dtype: torch.dtype
    reduction_hint: ReductionHint

    def __str__(self):
        return Loops.__str__(  # type: ignore[call-arg]
            self, names=("ranges", "reduction_ranges", "reduction_type")
        )

    def __repr__(self):
        return self.__str__()

    def get_unbacked_symbol_uses(self) -> Set[sympy.Symbol]:
        return super().get_unbacked_symbol_uses() | set().union(
            *(free_unbacked_symbols(e) for e in self.reduction_ranges)
        )

    def get_reduction_size(self):
        return self.reduction_ranges

    def get_reduction_type(self):
        return self.reduction_type

    def store_reduction(self, output_name, indexer, vars, reduction_vars):
        value = ops.reduction(
            self.dtype,
            self.src_dtype,
            self.reduction_type,
            self.inner_fn(vars, reduction_vars),
        )
        return ops.store_reduction(output_name, indexer(vars), value)

    def index_length(self):
        return len(self.ranges) + len(self.reduction_ranges)

    def inner_fn_args(self):
        index = self._index(self.ranges)
        rindex = self._index(self.reduction_ranges, SymT.RINDEX)
        return (index, rindex)

    def inner_fn_free_unbacked_symbols(self):
        index = self._index(self.ranges)
        rindex = self._index(self.reduction_ranges, SymT.RINDEX)
        return extract_free_unbacked_symbols(self.inner_fn, index, rindex)

    def constant_to_device(self, device):
        """Move this to a given device. Requires that all reads are to constants."""
        loader = self.make_loader()
        loader = patch.object(ConstantBuffer, "override_device", device)(loader)
        return Reduction(
            device,
            self.dtype,
            loader,
            self.ranges,
            self.reduction_ranges,
            self.reduction_type,
            self.src_dtype,
            ReductionHint.DEFAULT,
        )

    @staticmethod
    def num_splits(
        device,
        dst_dtype,
        src_dtype,
        inner_fn,
        ranges,
        reduction_ranges,
        reduction_type,
        reduction_numel,
        input_node: Optional[IRNode] = None,
    ):
        def _is_static(x):
            return isinstance(x, (int, sympy.Integer))

        reduction_numel_hint = V.graph.sizevars.symbolic_hint(reduction_numel)
        numel_hint = V.graph.sizevars.symbolic_hint(sympy_product(ranges))

        should_split = (
            not V.graph.has_feature(device, BackendFeature.REDUCE_TO_SINGLE_ELEMENT)
            and reduction_type
            not in {
                "argmax",
                "argmin",
            }
            and config.split_reductions
            # We don't support unbacked symints
            and _is_static(reduction_numel_hint)
            and _is_static(numel_hint)
        )
        if not should_split:
            return ReductionHint.DEFAULT, 1

        device_interface = get_interface_for_device(get_device_type(device))
        device_properties = device_interface.Worker.get_device_properties(device)
        if get_device_type(device) == "xpu":
            num_sm = device_properties.gpu_subslice_count
        else:
            # default is cuda behavior
            num_sm = device_properties.multi_processor_count

        min_elements_per_thread = 32
        max_elements_per_thread = 512
        threads_per_sm = 2048
        min_elements_per_device = min_elements_per_thread * num_sm * threads_per_sm
        max_elements_per_device = max_elements_per_thread * num_sm * threads_per_sm

        def inner_reduction_splits(reduction_numel_hint, numel_hint):
            # do heuristics that's close to eager mode for split inner reduction
            # we leak reduction autotune configs here, and will need to refactor to avoid this later
            num_warps = 8
            num_threads = 32 * num_warps
            if numel_hint >= 2 * num_sm:  # don't split if there are enough outputs
                return 1
            if reduction_numel_hint <= 8192:
                return 1
            if reduction_numel_hint * numel_hint <= min_elements_per_device:
                split_size = min_elements_per_thread
            elif reduction_numel_hint * numel_hint < max_elements_per_device:
                target_blocks = num_sm * threads_per_sm // (2 * num_threads)
                blocks_per_output = (target_blocks + numel_hint - 1) // numel_hint
                tmp_split_size = (
                    reduction_numel_hint + num_threads * blocks_per_output - 1
                ) // (num_threads * blocks_per_output)
                divisors = sympy.divisors(reduction_numel_hint)
                closest = min(divisors, key=lambda x: abs(x - tmp_split_size))
                if abs(closest - tmp_split_size) < 30:
                    # prefer even splits, but never smalle than min_elements_per_thread
                    split_size = max(closest, min_elements_per_thread)
                else:
                    split_size = tmp_split_size
            else:
                divisors = sympy.divisors(reduction_numel_hint)
                closest = min(divisors, key=lambda x: abs(x - max_elements_per_thread))
                if abs(closest - max_elements_per_thread) < 50:
                    # prefer even splits
                    split_size = closest
                else:
                    split_size = max_elements_per_thread
            return (reduction_numel_hint + split_size * num_threads - 1) // (
                split_size * num_threads
            )

        def outer_reduction_splits(reduction_numel_hint, numel_hint):
            # TODO the best heuristic currently has XBLOCK (corresponding to numel_hint) 128
            # extend to even smaller number of outputs
            num_warps = 8
            num_threads = num_warps * 32
            rvals_per_thread = 4  # comes from heuristics, refactor to not leak here
            xvals_per_block = 128
            xblocks = (numel_hint + xvals_per_block - 1) // xvals_per_block
            if reduction_numel_hint * numel_hint < min_elements_per_device:
                split_size = min_elements_per_thread
            elif reduction_numel_hint * numel_hint < max_elements_per_device:
                target_blocks = num_sm * threads_per_sm // (num_threads)
                target_blocks = (target_blocks + xblocks - 1) // xblocks
                tmp_split_size = (
                    reduction_numel_hint + rvals_per_thread * target_blocks - 1
                ) // (rvals_per_thread * target_blocks)
                divisors = sympy.divisors(reduction_numel_hint)
                closest = min(divisors, key=lambda x: abs(x - tmp_split_size))
                if abs(tmp_split_size - closest) < 20:
                    split_size = max(closest, min_elements_per_thread)
                else:
                    split_size = tmp_split_size
            else:
                divisors = sympy.divisors(reduction_numel_hint)
                closest = min(divisors, key=lambda x: abs(x - max_elements_per_thread))
                if abs(closest - max_elements_per_thread) < 50:
                    # prefer even splits
                    split_size = closest
                else:
                    split_size = max_elements_per_thread

            return (reduction_numel_hint + rvals_per_thread * split_size - 1) // (
                rvals_per_thread * split_size
            )

        # easy cases
        if numel_hint == 1:
            split = inner_reduction_splits(reduction_numel_hint, numel_hint)
            if split == 1:
                # No need to split.
                return ReductionHint.INNER, split
            if input_node is not None and isinstance(input_node, TensorBox):
                new_ranges, new_reduction_ranges = extract_input_node_reduction_ranges(
                    input_node
                )
                if new_ranges is not None and new_reduction_ranges is not None:
                    extracted_numel_hint = V.graph.sizevars.symbolic_hint(
                        sympy_product(new_ranges + new_reduction_ranges)
                    )
                    if reduction_numel_hint == extracted_numel_hint:
                        log.debug(
                            "Use previous IRNode's range and reduction_ranges instead of split. "
                            "current ranges: %s, current reduction ranges: %s, current split: %d, "
                            "new ranges: %s, new reduction ranges: %s",
                            ranges,
                            reduction_ranges,
                            split,
                            new_ranges,
                            new_reduction_ranges,
                        )
                        # If the input_node or its dependent nodes are also Reduction nodes,
                        # use reduction_sizes of this node or its dependent nodes directly.
                        return ReductionHint.INNER, -1
            return ReductionHint.INNER, split
        if (
            reduction_numel_hint <= min_elements_per_thread
            or numel_hint >= num_sm * 2 * 32
        ):
            return ReductionHint.DEFAULT, 1

        r = Reduction(
            device,
            dst_dtype,
            inner_fn,
            ranges,
            reduction_ranges,
            reduction_type,
            src_dtype,
            ReductionHint.DEFAULT,
        )

        def get_read_indices(r):
            cb = ComputedBuffer(
                name=None,
                layout=FlexibleLayout(
                    device=r.get_device(),
                    dtype=r.get_dtype(),
                    size=r.get_size(),
                ),
                data=r,
            )
            read_writes = cb.get_read_writes()
            # try finding the full size producer
            # TODO this will fail for something like ((1, N) * (N, 1)).sum()
            # this would also possibly be wrong for producers with the different contiguity but we hope those cases are rare
            range_vars = [
                r
                for r in read_writes.range_vars
                if isinstance(r, sympy.Expr) and not isinstance(r, sympy.Number)
            ]
            indices = []
            changed = False
            for md in sorted(read_writes.reads, key=lambda x: x.name):
                if all(r in md.index.free_symbols for r in range_vars):
                    indices.append(md.index)
                    if md.name in V.graph.name_to_buffer:
                        buf = V.graph.name_to_buffer[md.name]
                        original_stride = buf.layout.stride
                        buf.decide_layout()
                        if buf.layout.stride != original_stride:
                            changed = True
            return indices, changed

        indices, changed = get_read_indices(r)
        if changed:
            indices, _ = get_read_indices(r)

        if len(indices) == 0:
            # TODO determine splits when all inputs are broadcast
            return ReductionHint.DEFAULT, 1

        (_, reduction_vars), ranges = dependencies.index_vars_squeeze(
            r.get_size(), r.get_reduction_size()
        )
        num_outer = 0
        num_inner = 0
        for i in indices:
            i = V.graph.sizevars.simplify_with_ranges(i, ranges)
            strides = V.graph.sizevars.stride_hints(i, reduction_vars, ranges.keys())
            outer = all(s > 1 for s in strides)
            if outer:
                num_outer += 1
            else:
                num_inner += 1
        if num_inner > num_outer:
            return ReductionHint.INNER, inner_reduction_splits(
                reduction_numel_hint, numel_hint
            )
        else:
            return ReductionHint.OUTER, outer_reduction_splits(
                reduction_numel_hint, numel_hint
            )

    @staticmethod
    def _unroll_reduction_fn(inner_fn, reduction_ranges, reduction_type, src_dtype):
        """Convert inner_fn from a reduction to an pointwise"""
        reduction_ranges = [
            V.graph.sizevars.evaluate_static_shape(x) for x in reduction_ranges
        ]

        combine_fn = get_reduction_combine_fn(reduction_type, src_dtype)

        def fn(index):
            return functools.reduce(
                combine_fn,
                (
                    value_fn(index, rindex)
                    for rindex in itertools.product(
                        *[range(x) for x in reduction_ranges]
                    )
                ),
            )

        if reduction_type in ("argmin", "argmax"):
            flatten_index = FixedLayout(
                None,  # type: ignore[arg-type]
                None,  # type: ignore[arg-type]
                reduction_ranges,
                FlexibleLayout.contiguous_strides(reduction_ranges),
            ).make_indexer()

            def value_fn(index, rindex):
                rindex = [sympy.expand(i) for i in rindex]
                return (
                    inner_fn(index, rindex),
                    ops.index_expr(flatten_index(rindex), torch.int64),
                )

            return lambda index: fn(index)[1]
        else:
            value_fn = inner_fn
            return fn

    @classmethod
    def create(  # type: ignore[override]
        cls,
        device: torch.device,
        dst_dtype: torch.dtype,
        src_dtype: torch.dtype,
        inner_fn: Callable[..., Any],
        ranges: List[Expr],
        reduction_ranges: List[Expr],
        reduction_type: str,
        reduction_hint: ReductionHint = ReductionHint.DEFAULT,
        input_node: Optional[IRNode] = None,
    ):
        reduction_numel = V.graph.sizevars.simplify(sympy_product(reduction_ranges))

        if reduction_numel == 0:
            # N.B. This is a hack to generate the literal of the given type
            # Ideally, we should be fixing `def constant` in triton.py
            # but it breaks due to hardcoded dtypes in other places
            def py_cnst(val):
                return (
                    bool(val)
                    if dst_dtype == torch.bool
                    else float(val)
                    if dst_dtype.is_floating_point
                    else int(val)
                )

            rtypes_to_inits = {
                "sum": py_cnst(0),
                "xor_sum": py_cnst(0),
                "prod": py_cnst(1),
                "any": py_cnst(0),
                # "all" is desugared to `!any(!val)`
            }

            assert (
                reduction_type in rtypes_to_inits.keys()
            ), f"{reduction_type} not supported for zero-dimension tensors!"

            def const_fn(index):
                return ops.constant(rtypes_to_inits[reduction_type], dst_dtype)

            return Pointwise.create(
                device=device,
                dtype=src_dtype,
                inner_fn=const_fn,
                ranges=list(ranges),
            )

        if reduction_numel == 1:
            # this reduction is actually a pointwise op
            if reduction_type in ("argmin", "argmax"):

                def fn(index):
                    return ops.constant(0, dst_dtype)

            else:

                def fn(index):
                    reduction_index = [sympy.Integer(0) for _ in reduction_ranges]
                    return inner_fn(index, reduction_index)

            return Pointwise.create(device, dst_dtype, fn, ranges)

        if (
            isinstance(reduction_numel, sympy.Integer)
            and V.graph.sizevars.size_hint(reduction_numel)
            < config.unroll_reductions_threshold
            and sympy_product(ranges) != 1
        ):
            return Pointwise.create(
                device,
                dst_dtype,
                cls._unroll_reduction_fn(
                    inner_fn, reduction_ranges, reduction_type, src_dtype
                ),
                ranges,
            )

        # triton doesn't support reduce to single element well, so break it up
        hint, split = cls.num_splits(
            device,
            dst_dtype,
            src_dtype,
            inner_fn,
            ranges,
            reduction_ranges,
            reduction_type,
            reduction_numel,
            input_node,
        )
        # intermediate reduction in split can contain complex indexing,
        # and num_splits will fail to correctly set the hint
        # reuse the passed hint if available
        if reduction_hint == ReductionHint.DEFAULT:
            reduction_hint = hint
        if split == -1:
            assert input_node is not None
            new_ranges, new_reduction_ranges = extract_input_node_reduction_ranges(
                input_node  # type: ignore[arg-type]
            )
            assert new_ranges is not None
            assert new_reduction_ranges is not None
            return cls.create_multilayer_existing_ranges(
                device,
                dst_dtype,
                src_dtype,
                inner_fn,
                ranges,
                reduction_ranges,
                new_ranges,
                new_reduction_ranges,
                reduction_type,
                reduction_hint,
            )
        elif split > 1:
            # triton doesn't support reduce to single element well, so break it up
            return cls.create_multilayer(
                device,
                dst_dtype,
                src_dtype,
                inner_fn,
                ranges,
                reduction_ranges,
                reduction_type,
                split,
                reduction_hint,
            )

        return TensorBox.create(
            Reduction(
                device,
                dst_dtype,
                inner_fn,
                ranges,
                reduction_ranges,
                reduction_type,
                src_dtype,
                reduction_hint,
            )
        )

    @staticmethod
    def default_accumulator(reduction_type, dtype):
        if reduction_type in {"max", "argmax"}:
            if is_float_dtype(dtype):
                return float("-inf")
            elif is_boolean_dtype(dtype):
                return 0
            else:
                return torch.iinfo(dtype).min
        if reduction_type in {"min", "argmin"}:
            if is_float_dtype(dtype):
                return float("inf")
            elif is_boolean_dtype(dtype):
                return 1
            else:
                return torch.iinfo(dtype).max

        return {
            "sum": 0,
            "prod": 1,
            "xor_sum": 0,
            "any": 0,
            "welford_reduce": (0, 0, 0),
            "welford_combine": (0, 0, 0),
        }[reduction_type]

    @staticmethod
    def default_value(reduction_type, dtype):
        if reduction_type == "welford_reduce":
            return 0
        return Reduction.default_accumulator(reduction_type, dtype)

    @staticmethod
    def _multilayer_second_step_hint(
        split: int, numel_hint: int, reduction_hint: ReductionHint
    ) -> ReductionHint:
        if split == -1:
            return reduction_hint
        if split <= 512 and numel_hint <= 512 and reduction_hint == ReductionHint.OUTER:
            return ReductionHint.OUTER_TINY
        if (
            split <= 1024
            and numel_hint <= 256
            and reduction_hint == ReductionHint.OUTER
        ):
            return ReductionHint.OUTER_TINY

        return reduction_hint

    @classmethod
    def _multilayer_wrap_loader(
        cls,
        loader,
        reduction_ranges,
        reduction_numel,
        split,
        block_size,
        default,
    ):
        reindex = View.dynamic_reshape_indexer(reduction_ranges, [reduction_numel])
        need_mask = not V.graph.sizevars.is_expr_static_and_true(
            sympy.Eq(reduction_numel % split, 0)  # type: ignore[arg-type]
        )

        def wrapper_fn(index, reduction_index):
            (reduction_index,) = reduction_index
            *new_index, reduction_block = index
            indices = block_size * reduction_block + reduction_index

            def body():
                return loader(new_index, reindex([indices]))

            if need_mask:
                mask = ops.lt(
                    ops.index_expr(indices, torch.int32),
                    ops.index_expr(reduction_numel, torch.int32),
                )
                return ops.masked(mask, body, default)
            else:
                return body()

        return wrapper_fn

    @classmethod
    def _multilayer_wrap_loader_existing_ranges(
        cls,
        loader,
        original_ranges,
        original_reduction_ranges,
        new_ranges,
        new_reduction_ranges,
        default,
    ):
        assert all(
            r == 1 for r in original_ranges
        ), f"Only enabled for numel_hint == 1, found {original_ranges=}"
        reindex = View.dynamic_reshape_indexer(
            original_reduction_ranges, tuple(new_ranges) + tuple(new_reduction_ranges)
        )

        def wrapper_fn(merged_index, new_reduction_index):
            original_idx = merged_index[: len(original_ranges)]
            new_index = merged_index[len(original_ranges) :]
            return loader(
                original_idx,
                reindex(tuple(new_index) + tuple(new_reduction_index)),
            )

        return wrapper_fn

    @classmethod
    def create_multilayer_helper(
        cls,
        device: torch.device,
        dst_dtype: torch.dtype,
        src_dtype: torch.dtype,
        wrapper_fn: Callable[..., Any],
        original_ranges: List[Expr],
        original_reduction_ranges: List[Expr],
        new_ranges: List[Expr],
        new_reduction_ranges: List[Expr],
        reduction_type: str,
        split: int,
        reduction_hint: ReductionHint,
    ):
        """
        Break a large reduction up into multiple smaller reductions
        recursively
        """
        # triton will automatically compute reductions in fp32 if reducing over fp16/bf16
        # within the kernel. keep the intermediate in fp32 so as to keep the whole reduction
        # in fp32 and not reduce precision by breaking up the kernel into multiple layers
        intermediate_dtype = (
            dst_dtype
            if dst_dtype not in (torch.float16, torch.bfloat16)
            else torch.float
        )
        intermediate = Reduction.create(
            device,
            intermediate_dtype,
            src_dtype,
            wrapper_fn,
            new_ranges,
            new_reduction_ranges,
            reduction_type,
            reduction_hint,
        )
        intermediate.realize()
        intermediate_loader = intermediate.make_loader()

        def intermediate_fn(index, reduction_index):
            return intermediate_loader([*index, *reduction_index])

        numel_hint = V.graph.sizevars.size_hint(sympy_product(original_ranges))
        reduction_hint = cls._multilayer_second_step_hint(
            split, numel_hint, reduction_hint
        )

        assert original_ranges == new_ranges[: len(original_ranges)]
        return TensorBox.create(
            Reduction(
                device,
                dst_dtype,
                intermediate_fn,
                original_ranges,
                new_ranges[len(original_ranges) :],
                reduction_type,
                src_dtype,
                reduction_hint,
            )
        )

    @classmethod
    def create_multilayer(
        cls,
        device: torch.device,
        dst_dtype: torch.dtype,
        src_dtype: torch.dtype,
        inner_fn: Callable[..., Any],
        ranges: List[Expr],
        reduction_ranges: List[Expr],
        reduction_type: str,
        split: int,
        reduction_hint: ReductionHint,
    ):
        """
        Break a large reduction up into multiple smaller reductions
        recursively
        """
        # TODO(jansel): realize the reduction so we can do dynamic indexing
        reduction_numel = sympy_product(reduction_ranges)
        block_size = FloorDiv(reduction_numel + (split - 1), split)
        default = cls.default_value(reduction_type, dst_dtype)
        wrapper_fn = cls._multilayer_wrap_loader(
            inner_fn, reduction_ranges, reduction_numel, split, block_size, default
        )

        return cls.create_multilayer_helper(
            device,
            dst_dtype,
            src_dtype,
            wrapper_fn,
            ranges,
            reduction_ranges,
            [*ranges, split],  # type: ignore[list-item]
            [block_size],
            reduction_type,
            split,
            reduction_hint,
        )

    @classmethod
    def create_multilayer_existing_ranges(
        cls,
        device: torch.device,
        dst_dtype: torch.dtype,
        src_dtype: torch.dtype,
        inner_fn: Callable[..., Any],
        original_ranges: List[Expr],
        original_reduction_ranges: List[Expr],
        new_ranges: List[Expr],
        new_reduction_ranges: List[Expr],
        reduction_type: str,
        reduction_hint: ReductionHint,
    ):
        """
        Break a large reduction up into multiple smaller reductions
        recursively
        """
        default = cls.default_value(reduction_type, dst_dtype)
        wrapper_fn = cls._multilayer_wrap_loader_existing_ranges(
            inner_fn,
            original_ranges,
            original_reduction_ranges,
            new_ranges,
            new_reduction_ranges,
            default,
        )
        return cls.create_multilayer_helper(
            device,
            dst_dtype,
            src_dtype,
            wrapper_fn,
            original_ranges,
            original_reduction_ranges,
            [*original_ranges, *new_ranges],
            new_reduction_ranges,
            reduction_type,
            -1,
            reduction_hint,
        )


def num_reduction_outputs(reduction_type):
    return 3 if "welford" in reduction_type else 1


class WelfordReduction(Reduction):
    output_index: int

    def __init__(
        self,
        device,
        dtype,
        inner_fns,
        ranges,
        reduction_ranges,
        reduction_type,
        reduction_hint,
        output_index,
    ):
        if len(inner_fns) == 1:
            loader = inner_fns[0]
        else:

            def loader(idx, reduction_idx):
                return tuple(fn(idx, reduction_idx) for fn in inner_fns)

        super().__init__(
            device,
            dtype,
            loader,
            ranges,
            reduction_ranges,
            reduction_type,
            dtype,
            reduction_hint,
        )
        self.output_index = output_index

    def store_reduction(self, output_name, indexer, vars, reduction_vars):
        values = ops.reduction(
            self.dtype,
            self.src_dtype,
            self.reduction_type,
            self.inner_fn(vars, reduction_vars),
        )
        value = values[self.output_index]
        return ops.store_reduction(output_name, indexer(vars), value)

    @classmethod
    def create(  # type: ignore[override]
        cls,
        device: torch.device,
        dtype: torch.dtype,
        inner_fns: Sequence[Callable[..., Any]],
        ranges: List[Expr],
        reduction_ranges: List[Expr],
        reduction_type: str,
        reduction_hint: ReductionHint = ReductionHint.DEFAULT,
    ):
        assert reduction_type in {"welford_reduce", "welford_combine"}

        reduction_numel = V.graph.sizevars.simplify(sympy_product(reduction_ranges))

        def const(val):
            def inner_fn(idx):
                return ops.constant(
                    val,
                    dtype,
                )

            return Pointwise.create(
                device=device,
                dtype=dtype,
                inner_fn=inner_fn,
                ranges=list(ranges),
            )

        if reduction_numel == 0:
            mean = const(0)
            m2 = const(0)
            weight = const(0)
            return mean, m2, weight

        if reduction_numel == 1:

            def copy(loader):
                def inner_fn(idx):
                    reduction_index = [sympy.Integer(0) for _ in reduction_ranges]
                    return loader(idx, reduction_index)

                return Pointwise.create(
                    device=device,
                    dtype=dtype,
                    inner_fn=inner_fn,
                    ranges=list(ranges),
                )

            if reduction_type == "welford_reduce":
                return copy(inner_fns[0]), const(0), const(1)
            else:
                return tuple(copy(fn) for fn in inner_fns)

        # TODO: Unrolled reduction
        # if (
        #     isinstance(reduction_numel, sympy.Integer)
        #     and V.graph.sizevars.size_hint(reduction_numel)
        #     < config.unroll_reductions_threshold
        #     and sympy_product(ranges) != 1
        # ):
        #     return Pointwise.create(
        #         device,
        #         dst_dtype,
        #         cls._unroll_reduction_fn(
        #             inner_fn, reduction_ranges, reduction_type, src_dtype
        #         ),
        #         ranges,
        #     )

        # triton doesn't support reduce to single element well, so break it up
        hint, split = Reduction.num_splits(
            device,
            dtype,
            dtype,
            inner_fns[0],
            ranges,
            reduction_ranges,
            reduction_type=reduction_type,
            reduction_numel=reduction_numel,
        )
        # intermediate reduction in split can contain complex indexing,
        # and num_splits will fail to correctly set the hint
        # reuse the passed hint if available
        if reduction_hint == ReductionHint.DEFAULT:
            reduction_hint = hint
        if split > 1:
            # triton doesn't support reduce to single element well, so break it up
            return cls.create_multilayer(
                device,
                dtype,
                inner_fns,
                ranges,
                reduction_ranges,
                reduction_type,
                split,
                reduction_hint,
            )

        results = [
            TensorBox.create(
                WelfordReduction(
                    device,
                    dtype,
                    inner_fns,
                    ranges,
                    reduction_ranges,
                    reduction_type,
                    reduction_hint,
                    output_idx,
                )
            )
            for output_idx in range(3)
        ]
        for t in results:
            t.realize()
        return results

    @staticmethod
    def default_value(reduction_type, dtype):
        return (0, 0, 0)

    @classmethod
    def create_multilayer(  # type: ignore[override]
        cls,
        device: torch.device,
        dtype: torch.dtype,
        inner_fns: Sequence[Callable[..., Any]],
        ranges: List[Expr],
        reduction_ranges: List[Expr],
        reduction_type: str,
        split: int,
        reduction_hint: ReductionHint,
    ):
        """
        Break a large reduction up into multiple smaller reductions
        recursively
        """
        reduction_numel = sympy_product(reduction_ranges)
        need_mask = not V.graph.sizevars.is_expr_static_and_true(
            sympy.Eq(reduction_numel % split, 0)  # type: ignore[arg-type]
        )

        if need_mask and reduction_type != "welford_combine":
            # If we need mask, then "welford_reduce" doesn't work because
            # masked inputs shouldn't count towards the welford weight

            def constant(idx, reduction_idx, value):
                return ops.constant(value, dtype)

            return cls.create_multilayer(
                device=device,
                dtype=dtype,
                inner_fns=(
                    inner_fns[0],
                    partial(constant, value=0),
                    partial(constant, value=1),
                ),
                ranges=ranges,
                reduction_ranges=reduction_ranges,
                reduction_type="welford_combine",
                split=split,
                reduction_hint=reduction_hint,
            )

        block_size = FloorDiv(reduction_numel + (split - 1), split)
        intermediates = WelfordReduction.create(
            device,
            dtype,
            tuple(
                cls._multilayer_wrap_loader(
                    loader,
                    reduction_ranges,
                    reduction_numel,
                    split,
                    block_size,
                    default=0,
                )
                for loader in inner_fns
            ),
            [*ranges, split],  # type: ignore[list-item]
            [block_size],
            reduction_type,
            reduction_hint,
        )
        for i in intermediates:
            i.realize()

        i_loaders = [i.make_loader() for i in intermediates]

        def intermediate_loader_fn(index, reduction_index, loader):
            return loader([*index, *reduction_index])

        numel_hint = V.graph.sizevars.size_hint(sympy_product(ranges))
        reduction_hint = cls._multilayer_second_step_hint(
            split, numel_hint, reduction_hint
        )
        return WelfordReduction.create(
            device,
            dtype,
            tuple(
                partial(intermediate_loader_fn, loader=i.make_loader())
                for i in intermediates
            ),
            ranges,
            [split],  # type: ignore[list-item]
            # welford_reduce turns one input into three outputs, which are combined with welford_combine
            "welford_combine",
            reduction_hint,
        )


@dataclasses.dataclass
class Scan(Loops):
    scan_ranges: List[Expr]
    size: List[Expr]
    combine_fn: Callable[[Tuple[Any, ...], Tuple[Any, ...]], Tuple[Any, ...]]
    reindex: Callable[[List[Expr], List[Expr]], List[Expr]]
    reduction_hint: ReductionHint
    output_index: int
    # output_index indexes the following tuples
    dtypes: Tuple[torch.dtype, ...]
    inner_fns: Tuple[Callable[..., Any], ...]

    # HACK we mimick reduction

    def get_unbacked_symbol_uses(self) -> Set[sympy.Symbol]:
        # TODO: Can combine_fn/reindex close over unbacked symbols? If so, we
        # need to explicitly represent the closure so we can pull out unbacked
        # symbols here
        return (
            super().get_unbacked_symbol_uses()
            | set().union(*(free_unbacked_symbols(e) for e in self.scan_ranges))
            | set().union(*(free_unbacked_symbols(e) for e in self.size))
        )

    def __post_init__(self):
        assert len(self.ranges) + len(self.scan_ranges) == len(self.size)
        super().__post_init__()

    def store_reduction(self, output_name, indexer, vars, scan_vars):
        idx = self.reindex(vars, scan_vars)
        values = [inner_fn(idx) for inner_fn in self.inner_fns]
        result = ops.scan(self.dtypes, self.combine_fn, values)
        return ops.store(output_name, indexer(idx), result[self.output_index])

    def get_reduction_type(self):
        # return self.scan_op
        return "custom"

    def get_reduction_size(self):
        return self.scan_ranges

    def get_size(self):
        return self.size

    def get_pointwise_size(self):
        return self.ranges

    def index_length(self):
        return len(self.ranges) + len(self.scan_ranges)

    def inner_fn_args(self):
        index = self._index(self.ranges)
        rindex = self._index(self.scan_ranges, SymT.RINDEX)
        idx = self.reindex(index, rindex)
        return (idx,)

    def inner_fn_free_unbacked_symbols(self):
        index = self._index(self.ranges)
        rindex = self._index(self.scan_ranges, SymT.RINDEX)
        idx = self.reindex(index, rindex)
        return extract_free_unbacked_symbols(self.inner_fn, idx)

    @classmethod
    def create(
        cls,
        device: torch.device,
        dtypes: Tuple[torch.dtype, ...],
        inner_fns: Tuple[Callable[[List[Expr]], Any], ...],
        size: List[Expr],
        axis: int,
        combine_fn: Callable[[Tuple[Any, ...], Tuple[Any, ...]], Tuple[Any, ...]],
        reduction_hint: ReductionHint = ReductionHint.DEFAULT,
        **kwargs,
    ) -> List[Optional[TensorBox]]:
        pointwise_ranges = [*size[:axis], *size[axis + 1 :]]
        scan_ranges = [size[axis]]

        if not V.graph.has_feature(device, BackendFeature.SCAN):
            return [None] * len(dtypes)

        if len(dtypes) > 1 and not V.graph.has_feature(
            device, BackendFeature.TUPLE_REDUCTION
        ):
            return [None] * len(dtypes)

        sizevars = V.graph.sizevars
        scan_numel = sizevars.simplify(sympy_product(scan_ranges))

        assert len(dtypes) == len(inner_fns)

        # Scan with a single element is just a copy
        if sizevars.is_expr_static_and_true(sympy.Le(scan_numel, 1)):  # type: ignore[arg-type]
            return [
                Pointwise.create(
                    device=device,
                    dtype=dtypes[output_index],
                    inner_fn=inner_fns[output_index],
                    ranges=size,
                )
                for output_index in range(len(dtypes))
            ]

        reduction_hint, num_splits = cls.num_splits(
            device=device,
            dtype=dtypes[0],
            inner_fn=inner_fns[0],
            axis=axis,
            pointwise_ranges=pointwise_ranges,
            scan_ranges=scan_ranges,
            combine_fn=combine_fn,
            scan_numel=scan_numel,
        )
        scan_type = Scan if num_splits <= 1 else SplitScan

        if num_splits > 1 and torch.version.hip is not None:
            # Fallback for split-scan on ROCm
            return [None] * len(dtypes)

        if num_splits > 1 and len(dtypes) > 1:
            # Fallback for split-scans for multiple inputs
            return [None] * len(dtypes)

        def reindex(index, scan_index):
            assert len(scan_index) == len(scan_ranges)
            assert len(index) == len(pointwise_ranges)
            return [*index[:axis], *scan_index, *index[axis:]]

        results = [
            TensorBox.create(
                scan_type(
                    device=device,
                    dtype=dtypes[output_index],
                    dtypes=dtypes,
                    inner_fn=inner_fns[output_index],
                    inner_fns=inner_fns,
                    size=size,
                    ranges=pointwise_ranges,
                    scan_ranges=scan_ranges,
                    combine_fn=combine_fn,
                    reindex=reindex,
                    reduction_hint=reduction_hint,
                    output_index=output_index,
                    **kwargs,
                )
            )
            for output_index in range(len(dtypes))
        ]

        for result in results:
            result.realize()

        return results

    @classmethod
    def num_splits(
        cls,
        device: torch.device,
        dtype: torch.dtype,
        inner_fn: Callable[[List[Expr]], Any],
        axis: int,
        pointwise_ranges: List[Expr],
        scan_ranges: List[Expr],
        combine_fn: Callable[[Tuple[Any, ...], Tuple[Any, ...]], Tuple[Any, ...]],
        scan_numel: Expr,
    ):
        # TODO: custom splitting heuristic for scan
        def wrapper_fn(idx, reduction_idx):
            return inner_fn([*idx[:axis], *reduction_idx, *idx[axis:]])

        return Reduction.num_splits(
            device=device,
            dst_dtype=dtype,
            src_dtype=dtype,
            inner_fn=wrapper_fn,
            ranges=pointwise_ranges,
            reduction_ranges=scan_ranges,
            reduction_type="sum",
            reduction_numel=scan_numel,
        )


# This signifies a scan op that should go through TritonSplitScanKernel codegen on CUDA.
@dataclasses.dataclass
class SplitScan(Scan):
    pass


@dataclasses.dataclass
class Sort(Loops):
    # Sorts a tuple of key, value pairs
    sort_ranges: List[Expr]
    size: List[Expr]
    reindex: Callable[[List[Expr], List[Expr]], List[Expr]]
    reduction_hint: ReductionHint
    output_index: int
    # output_index indexes the following tuples
    dtypes: Tuple[torch.dtype, ...]
    inner_fns: Tuple[Callable[..., Any], ...]

    stable: bool
    descending: bool

    # HACK we mimick reduction

    def get_unbacked_symbol_uses(self) -> Set[sympy.Symbol]:
        return (
            super().get_unbacked_symbol_uses()
            | set().union(*(free_unbacked_symbols(e) for e in self.sort_ranges))
            | set().union(*(free_unbacked_symbols(e) for e in self.size))
        )

    def __post_init__(self):
        assert len(self.ranges) + len(self.sort_ranges) == len(self.size)
        super().__post_init__()

    def store_reduction(self, output_name, indexer, vars, sort_vars):
        idx = self.reindex(vars, sort_vars)
        values = [inner_fn(idx) for inner_fn in self.inner_fns]
        result = ops.sort(self.dtypes, values, self.stable, self.descending)
        return ops.store(output_name, indexer(idx), result[self.output_index])

    def get_reduction_type(self):
        return "sort"

    def get_reduction_size(self):
        return self.sort_ranges

    def get_size(self):
        return self.size

    def get_pointwise_size(self):
        return self.ranges

    def index_length(self):
        return len(self.ranges) + len(self.sort_ranges)

    def inner_fn_args(self):
        index = self._index(self.ranges)
        rindex = self._index(self.sort_ranges, SymT.RINDEX)
        idx = self.reindex(index, rindex)
        return (idx,)

    def inner_fn_free_unbacked_symbols(self):
        index = self._index(self.ranges)
        rindex = self._index(self.sort_ranges, SymT.RINDEX)
        idx = self.reindex(index, rindex)
        return extract_free_unbacked_symbols(self.inner_fn, idx)

    @classmethod
    def create(
        cls,
        device: torch.device,
        dtypes: Tuple[torch.dtype, ...],
        inner_fns: Tuple[Callable[[List[Expr]], Any], ...],
        size: List[Expr],
        axis: int,
        stable: bool,
        descending: bool,
        reduction_hint: ReductionHint = ReductionHint.DEFAULT,
        **kwargs,
    ) -> List[Optional[TensorBox]]:
        pointwise_ranges = [*size[:axis], *size[axis + 1 :]]
        sort_ranges = [size[axis]]

        if not V.graph.has_feature(device, BackendFeature.SORT):
            return [None] * len(dtypes)

        sizevars = V.graph.sizevars
        sort_numel = sizevars.simplify(sympy_product(sort_ranges))

        # Heuristic, smallest rblock where triton usually outperforms aten.sort
        # It also isn't bandwidth bound so fusion is unlikely to help.
        max_rblock = 256
        is_persistent_kernel = (
            config.triton.persistent_reductions
            and sizevars.is_expr_static_and_true(sympy.Le(sort_numel, max_rblock))
        )
        if not is_persistent_kernel:
            # We only support persistent triton kernels
            return [None] * len(dtypes)

        assert len(dtypes) == len(inner_fns)

        # Sort with a single element is just a copy
        if sizevars.is_expr_static_and_true(sympy.Le(sort_numel, 1)):  # type: ignore[arg-type]
            return [
                Pointwise.create(
                    device=device,
                    dtype=dtypes[output_index],
                    inner_fn=inner_fns[output_index],
                    ranges=size,
                )
                for output_index in range(len(dtypes))
            ]

        def reindex(index, sort_index):
            assert len(sort_index) == len(sort_ranges)
            assert len(index) == len(pointwise_ranges)
            return [*index[:axis], *sort_index, *index[axis:]]

        results = [
            TensorBox.create(
                Sort(
                    device=device,
                    dtype=dtypes[output_index],
                    dtypes=dtypes,
                    inner_fn=inner_fns[output_index],
                    inner_fns=inner_fns,
                    size=size,
                    ranges=pointwise_ranges,
                    sort_ranges=sort_ranges,
                    reindex=reindex,
                    reduction_hint=reduction_hint,
                    output_index=output_index,
                    stable=stable,
                    descending=descending,
                    **kwargs,
                )
            )
            for output_index in range(len(dtypes))
        ]

        for result in results:
            result.realize()

        return results


def is_storage_and_layout(x):
    try:
        as_storage_and_layout(x, freeze=False)
        return True
    except NotImplementedError:
        return False


def is_contiguous_storage_and_layout(x):
    try:
        buffer, layout = as_storage_and_layout(x, freeze=False)
        # pad the stride here so we will NOT claim an tensor as contiguous
        # if a padding is gonna happen.
        if layout.should_pad_strides():
            layout.pad_strides()
        return layout.is_contiguous()
    except NotImplementedError:
        return False


def as_storage_and_layout(
    x, freeze=True, want_contiguous=False, stride_order=None, allow_padding=False
):
    """
    Try to simplify x into a StorageBox and a Layout.

    allow_padding only affect how we apply stride_order. When allow_padding
    is True, we have the freedom to add padding when applying the stride_order.
    """
    if isinstance(x, TensorBox):
        return as_storage_and_layout(
            x.data,
            freeze=freeze,
            want_contiguous=want_contiguous,
            stride_order=stride_order,
            allow_padding=allow_padding,
        )
    if isinstance(x, StorageBox) and isinstance(x.data, Buffer):
        if freeze:
            if want_contiguous:
                x.data.freeze_layout()
                assert x.data.layout.is_contiguous()
            elif stride_order is not None:
                x.data.freeze_layout_with_stride_order(
                    stride_order, allow_padding=allow_padding
                )
            else:
                x.data.decide_layout()
        return x, x.data.layout
    if isinstance(x, ReinterpretView):
        # making the base of x contiguous or stride_ordered will not necessarily make
        # the ReinterpretView either, so don't pass along those arguments
        buffer, _ = as_storage_and_layout(
            x.data,
            freeze=freeze,
        )
        return buffer, x.layout
    raise NotImplementedError


as_contiguous_storage_and_layout = functools.partial(
    as_storage_and_layout, want_contiguous=True
)


def is_stride_order_storage_and_layout(x, stride_order):
    try:
        buffer, layout = as_storage_and_layout(x, freeze=False)
        return layout.is_stride_ordered(stride_order)
    except NotImplementedError:
        return False


@dataclasses.dataclass
class BaseView(IRNode):
    data: IRNode

    def get_unbacked_symbol_uses(self):
        return self.data.get_unbacked_symbol_uses()

    def make_reindexer(self):
        raise NotImplementedError(f"make_reindexer NYI on {self}")

    def make_indexer(self):
        inner = self.data.make_indexer()
        reindex = self.make_reindexer()

        def indexer(idx):
            return inner(reindex(idx))

        return indexer

    def make_loader(self):
        inner = self.data.make_loader()
        reindex = self.make_reindexer()

        def loader(idx):
            return inner(reindex(idx))

        return loader

    @property
    def dtype(self):
        return self.data.dtype

    def get_layout(self):
        return self.data.get_layout()

    def get_device(self):
        return self.data.get_device()

    def get_origin_node(self):
        return None

    def get_name(self):
        return self.data.get_name()

    def get_pointwise_size(self):
        return self.get_size()

    def mark_reuse(self, users):
        return self.data.mark_reuse(users)

    def has_exceeded_max_reads(self):
        return self.data.has_exceeded_max_reads()

    def realize(self):
        return self.data.realize()

    def realize_hint(self):
        return self.data.realize_hint()

    def get_storage_numel(self):
        return self.data.get_storage_numel()

    def is_extern(self):
        return self.data.is_extern()  # type: ignore[attr-defined]

    def is_module_buffer(self):
        return self.data.is_module_buffer()  # type: ignore[attr-defined]

    def get_read_names(self) -> Set[str]:
        return self.data.get_read_names()

    def get_reads(self):
        with patch.object(FlexibleLayout, "allow_indexing", True):
            return extract_read_writes(
                self.make_loader(),
                self.get_size(),
            ).reads

    def unwrap_view(self):
        x: IRNode = self
        while isinstance(x, BaseView):
            x = x.data
        return x

    def constant_to_device(self, device):
        """Move this to a given device. Requires that all reads are to constants."""
        loader = self.make_loader()
        loader = patch.object(ConstantBuffer, "override_device", device)(loader)
        return Pointwise(device, self.get_dtype(), loader, self.get_size())


@dataclasses.dataclass
class ExpandView(BaseView):
    size: List[Expr]

    @staticmethod
    def _normalize_size(x, new_size):
        """Replace `-1` with correct sizes"""
        sizevars = V.graph.sizevars
        new_size = list(map(sympy.expand, new_size))
        old_size = x.get_size()
        old_size = [None] * (len(new_size) - len(old_size)) + list(old_size)
        assert len(new_size) == len(old_size)
        for i in range(len(new_size)):
            if new_size[i] == -1:
                assert old_size[i] is not None
                new_size[i] = old_size[i]
            elif old_size[i] is None or old_size[i] == 1:
                pass
            else:
                # Sanity check: Expect broadcast compatibility
                #
                # NB: new_size[i] == old_size[i] is expected to already be
                # guarded because the meta formula was expected to have taught
                # us this equality.
                assert (
                    sizevars.size_hint(new_size[i] - old_size[i], fallback=0) == 0
                ), "Broadcast failed in ExpandView({x.get_size()}, {new_size}) on dimension {i}"
        return new_size

    @classmethod
    def create(cls, x, new_size):
        new_size = cls._normalize_size(x, new_size)

        if is_storage_and_layout(x):
            storage, old_layout = as_storage_and_layout(x)
            skip = len(new_size) - len(old_layout.size)
            assert skip >= 0
            new_stride = [sympy.Integer(0)] * skip
            for stride, size in zip(old_layout.stride, old_layout.size):
                new_stride.append(stride if size != 1 else sympy.Integer(0))
            new_layout = FixedLayout(
                old_layout.device,
                old_layout.dtype,
                list(new_size),
                new_stride,
                old_layout.offset,
            )
            return ReinterpretView(storage, new_layout)

        return ExpandView(x, new_size)

    def get_size(self):
        return self.size

    def make_reindexer(self):
        target = self.get_size()
        actual = self.data.get_size()
        skip = len(target) - len(actual)

        def reindex(index):
            index = list(index[skip:])
            assert len(index) == len(actual)
            for i in range(len(actual)):
                if actual[i] == 1:
                    # zero out broadcast dimension
                    index[i] = sympy.Integer(0)
            return index

        return reindex


@dataclasses.dataclass
class PermuteView(BaseView):
    dims: List[Expr]

    @classmethod
    def create(cls, x, dims):
        dims = cls._map_neg_dims(dims)
        assert set(dims) == set(range(len(dims)))

        if is_storage_and_layout(x):
            storage, old_layout = as_storage_and_layout(x)
            new_layout = FixedLayout(
                old_layout.device,
                old_layout.dtype,
                [old_layout.size[i] for i in dims],
                [old_layout.stride[i] for i in dims],
                old_layout.offset,
            )
            return ReinterpretView(storage, new_layout)

        return PermuteView(x, dims)

    @classmethod
    def _map_neg_dims(cls, dims):
        return [dim if dim >= 0 else len(dims) + dim for dim in dims]

    def get_size(self):
        assert set(self._map_neg_dims(self.dims)) == set(range(len(self.dims)))
        size = self.data.get_size()
        return [size[i] for i in self.dims]

    def make_reindexer(self):
        inv = {j: i for i, j in enumerate(self.dims)}
        inv = [inv[i] for i in range(len(self.dims))]  # type: ignore[index]
        assert set(inv) == set(range(len(self.dims)))

        def reindex(index):
            return [index[i] for i in inv]

        return reindex


class SqueezeView(BaseView):
    @classmethod
    def create(cls, x, *, dim=None):
        if is_storage_and_layout(x):
            storage, old_layout = as_storage_and_layout(x)
            new_size = []
            new_stride = []
            if dim is not None:
                assert isinstance(dim, int), "expected integer dim argument"
                assert 0 <= dim and dim < len(old_layout.size)

            for i, (size, stride) in enumerate(zip(old_layout.size, old_layout.stride)):
                if dim is None:
                    if size != 1:
                        new_size.append(size)
                        new_stride.append(stride)
                else:
                    if i != dim:
                        new_size.append(size)
                        new_stride.append(stride)
                    else:
                        assert size == 1, "expected squeezed size to be 1"

            new_layout = FixedLayout(
                old_layout.device,
                old_layout.dtype,
                new_size,
                new_stride,
                old_layout.offset,
            )
            return ReinterpretView(storage, new_layout)

        if dim is None:
            # redirect to a generic view
            return View.create(x, [s for s in x.get_size() if s != 1])
        else:
            assert x.get_size()[dim] == 1
            return View.create(x, [s for i, s in enumerate(x.get_size()) if i != dim])

    @staticmethod
    def squeezer(size: Tuple[sympy.Expr, ...]):
        new_size = [s for s in size if s != 1]
        not_one = [i for i, s in enumerate(size) if s != 1]
        length = len(size)

        def reindex(index: List[sympy.Expr]) -> Tuple[sympy.Expr, ...]:
            assert len(index) == len(not_one), f"{index} {not_one}"
            new_index = [sympy.Integer(0)] * length
            for idx, s in zip(not_one, index):
                new_index[idx] = s
            return tuple(new_index)

        return new_size, reindex

    def __init__(self, data):
        raise AssertionError("use SqueezeView.create()")


@dataclasses.dataclass
class GenericView(BaseView):
    size: List[Expr]
    reindex: Callable[..., Any]

    def make_reindexer(self):
        return self.reindex

    def reindex_str(self):
        index_old = [
            sympy_index_symbol_with_prefix(SymT.INDEX, n) for n in range(len(self.size))
        ]
        index_new = list(self.reindex(index_old))
        return f"lambda {', '.join(map(str, index_old))}: {index_new}"

    def __str__(self):
        return self.str_helper(
            [self.data, f"size={self.size}", f"reindex={self.reindex_str()}"]
        )

    __repr__ = __str__

    @classmethod
    def create(cls, x, new_size, reindex):
        return cls(x, list(new_size), reindex)

    def get_size(self):
        return self.size


@dataclasses.dataclass
class View(GenericView):
    @staticmethod
    def handle_negative_index(idx, size):
        idx = sympy.expand(idx)
        size = sympy.expand(size)
        evaluate_expr = V.graph.sizevars.shape_env.evaluate_expr
        if evaluate_expr(sympy.Lt(idx, 0)):
            idx = idx + size
        return idx

    @classmethod
    def create(cls, x, new_size):
        assert isinstance(new_size, (tuple, list))
        old_size, new_size = cls.resolve_negative_size(x.get_size(), new_size)

        # Skip pointless views
        if V.graph.sizevars.statically_known_list_equals(old_size, new_size):
            return x

        unbacked_symbols_in_sizes = False
        if (
            len(free_unbacked_symbols(old_size)) > 0
            or len(free_unbacked_symbols(new_size)) > 0
        ):
            unbacked_symbols_in_sizes = True

        if 0 in new_size:

            def fake_reindex(index):
                return tuple([0] * len(old_size))

            return cls(x, list(new_size), fake_reindex)
        # TODO: a new class for FixedTransferLayout that output layout is constrained by input layout
        elif is_contiguous_storage_and_layout(x) or unbacked_symbols_in_sizes:
            if unbacked_symbols_in_sizes and (not is_contiguous_storage_and_layout(x)):
                # realize x; otherwise, the dynamic_reshape_indexer below will fail
                # due to the size_hint's inability to process unbacked SymInts
                x = ExternKernel.realize_input(x)

            storage, old_layout = as_contiguous_storage_and_layout(x)
            new_layout = FixedLayout(
                old_layout.device,
                old_layout.dtype,
                new_size,
                FlexibleLayout.contiguous_strides(new_size),
                old_layout.offset,
            )
            return ReinterpretView(storage, new_layout)

        reindex = cls.dynamic_reshape_indexer(old_size, new_size)
        return cls(x, list(new_size), reindex)

    @staticmethod
    def resolve_negative_size(old_size, new_size):
        new_size = [V.graph.sizevars.simplify(x) for x in new_size]
        old_size = [V.graph.sizevars.simplify(x) for x in old_size]

        new_size = list(new_size)
        for i in range(len(new_size)):
            if new_size[i] == -1:
                new_size[i] = sympy.Integer(1)
                new_size[i] = CleanDiv(sympy_product(old_size), sympy_product(new_size))
                break

        V.graph.sizevars.guard_equals(sympy_product(old_size), sympy_product(new_size))
        return old_size, new_size

    @classmethod
    def dynamic_reshape_indexer(cls, old_size, new_size):
        try:
            reindex = cls._dynamic_reshape_indexer(old_size, new_size)
        except (AssertionError, IndexError):
            # optimistic algorithm failed, lets do a fallback
            flat = [sympy_product(old_size)]
            reindex1 = cls._dynamic_reshape_indexer(old_size, flat)
            reindex2 = cls._dynamic_reshape_indexer(flat, new_size)
            reindex = fuse_reindexing(reindex1, reindex2)
        return reindex

    @staticmethod
    def _dynamic_reshape_indexer(old_size, new_size):
        """
        Perform a reshape entirely by modifying indexing math
        """
        size_hint = V.graph.sizevars.size_hint
        # TODO: These symbols may not escape, if they don't assert so and
        # treat them as temporary
        vars = [
            sympy_index_symbol_with_prefix(SymT.VIEW, i) for i in range(len(new_size))
        ]

        stack_new = list(zip(vars, new_size))
        stack_old = list(old_size)

        view_expr = []
        while stack_new and stack_old:
            size_old = stack_old.pop()
            var, size_new = stack_new.pop()
            if size_old == 1:
                view_expr.append(sympy.Integer(0))
                stack_new.append((var, size_new))  # re-add
            elif size_new == 1:
                stack_old.append(size_old)  # re-add
            elif size_hint(size_new) == size_hint(size_old):
                view_expr.append(var)
                V.graph.sizevars.guard_equals(size_new, size_old)
            elif size_hint(size_new) < size_hint(size_old):
                while size_hint(size_new) < size_hint(size_old):
                    var2, size_new2 = stack_new.pop()
                    var = var2 * size_new + var
                    size_new = size_new * size_new2
                view_expr.append(var)
                V.graph.sizevars.guard_equals(size_new, size_old)
            elif size_hint(size_new) > size_hint(size_old):
                divisor = sympy.Integer(1)
                modulus = size_old
                view_expr.append(ModularIndexing(var, divisor, modulus))
                divisor = divisor * modulus
                while size_hint(size_new) > size_hint(size_old):
                    modulus = stack_old.pop()
                    view_expr.append(ModularIndexing(var, divisor, modulus))
                    divisor = divisor * modulus
                    size_old = size_old * modulus
                V.graph.sizevars.guard_equals(size_new, size_old)
            else:
                raise AssertionError

        while stack_old:
            size_old = stack_old.pop()
            V.graph.sizevars.guard_equals(size_old, 1)  # type: ignore[arg-type]
            view_expr.append(sympy.Integer(0))

        while stack_new:
            var, size_new = stack_new.pop()
            V.graph.sizevars.guard_equals(size_new, 1)  # type: ignore[arg-type]

        view_expr.reverse()
        assert len(view_expr) == len(old_size)

        def reindex(index):
            assert len(index) == len(vars), (len(index), len(vars))
            replacements = dict(zip(vars, index))
            return tuple(sympy_subs(x, replacements) for x in view_expr)  # type: ignore[arg-type]

        return reindex


@dataclasses.dataclass
class ReinterpretView(BaseView):
    """Pretend our storage has a different layout"""

    layout: Layout

    def __post_init__(self):
        super().__post_init__()
        if isinstance(self.data, BaseView):
            self.data = self.data.unwrap_view()

    def __str__(self):
        return self.str_helper(
            [
                self.data,
                self.layout,
            ]
        )

    __repr__ = __str__

    def get_name(self):
        return self.data.get_name()

    def get_device(self):
        return self.layout.device

    def get_origin_node(self):
        return None

    @property
    def dtype(self):
        return self.layout.dtype

    def get_size(self):
        return list(self.layout.size)

    def get_stride(self):
        return list(self.layout.stride)

    def make_loader(self):
        def loader(index):
            indexer = self.layout.make_indexer()
            return ops.load(self.get_name(), indexer(index))

        return loader

    def make_indexer(self):
        return self.layout.make_indexer()

    def get_layout(self):
        return self.layout

    def freeze_layout(self):
        pass

    def get_unbacked_symbol_uses(self) -> Set[sympy.Symbol]:
        return (
            free_unbacked_symbols(self.layout.size)
            | free_unbacked_symbols(self.layout.stride)
            | free_unbacked_symbols(self.layout.offset)
        )

    def codegen_reference(self, writer=None):
        # reinterpret_tensor is similar to as_strided except:
        # - offset is added to the existing offset (rather than replacing it)
        # - view tracking is disabled similar to unsafe_view
        return V.graph.wrapper_code.codegen_reinterpret_view(
            self.data,
            self.layout.size,
            self.layout.stride,
            self.layout.offset,
            writer,
        )


class SliceView(View):
    @classmethod
    def normalize_start_end(cls, x, dim, start, end):
        """
        Normalize start and end such that both are in the range
        [0, x.get_size()[dim]] and start <= end.
        """
        sizevars = V.graph.sizevars
        dim_size = x.get_size()[dim]

        if any(free_unbacked_symbols(x) for x in (start, end, dim_size)):

            def clamp(x, lower, upper):
                return sympy.Min(sympy.Max(x, lower), upper)

        else:

            def clamp(x, lower, upper):
                return sizevars.evaluate_min(sizevars.evaluate_max(x, lower), upper)

        def clamp_wrap(val, lower, upper, default):
            if val is None:
                return default
            val = cls.handle_negative_index(val, dim_size)
            return clamp(val, lower, upper)

        start = clamp_wrap(start, 0, dim_size, 0)
        end = clamp_wrap(end, start, dim_size, dim_size)
        return start, end

    @classmethod
    def create(cls, x, dim, start, end, step=1, clamp=True):
        step = sympy.expand(step)
        assert isinstance(step, sympy.Expr) or step > 0
        try:
            if start == 0 and end >= 2**63 - 1 and step == 1:
                return x
        except TypeError:
            pass

        sizevars = V.graph.sizevars
        new_size = list(x.get_size())

        # NB: Ordinarily we default to clamping.
        # We only don't clamp for split_with_sizes. For split_with_sizes, sizes should be already valid
        # failing in this situation is ok, since invalid sizes could trigger silent errors.
        if clamp:
            start, end = cls.normalize_start_end(x, dim, start, end)

        new_size[dim] = FloorDiv(end - start + (step - 1), step)

        if is_storage_and_layout(x):
            # Fast path
            storage, old_layout = as_storage_and_layout(x)
            new_stride = list(old_layout.stride)
            new_stride[dim] = new_stride[dim] * step
            new_layout = FixedLayout(
                old_layout.device,
                old_layout.dtype,
                new_size,
                new_stride,
                old_layout.offset + old_layout.stride[dim] * start,
            )
            return ReinterpretView(storage, new_layout)

        def reindex(index):
            assert len(index) == len(new_size), f"wrong ndim {index} {new_size}"
            index = list(index)
            index[dim] = index[dim] * step + start
            return index

        # redirect to a generic view
        return SliceView(x, size=new_size, reindex=reindex)


class BaseConstant(IRNode):
    dtype: torch.dtype
    device: torch.device

    def get_size(self):
        return ()

    def get_device(self):
        return self.device

    def get_origin_node(self):
        return None

    def mark_reuse(self, users):
        pass

    def has_exceeded_max_reads(self):
        return False

    def get_reads(self):
        return ()

    def is_extern(self):
        return False


@dataclasses.dataclass
class Constant(BaseConstant):
    value: Any
    dtype: torch.dtype
    device: torch.device

    def make_loader(self):
        def loader(index):
            return ops.constant(self.value, self.dtype)

        return loader

    def realize(self):
        pass

    def constant_to_device(self, device):
        return Constant(self.value, self.dtype, device)


@dataclasses.dataclass
class IndexingConstant(BaseConstant):
    index: Any
    dtype: torch.dtype
    device: torch.device

    def make_loader(self):
        def loader(index):
            return ops.index_expr(self.index, self.dtype)

        return loader

    def constant_to_device(self, device):
        return IndexingConstant(self.index, self.dtype, device)


def is_contiguous_strides_for_shape(stride, shape):
    return all(
        size == 1 or left == right
        for left, right, size in zip(
            stride, FlexibleLayout.contiguous_strides(shape), shape
        )
    )


def get_align_for_dtype(dtype):
    """
    CUDA max memory transaction size is 128 bytes for a warp.
    We pick `128 // dtype.itemsize` as alighment so GPU can do coalesced
    memory access.
    """
    return 128 // dtype.itemsize


@dataclasses.dataclass
class Layout(IRNode):
    def __init__(
        self,
        device: torch.device,
        dtype: torch.dtype,
        size: List[Expr],
        stride: Optional[Sequence[Union[Expr, int]]],
        offset: Expr = Integer(0),
    ):
        assert stride is None or len(size) == len(
            stride
        ), f"size={size}, stride={stride}"
        self.device = device
        self.dtype = dtype
        assert all(isinstance(s, (Expr, int)) for s in size)
        self.size = size
        self._stride = stride
        self.offset = offset

    @property
    def stride(self):
        return self._stride

    def __str__(self):
        offset = ""
        if self.offset != 0:
            offset = f", offset={self.offset}"
        return (
            f"{type(self).__name__}('{self.device.type}', {self.dtype}, "
            f"size={self.size}, stride={self.stride}{offset})"
        )

    __repr__ = __str__

    def is_contiguous(self):
        return is_contiguous_strides_for_shape(self.stride, self.size)

    @staticmethod
    def is_channels_last_contiguous(shape, strides):
        ndim = len(shape)
        if ndim not in [4, 5] or shape[1] == 1:
            return False
        for left, right, size in zip(
            strides, make_channels_last_strides_for(shape), shape  # type: ignore[arg-type]
        ):
            if size != 1 and left != right:
                return False
        return True

    def is_transposed(self):
        for left, right, size in zip(
            self.stride,
            reversed(FlexibleLayout.contiguous_strides(list(reversed(self.size)))),
            self.size,
        ):
            if size != 1 and left != right:
                return False
        return True

    def is_stride_ordered(self, order):
        assert len(self.stride) == len(order)

        # ignore dimensions of size 1, they dont affect layout
        non_1_indices = [
            i
            for i, dim in enumerate(self.size)
            if V.graph.sizevars.size_hint(dim, fallback=2) != 1
        ]

        stride = [self.stride[i] for i in non_1_indices]
        order = [order[i] for i in non_1_indices]

        def sorted_indices(arr):
            sorted_arr = sorted(arr)
            return [sorted_arr.index(element) for element in arr]

        # since we may have removed dimensions, need to re-sort & re-index order
        order = sorted_indices(order)

        # reorder the stride given order
        stride_ordered = [-1] * len(order)
        for i in range(len(order)):
            stride_ordered[order[i]] = V.graph.sizevars.size_hint(stride[i])
        # check if it is in ascending order
        for i in range(len(order) - 1):
            if stride_ordered[i] > stride_ordered[i + 1]:
                return False
        return True

    def is_channels_last_stride_ordered(self):
        # create channels_last order(NCHW, NCDHW, the C is the first order).
        order = [0] + list(reversed(range(1, len(self.stride) - 1)))
        order = [len(order)] + order
        return self.is_stride_ordered(order)

    @staticmethod
    def _pad_strides(in_strides, size, dtype):
        """
        The padding does not change stride order but makes sure all strides larger
        than the threshold are multiple of align.
        """
        align = get_align_for_dtype(dtype)
        if len(in_strides) == 0:
            return in_strides

        if not config.pad_channels_last and Layout.is_channels_last_contiguous(
            size, in_strides
        ):
            return in_strides

        current_fx_node = V.get_current_node()
        if hasattr(current_fx_node, "meta") and current_fx_node.meta.get(
            "dislike_padding", False
        ):
            return in_strides

        # get_stride_order does not work with dynamic shape. Also we can not
        # statically decide if a padding is needed or how much padding we should
        # do for dynamic shape.
        #
        # Skip padding the strides for dynamic shape for now.
        if not all(
            isinstance(s, (int, sympy.Integer))
            for s in itertools.chain(in_strides, size)
        ):
            return in_strides

        stride_order = get_stride_order(in_strides)
        fill_order = stride_order2fill_order(stride_order)

        new_strides = [0 for _ in range(len(in_strides))]
        # since we pad when the layout is flexible, we can decide the
        # smallest stride to be 1.
        new_strides[fill_order[0]] = 1

        # Don't align a too small stride since that causes too much memory increase.
        # Pad too small stride may also cause perf loss. We may result in many tiny data blocks
        # with gaps in between. That causes less coalesced GPU memory access!
        #
        # Initially we pick 320 as the threshold since for alignement=16,
        # that results in at most 5% memory cost.
        #
        # But later on we raise the threshold to 1024 to avoid interfere with persistent reduction.
        # Let's say an inner reduction has a row size 513. Inductor will generate
        # persistent reduction code.
        # If we do padding, the strides are not contiguous any more. Inductor
        # uses a much smaller threshold for persistent reduction in this case and
        # generates potentially worse non-persistent reduction code.
        #
        # This change turns HF AllenaiLongformerBase amp training from a loss of 1.09x to a win of 1.05x.
        # (baseline: 71.09ms, padding w/o this change: 77.38ms, padding with this change: 67.77ms)
        align_stride_threshold = 1024
        padded = False
        for rank, idx in enumerate(fill_order[1:], start=1):
            prev_idx = fill_order[rank - 1]
            stride = new_strides[prev_idx] * size[prev_idx]

            if stride > align_stride_threshold and stride % align != 0:
                stride = ceildiv(stride, align) * align
                padded = True
            new_strides[idx] = stride

        if not padded:
            # Consider a tensor with shape [256, 1, 5, 5]
            # Avoid strides like [25, 5, 5, 1] being padded to equivalent strides
            # [25, 25, 5, 1].
            return in_strides

        metrics.num_comprehensive_padding += 1
        return new_strides

    def pad_strides(self):
        assert isinstance(self, FlexibleLayout)
        assert self._stride is not None
        self._stride = self._pad_strides(self._stride, self.size, self.dtype)

    def should_pad_strides(self):
        return config.comprehensive_padding and isinstance(self, FlexibleLayout)

    def as_fixed(self):
        if isinstance(self, FixedLayout):
            return self

        if self.should_pad_strides():
            self.pad_strides()
        return FixedLayout(
            self.device,
            self.dtype,
            self.size,
            self.stride,
            self.offset,
        )

    def make_indexer(self):
        assert (
            FlexibleLayout.allow_indexing
        ), f"convert {type(self).__name__} to FixedLayout first"
        return self.as_fixed().make_indexer()

    def __eq__(self, other) -> bool:
        return (
            self.device == other.device
            and self.dtype == other.dtype
            and self.size == other.size
            and self.stride == other.stride
            and self.offset == other.offset
        )

    def storage_size(self) -> sympy.Expr:
        return compute_required_storage_length(self.size, self.stride, self.offset)  # type: ignore[arg-type, return-value]


class FixedLayout(Layout):
    """A Tensor layout we cannot change"""

    def __init__(
        self,
        device: torch.device,
        dtype: torch.dtype,
        size: Union[List[Expr], List[int]],
        stride: Optional[Sequence[Union[Expr, int]]] = None,
        offset: Union[Expr, int] = Integer(0),
    ):
        if stride is None:
            stride = FlexibleLayout.contiguous_strides(size)
        super().__init__(
            device,
            dtype,
            size,  # type: ignore[arg-type]
            stride,
            offset,  # type: ignore[arg-type]
        )

    def make_indexer(self):
        """A closure containing math to read a given element"""

        def indexer(index):
            assert len(index) == len(self.stride)
            assert len(index) == len(self.size)
            result = self.offset
            for idx, stride, sz in zip(index, self.stride, self.size):
                if sz != 1:
                    result = result + idx * stride
            return result

        return indexer


class FlexibleLayout(Layout):
    """A Tensor layout we are allowed to change"""

    allow_indexing = False

    # WARNING!  This doesn't handle zero size tensors correctly
    @staticmethod
    def contiguous_strides(sizes):
        if len(sizes) == 0:
            return []
        reversed_strides = [sympy.Integer(1)]
        for size in reversed(sizes[1:]):
            reversed_strides.append(size * reversed_strides[-1])
        return list(reversed(reversed_strides))

    @staticmethod
    def fill_ordered(sizes, order):
        """
        Create a stride based on the order the dimensions should be filled in.

        In this format, channels last would be:
            [1, 3, 2, 0]
        """
        assert set(range(len(sizes))) == set(order), (sizes, order)
        next_stride = sympy.Integer(1)
        strides = [None] * len(order)

        for i in order:
            strides[i] = next_stride
            next_stride = next_stride * sizes[i]
        return strides

    @staticmethod
    def stride_ordered(sizes, order):
        """
        Create a stride based on the sorted order of a permuted range.

        In this format, channels last would be:
            [3, 0, 2, 1]
        """
        assert set(range(len(sizes))) == set(order)
        fill_order = stride_order2fill_order(order)
        return FlexibleLayout.fill_ordered(sizes, fill_order)

    @staticmethod
    def stride_ordered_for_memory_format(sizes, memory_format):
        """
        Create a stride based on a memory format.

        Memory format is translasted into a stride order,
        so channels_last is the same as:
            FlexibleLayout.stride_ordered(sizes, [3, 0, 2, 1])

        This interface does not support memory_format `torch.preserve_format`
        which should be used to deduce a format from another source
        """
        if memory_format == torch.channels_last:
            return FlexibleLayout.stride_ordered(sizes, NHWC_STRIDE_ORDER)
        elif memory_format == torch.channels_last_3d:
            return FlexibleLayout.stride_ordered(sizes, NHWDC_STRIDE_ORDER)
        elif memory_format == torch.contiguous_format:
            return FlexibleLayout.contiguous_strides(sizes)
        else:
            log.debug(
                "stride_ordered_for_memory_format, unsuppored memory_format: %s",
                memory_format,
            )
            raise NotImplementedError

    @staticmethod
    def same_ordered(sizes, stride):
        """
        Create a stride that has the same stride order as given stride

        For example, if given stride is [1000, 1, 100, 10],
        the fill order should be [1, 3, 2, 0]
        """
        assert len(sizes) == len(stride)
        stride = [V.graph.sizevars.size_hint(x) for x in stride]
        fill_order = sorted(range(len(stride)), key=stride.__getitem__)
        return FlexibleLayout.fill_ordered(sizes, fill_order)

    def as_stride_order(self, order, allow_padding=False):
        new_stride = self.stride_ordered(self.size, order)
        if self.should_pad_strides() and allow_padding:
            new_stride = self._pad_strides(new_stride, self.size, self.dtype)

        return FixedLayout(
            self.device,
            self.dtype,
            self.size,
            new_stride,
            self.offset,
        )

    def as_fill_order(self, order):
        new_stride = self.fill_ordered(self.size, order)
        if self.should_pad_strides():
            new_stride = self._pad_strides(new_stride, self.size, self.dtype)
        return FixedLayout(
            self.device,
            self.dtype,
            self.size,
            new_stride,
            self.offset,
        )

    def as_same_order(self, stride):
        new_stride = self.same_ordered(self.size, stride)
        if self.should_pad_strides():
            new_stride = self._pad_strides(new_stride, self.size, self.dtype)
        return FixedLayout(
            self.device,
            self.dtype,
            self.size,
            new_stride,
            self.offset,
        )

    def __init__(self, device, dtype, size, stride_order=None):
        if stride_order:
            strides = FlexibleLayout.fill_ordered(size, stride_order)
        else:
            strides = FlexibleLayout.contiguous_strides(size)
        super().__init__(device, dtype, size, strides)


class NonOwningLayout(Layout):
    """Is a view into the storage of another tensor"""

    def __init__(self, view: Union[BaseView, TensorBox]):
        layout = view.get_layout()
        super().__init__(
            layout.device,
            layout.dtype,
            layout.size,
            layout.stride,
        )
        self.view = view

    def make_indexer(self):
        return self.as_fixed().make_indexer()

    def maybe_guard_aligned(self):
        offset = self.view.get_layout().offset
        if offset == 0:
            return True
        from .compile_fx import ALIGNMENT

        return V.graph.sizevars.statically_known_multiple_of(offset, ALIGNMENT)  # type: ignore[arg-type]


class NoneLayout(IRNode):
    # This is janky, I figured out what fields to populate by just running
    # the model I was interested in and adding properties/methods as needed.
    # This doesn't inherit from Layout because Layout assumes you have stuff
    # like sizes, but I don't really have anything here.
    #
    # If you have an ir.Node with NoneLayout, you probably need to setup
    # dependencies manually in scheduler

    def __init__(self, device):
        self.device = device
        self.size = [0]
        self.stride = [0]

    def storage_size(self):
        return 0

    def as_fixed(self):
        return self


class MutationLayoutSHOULDREMOVE(Layout):
    def __init__(self, target: IRNode):
        super().__init__(
            target.get_device(),
            target.get_dtype(),
            target.get_size(),
            None,
        )
        self.target = target
        name = self.get_buffer().get_name()
        V.graph.mark_buffer_mutated(name)

    @Layout.stride.getter  # type: ignore[attr-defined]
    def stride(self):
        return self.real_layout().stride

    def storage_size(self) -> sympy.Expr:
        return self.real_layout().storage_size()

    def get_buffer(self) -> Buffer:
        def unwrap_views(target):
            if isinstance(target, MutationLayoutSHOULDREMOVE):
                return unwrap_views(target.target)
            if isinstance(target, BaseView):
                return unwrap_views(target.unwrap_view())
            if isinstance(target, MutableBox):
                return unwrap_views(target.data)
            return target

        result = unwrap_views(self.target)
        assert isinstance(
            result, Buffer
        ), "MutationLayoutSHOULDREMOVE must refer to a buffer"
        return result

    def real_layout(self):
        return self.get_buffer().layout

    @classmethod
    def realize_into(cls, src, dst, unsafe_alias=False):
        dst.realize()
        # NOTE: We must realize users of `dst` before we realize `src`, since
        # realization order determines scheduling order. Otherwise, src's
        # mutation would be scheduled before the existing users of dst!
        V.graph.mark_buffer_mutated(dst.get_name())

        if isinstance(src, TensorBox):
            src = src.data

        # We copy the contents of src into dst. In most cases this should
        # be fused into a single kernel by the scheduler.
        # NOTE: We cannot change src's layout to mutate dst directly as this
        # would alias src to dst, which is not correct as further mutations to
        # dst would effect users of src. However if there are no more users of
        # dst, we can alias src to dst.
        src.realize_hint()

        if not unsafe_alias:
            src = Pointwise.create(
                device=src.get_device(),
                dtype=src.get_dtype(),
                inner_fn=src.make_loader(),
                ranges=[
                    V.graph.sizevars.guard_equals(a, b)
                    for a, b in zip(src.get_size(), dst.get_size())
                ],
            ).data

        src.realize()
        assert isinstance(src.data.layout, FlexibleLayout)
        src.data.layout = MutationLayoutSHOULDREMOVE(dst)
        return src.data

    def as_fixed(self):
        return self

    def make_indexer(self):
        return self.target.make_indexer()


@dataclasses.dataclass
class Buffer(IRNode):
    # Name is sometimes None; e.g., ForceInPlace, where there isn't
    # a meaningful name
    name: Optional[str]
    layout: Layout

    # Multi-output buffers will define 'outputs: List[Buffer]'. Confusingly,
    # MultiOutput does NOT define this!

    def __post_init__(self):
        super().__post_init__()
        self.origin_node = None

    def make_indexer(self):
        return self.layout.make_indexer()

    def get_name(self) -> str:
        assert self.name, self
        return self.name

    def get_device(self):
        return self.layout.device

    def get_origin_node(self):
        return self.origin_node

    def get_defining_op(self) -> Optional[Operation]:
        return None

    @property
    def dtype(self):
        return getattr(self.layout, "dtype", None)

    def get_size(self):
        return list(self.layout.size)

    def get_stride(self):
        return list(self.layout.stride)

    def get_offset(self):
        return self.layout.offset

    def get_layout(self):
        return self.layout

    def get_storage_numel(self):
        return self.get_numel()

    def is_extern(self):
        return False

    def freeze_layout(self):
        if not isinstance(self.layout, (MultiOutputLayout, NonOwningLayout)):
            self.layout = self.layout.as_fixed()

    def freeze_layout_with_stride_order(self, order, allow_padding=False):
        assert isinstance(self.layout, FlexibleLayout)
        self.layout = self.layout.as_stride_order(order, allow_padding=allow_padding)

    def freeze_layout_with_fill_order(self, order):
        assert isinstance(self.layout, FlexibleLayout)
        self.layout = self.layout.as_fill_order(order)

    def freeze_layout_with_same_order(self, stride):
        assert isinstance(self.layout, FlexibleLayout)
        self.layout = self.layout.as_same_order(stride)

    def is_zero_elements(self):
        return V.graph.sizevars.is_expr_static_and_true(sympy.Eq(self.get_numel(), 0))  # type: ignore[arg-type]

    def make_loader(self):
        # Loading from a zero-element buffer is a no-op
        if self.is_zero_elements():
            return partial(nop_loader_fn, dtype=self.get_dtype())

        def loader(index):
            indexer = self.layout.make_indexer()
            return ops.load(self.name, indexer(index))

        return loader

    def codegen_reference(self, writer=None):
        return self.get_name()

    def decide_layout(self):
        pass

    def get_inputs_that_alias_output(self):
        if isinstance(self.layout, NonOwningLayout):
            return [self.layout.view.get_name()]
        return ()

    def get_mutation_names(self):
        if isinstance(self.layout, MutationLayoutSHOULDREMOVE):
            return [self.layout.target.get_name()]
        return ()

    def get_read_names(self) -> Set[str]:
        return {self.get_name()}

    def get_unbacked_symbol_uses(self) -> Set[sympy.Symbol]:
        return set()

    def get_unbacked_symbol_defs(self) -> Set[sympy.Symbol]:
        return set()

    def realize(self):
        pass

    def should_allocate(self):
        # Returns False by default.
        return False


@dataclasses.dataclass
class OperationBuffer(Buffer, Operation):
    # An operation that produces a single output buffer
    def get_outputs(self) -> List[Buffer]:
        return [self]

    def get_defining_op(self) -> Operation:
        return self

    def __post_init__(self):
        Buffer.__post_init__(self)
        Operation.__post_init__(self)


class InputBuffer(Buffer):
    pass


class ConstantBuffer(InputBuffer):
    override_device: Optional[torch.device] = None

    def make_loader(self):
        def loader(index):
            indexer = self.layout.make_indexer()
            return ops.load(
                V.graph.constant_name(self.get_name(), self.override_device),
                indexer(index),
            )

        return loader

    def constant_to_device(self, device):
        return ConstantBuffer(
            V.graph.constant_name(self.get_name(), device), self.layout
        )


class NoneAsConstantBuffer(IRNode):
    def get_unbacked_symbol_uses(self) -> Set[sympy.Symbol]:
        return set()

    def codegen_reference(self, writer=None):
        return V.graph.wrapper_code.none_str


class ShapeAsConstantBuffer(IRNode):
    def __init__(self, shape):
        super().__init__()
        self._shape = shape

    @property
    def shape(self):
        return self._shape

    def get_unbacked_symbol_uses(self) -> Set[sympy.Symbol]:
        return free_unbacked_symbols(self.shape)

    def codegen_reference(self, writer=None):
        return V.graph.wrapper_code.expr_printer(V.graph.sizevars.simplify(self.shape))


@dataclasses.dataclass
class ComputedBuffer(OperationBuffer):
    data: Loops

    def get_computed_buffer_name(self):
        """
        Returns self.name if it exists, otherwise returns the name of the data node if that exists.
        If neither exist, returns None.
        """
        if self.name is not None:
            return self.name
        if hasattr(self.data, "name"):
            return self.data.name
        return None

    @cache_on_self
    def num_reads(self):
        return len(self.get_read_writes().reads)

    def get_read_writes(self):
        with patch.object(FlexibleLayout, "allow_indexing", True):
            if self.data.get_reduction_type():
                return extract_read_writes(
                    self.get_store_function(),
                    self.data.get_pointwise_size(),
                    self.data.get_reduction_size(),
                )
            else:
                return extract_read_writes(
                    self.get_store_function(),
                    self.data.get_size(),
                )

    def get_unbacked_symbol_uses(self) -> Set[sympy.Symbol]:
        # Ordinarily, we'd like to just peek at the arguments list,
        # but ComputedBuffers have no argument list.
        #
        # Morally, this logic needs to be synchronized with the
        # KernelArgs.size calls, which are responsible for making symbols make
        # there way as kernel arguments (and it is precisely passing in one of
        # those symbols that establishes a dependency).  However, we haven't
        # started codegen yet so we can't directly reuse that logic.
        #
        # For now, I'm just yoloing with the size of the buffer.  Not sure if
        # it is enough.
        #
        # One thing you might wonder is if this is enough for a ComputedBuffer
        # denoting a reduction over i0.  Empirically, it is enough, but for an
        # unusual reason: we only need accurate dependencies for item() call,
        # but it's impossible to end up with a reduction over i0 from an
        # item() call without a regular non-reduction buffer first.
        return (
            free_unbacked_symbols(self.get_size())
            | free_unbacked_symbols(self.get_stride())
            | free_unbacked_symbols(self.get_offset())
            | self.data.get_unbacked_symbol_uses()
        )

    def make_loader(self):
        # Inline constants and index_expressions
        if (
            hasattr(self.data, "make_loader")
            and self.name not in V.graph.mutated_buffers
            and self.num_reads() == 0
        ):
            # can be inlined
            return self.data.make_loader()
        return super().make_loader()

    def get_store_function(self):
        indexer = self.layout.as_fixed().make_indexer()
        if isinstance(self.data, (Reduction, Scan, Sort)):
            return partial(self.data.store_reduction, self.name, indexer)
        else:
            assert isinstance(self.data, Pointwise)
            return partial(self.data.store_output, self.name, indexer)

    def get_fill_order(self):
        """
        If our layout is still flexible, try to determine the stride order based on stride orders of reads.

        TODO(jansel): A better algorithm here would look at downstream consumers of this
                      value and try to do global graph-level layout optimization.
                      This is also something just begging to be autotuned.
        """
        if isinstance(self.layout, FlexibleLayout):
            (index_vars, reduction_vars), _ = dependencies.index_vars_squeeze(
                self.data.get_pointwise_size(), self.data.get_reduction_size()
            )
            reads = self.get_read_writes().reads
            reads_bufs = [
                V.graph.name_to_buffer[r.name]
                if r.name in V.graph.name_to_buffer.keys()
                else None
                for r in reads
            ]
            # only consider reads to buffer of same size
            # ignore StarDeps because they don't contribute stride information
            assert all(
                isinstance(r, (dependencies.StarDep, dependencies.MemoryDep))
                for r in reads
            )
            reads = [
                sympy_subs(
                    r.index, {v: sympy.Integer(0) for v in reduction_vars if v != 0}
                )
                for r in reads
                if isinstance(r, dependencies.MemoryDep)
            ]

            if reads:
                if isinstance(self.data, (Scan, Sort)):
                    indices = self.data.reindex(index_vars, reduction_vars)
                else:
                    indices = index_vars
                stride_lengths = [
                    V.graph.sizevars.stride_hints(expr, indices) for expr in reads  # type: ignore[arg-type]
                ]
                from .scheduler import pick_loop_order

                return pick_loop_order(stride_lengths, self.get_size())

        return None

    def decide_layout(self):
        if isinstance(self.layout, FlexibleLayout):
            order = self.get_fill_order()
            if order:
                self.freeze_layout_with_fill_order(order)
            else:
                self.freeze_layout()

    @cache_on_self
    def get_default_sizes_body(self):
        args, var_ranges = dependencies.index_vars_squeeze(
            self.data.get_pointwise_size(), self.data.get_reduction_size(), prefix="q"
        )
        with patch.object(ConstantBuffer, "override_device", self.get_device()):
            body = LoopBody(
                self.get_store_function(),
                (args if self.get_reduction_type() else args[:1]),
                var_ranges,
            )
        index_vars = []
        reduce_vars: List[Any] = []
        index_size = []
        reduce_size = []
        for v, s in var_ranges.items():
            if v in args[0]:
                assert not reduce_vars
                index_vars.append(v)
                index_size.append(s)
            else:
                assert v in args[1]
                reduce_vars.append(v)
                reduce_size.append(s)
        return (index_size, reduce_size), body, (index_vars, reduce_vars)

    def simplify_and_reorder(
        self,
        extra_indexing_constraints: Optional[Tuple[Dict[Any, Any], List[Any]]] = None,
    ):
        """
        This is a main place where we do loop transformations in a
        backend-agnostic way.

        Here we:
            1) Remove any 1 dimensions
            2) Fuse contiguous dimensions together
            3) Reorder dimensions based on stride orders

        Optional argument extra_indexing_constraints can be used to append additional
        indexing expressions to existing ones derived from buffer's body. This can be useful
        to fuse scheduler nodes with compatible ranges, e.g. (s0*s1*...,) and (s0, s1, s2, ...)
        on CPU by preventing indexing simplifications and obtaining index/reduce ranges for
        the scheduler node compatible with other nodes.
        """
        (
            (index_size, reduce_size),
            body,
            (index_vars, reduce_vars),
        ) = self.get_default_sizes_body()

        index_formulas = [*body.indexing_exprs.values()]
        if extra_indexing_constraints is not None:
            assert (
                isinstance(extra_indexing_constraints, tuple)
                and len(extra_indexing_constraints) == 2
            )
            extra_indexing_ranges, extra_indexing_expr = extra_indexing_constraints
            assert isinstance(extra_indexing_ranges, dict)
            assert isinstance(extra_indexing_expr, list)
            assert all(isinstance(f, Expr) for f in extra_indexing_expr)

            expected_var_ranges = body.var_ranges
            assert expected_var_ranges == extra_indexing_ranges, (
                expected_var_ranges,
                extra_indexing_ranges,
            )
            # remove already existing expressions
            extra_indexing_expr = [
                e for e in extra_indexing_expr if e not in index_formulas
            ]
            index_formulas += extra_indexing_expr

        memory_addrs = [*body.writes_name2expr.values()]
        if not V.graph.has_feature(self, BackendFeature.PREFER_STORE_LOOP_ORDER):
            memory_addrs.extend(body.reads_name2expr.values())

        def simplify_and_reorder(x_vars, support_vars, sizes):
            sizes, reindex0, reindex1 = self._apply_loop_reordering(
                x_vars, support_vars, sizes, memory_addrs
            )
            # for NHWC: reindex0([0,1,2,3]) = [0,2,3,1], reindex1([0,1,2,3]) = [0,3,2,1]
            x_vars = reindex0(x_vars)
            sizes, reindex2, prune = V.graph.sizevars._simplify_loops(
                x_vars,
                sizes,
                index_prevent_reordering(index_formulas, x_vars, sizes),
            )
            reindex = fuse_reindexing(reindex1, reindex2)
            return sizes, reindex, reindex1

        support_vars = index_vars + reduce_vars
        iter_ranges, iter_reindex, _ = simplify_and_reorder(
            index_vars,
            support_vars,
            index_size,
        )
        reduce_ranges, reduce_reindex, _ = simplify_and_reorder(
            reduce_vars, support_vars, reduce_size
        )

        # retrace the loop body with simplification and reordering applied
        (iter_vars, reduce_vars), var_ranges = dependencies.index_vars_no_squeeze(
            iter_ranges, reduce_ranges, prefix="z"
        )
        body = LoopBody(
            body, [iter_reindex(iter_vars), reduce_reindex(reduce_vars)], var_ranges
        )
        return (iter_ranges, reduce_ranges), body

    @staticmethod
    def _apply_loop_reordering(
        index_vars,
        support_vars,
        sizes,
        memory_addrs,
        priority_idx=None,
    ):
        """
        Shuffle the order of loops around to hopefully improve performance.
        """
        from .scheduler import pick_loop_order

        if priority_idx is None:
            priority_idx = []

        try:
            strides = [
                V.graph.sizevars.stride_hints(expr, index_vars, support_vars)
                for expr in memory_addrs
            ]
            assert len(strides) == len(memory_addrs) and len(strides[0]) == len(
                index_vars
            )
            order = list(reversed(pick_loop_order(strides, sizes, priority_idx)))
        except Exception:
            if config.debug:
                log.warning(
                    "Did not simplify complex index:\n%s\n%s",
                    dict(zip(index_vars, sizes)),
                    memory_addrs,
                )
            order = list(range(len(sizes)))
        sizes = [sizes[i] for i in order]
        return sizes, same_reorder(order), inverse_reorder(order)

    def get_reduction_size(self):
        return self.data.get_reduction_size()

    def get_reduction_type(self):
        return self.data.get_reduction_type()

    def is_no_op(self):
        return self.data.is_zero_elements()

    def should_allocate(self):
        return True

    def constant_to_device(self, device):
        """Move this to a given device. Requires that all reads are to constants."""
        return self.data.constant_to_device(device)


class TemplateBuffer(OperationBuffer):
    """
    Represents a Triton (in the future other type) of template operator
    that we can fuse an epilogue onto.
    """

    def __init__(self, layout, inputs, make_kernel_render):
        super().__init__(name=None, layout=layout)
        self.inputs = InputsKernel.unwrap_storage(inputs)
        self.make_kernel_render = make_kernel_render
        self.name = V.graph.register_buffer(self)
        V.graph.register_operation(self)

    def get_read_writes(self):
        return self.normalized_read_writes()

    def normalized_read_writes(self):
        name = self.get_name()
        indexer = self.layout.make_indexer()

        def dummy(index, rindex):
            assert len(rindex) == 0
            return ops.store(name, indexer(index), "fake")

        deps = dependencies.extract_read_writes(
            dummy, self.get_size(), (), normalize=True
        )
        deps.reads = {dependencies.StarDep(x.get_name()) for x in self.inputs}
        return deps

    def get_reduction_size(self):
        return 1

    def get_reduction_type(self):
        return None

    def is_no_op(self):
        return False

    def should_allocate(self):
        return True

    def simplify_and_reorder(
        self,
        extra_indexing_constraints: Optional[Tuple[Dict[Any, Any], List[Any]]] = None,
    ):
        return (
            (
                self.get_size(),
                (),
            ),
            None,
        )


class TritonTemplateBuffer(TemplateBuffer):
    def __init__(
        self,
        layout,
        inputs,
        make_kernel_render,
        debug_extra=None,
        mutated_inputs: Optional[Iterable[IRNode]] = None,
    ):
        """
        NOTE:[TritonTemplates with multiple outputs]
        We want the ability for TritonTemplates to output multiple tensors. Triton
        kernels have no notion of outputs and this is done by creating tensors that
        are then mutated by the kernel. Currenlty our STORE_OUTPUT codegen doesn't
        support creating multinode outputs for triton templates.
        We work around this by creating an extra input buffer during the lowering
        and we mark them as mutated inputs.
        """
        super().__init__(layout, inputs, make_kernel_render)
        self.debug_extra = debug_extra
        self.mutated_inputs = mutated_inputs
        self.outputs: List[Buffer] = [self]
        if mutated_inputs is not None:
            # Ensure that the mutated inputs are only allowed for certain nodes
            allowed_set = {
                torch.ops.higher_order.flex_attention,
                torch.ops.higher_order.flex_attention_backward,
            }
            current_node = V.graph.current_node.target
            assert (
                current_node in allowed_set
            ), f"Mutated inputs are only allowed for {allowed_set} but got {current_node}"
            device = self.inputs[0].get_device()
            self.outputs += [
                MutationOutput(NoneLayout(device), buf, self) for buf in mutated_inputs
            ]

    def get_outputs(self) -> List[Buffer]:
        return self.outputs

    def __str__(self):
        out = f"TritonTemplateBuffer(layout={self.layout}, {self.debug_extra})"
        return out


PrimitiveInfoType = Union[int, float, bool, str, List[Union[int, str, float, bool]]]


class ChoiceCaller:
    """
    Represents a possible choice used in autotune_process.py.
    During autotuning, self.benchmark() is first called to get benchmark result,
    and if this choice is selected, self.output_node() is called to get the output_node.

    Children classes: TritonTemplateCaller, CUDATemplateCaller.
    """

    def __init__(self, name, input_nodes, layout):
        super().__init__()
        self.name = name
        self.layout = layout
        self.input_nodes = input_nodes

    def benchmark(self, *args, out) -> float:
        algo = self.to_callable()
        return do_bench(algo, args, {"out": out})

    def call_name(self) -> str:
        raise NotImplementedError

    def to_callable(self):
        raise NotImplementedError

    def hash_key(self) -> str:
        raise NotImplementedError

    def output_node(self) -> TensorBox:
        raise NotImplementedError

    def info_dict(self) -> Dict[str, Union[PrimitiveInfoType, List[PrimitiveInfoType]]]:
        """Information returned here is logged to the autotune log file when that is enabled."""
        return {}


class TritonTemplateCallerBase(ChoiceCaller):
    def get_make_kernel_render(self) -> Any:
        raise NotImplementedError


class MultiTemplateBuffer(TritonTemplateBuffer):
    """
    Represents a Buffer with multiple backing implementation choices.

    Choices can be TritonTemplates or ExternKernels. During scheduling if there is a potential
    epilogue we will benchmark each of the choices with the epilogue to determine an implementation.
    Otherwise, the fastest base choice will be chosen.
    """

    def __init__(
        self,
        layout: Layout,
        inputs: List[IRNode],
        choice_timings: Callable[[], Dict[ChoiceCaller, float]],
    ):
        super().__init__(layout=layout, inputs=inputs, make_kernel_render=None)
        self._choice_timings_fn = choice_timings
        self._choice_timings: Optional[Dict[ChoiceCaller, float]] = None
        self.original_inputs = inputs

    @property
    def choice_timings(self) -> Dict[ChoiceCaller, float]:
        if self._choice_timings is None:
            self._choice_timings = self._choice_timings_fn()
        return self._choice_timings

    @contextlib.contextmanager
    def swap_as_triton_caller(self, caller: TritonTemplateCallerBase):
        assert isinstance(caller, torch._inductor.select_algorithm.TritonTemplateCaller)
        assert self.layout == caller.layout

        render = self.make_kernel_render
        self.make_kernel_render = caller.get_make_kernel_render()
        try:
            yield
        finally:
            self.make_kernel_render = render

    def finalize_as_triton_caller(self, caller: TritonTemplateCallerBase):
        assert isinstance(caller, torch._inductor.select_algorithm.TritonTemplateCaller)
        assert self.layout.size == caller.layout.size
        assert self.layout.stride == caller.layout.stride
        self.make_kernel_render = caller.get_make_kernel_render()

    def get_min_choice(self) -> Tuple[ChoiceCaller, float]:
        min_choice = min(self.choice_timings, key=self.choice_timings.get)  # type: ignore[arg-type]
        return (min_choice, self.choice_timings[min_choice])


class CUDATemplateBuffer(TemplateBuffer):
    def __init__(
        self,
        layout,
        inputs,
        make_kernel_render,
        workspace_size: int,
        template: CUDATemplate,  # type: ignore[name-defined]  # noqa: F821
    ):
        super().__init__(layout, inputs, make_kernel_render)
        # Global memory (in bytes) needed for this template.
        self.workspace_size = workspace_size
        self.template = template

    def get_workspace_size(self):
        return self.workspace_size if self.workspace_size is not None else 0


class CppTemplateBuffer(TemplateBuffer):
    def __init__(self, layout, inputs, make_kernel_render, template, choice):
        super().__init__(layout, inputs, make_kernel_render)
        self.template = template
        self.choice = choice


@dataclasses.dataclass
class InputsKernel(OperationBuffer):
    inputs: List[Buffer]

    def get_read_writes_input(self, x):
        return dependencies.StarDep(x.get_name())

    def get_read_writes(self):
        reads: Set[dependencies.Dep] = set()
        StarDep = dependencies.StarDep
        for input in self.inputs:
            if isinstance(input, list):
                reads.update({StarDep(x.get_name()) for x in input})
            else:
                reads.add(StarDep(input.get_name()))

        writes: Set[dependencies.Dep] = {
            StarDep(buf.get_name()) for buf in self.get_outputs()
        }

        return dependencies.ReadWrites(
            reads=reads,
            writes=writes,
            index_exprs=set(),
        )

    @classmethod
    def unwrap_storage_for_input(cls, x):
        if isinstance(x, TensorBox):
            x = x.data
        if isinstance(x, StorageBox):
            x = x.data
        if isinstance(x, BaseView) and not isinstance(x, ReinterpretView):
            x = ExternKernel.realize_input(x)
        if isinstance(x, TensorBox):
            # when converting to ReinterpretView fails in the
            # realize_input call above, the result will be wrapped
            # into TensorBox / StorageBox pair as a result of the
            # cls.copy_input call; so we should unwrap recursively
            return cls.unwrap_storage_for_input(x)
        if isinstance(x, TorchBindObject):
            return x
        assert isinstance(x, (Buffer, ReinterpretView)), x
        return x

    @staticmethod
    def unwrap_storage(inputs):
        inputs_new = []
        for x in inputs:
            if isinstance(x, list):
                x = [InputsKernel.unwrap_storage_for_input(i) for i in x]
            else:
                x = InputsKernel.unwrap_storage_for_input(x)
            inputs_new.append(x)
        return inputs_new

    def is_extern(self):
        return True


class NopKernel(InputsKernel):
    def is_no_op(self):
        return True


class ConcatKernel(NopKernel):
    """
    There isn't actually a real kernel for concat, we just change the
    storage for the upstream data.
    """

    @classmethod
    def create(cls, inputs, dim):
        device = inputs[0].get_device()
        dtype = inputs[0].get_dtype()
        new_size = list(inputs[0].get_size())
        offsets_start = [0]
        offsets_end = [new_size[dim]]
        assert 0 <= dim < len(new_size)
        for i in range(1, len(inputs)):
            input_size = inputs[i].get_size()
            offsets_start.append(new_size[dim])
            assert len(input_size) == len(new_size)
            assert inputs[i].get_dtype() == dtype
            assert inputs[i].get_device() == device
            for j in range(len(new_size)):
                if j == dim:
                    new_size[j] = new_size[j] + input_size[j]
                else:
                    new_size[j] = V.graph.sizevars.guard_equals(
                        new_size[j], input_size[j]
                    )
            offsets_end.append(new_size[dim])

        output_stride = FlexibleLayout.contiguous_strides(new_size)
        # If any of the inputs is in CL format, use CL format for the output
        for i in range(len(inputs)):
            x = inputs[i]
            if is_storage_and_layout(x):
                layout = x.get_layout()
                if isinstance(
                    layout, FixedLayout
                ) and Layout.is_channels_last_contiguous(layout.size, layout.stride):
                    # use CL stride for the output
                    output_stride = make_channels_last_strides_for(new_size)
                    break
        any_input_is_storage_and_layout = any(is_storage_and_layout(x) for x in inputs)
        fx_node_args = V.graph.current_node.args[0]
        assert isinstance(fx_node_args, list)
        # If any of the inputs has meta tensor and the meta tensor is in CL format, use CL format for the output
        if any_input_is_storage_and_layout is False and any(
            "val" in arg.meta
            and (
                arg.meta["val"].is_contiguous(memory_format=torch.channels_last)
                or arg.meta["val"].is_contiguous(memory_format=torch.channels_last_3d)
            )
            for arg in fx_node_args
        ):
            output_stride = make_channels_last_strides_for(new_size)

        concat_kernel = ConcatKernel(
            name=None,
            layout=FixedLayout(
                device=device,
                dtype=dtype,
                size=new_size,
                stride=output_stride,
            ),
            inputs=[],
        )
        kernel = StorageBox(concat_kernel)
        op_names = []
        for i in range(len(inputs)):
            input_buffer = cls.realize_into(
                inputs[i],
                SliceView.create(
                    kernel, dim, offsets_start[i], offsets_end[i], clamp=False
                ),
            )
            concat_kernel.inputs.append(input_buffer)

            if isinstance(inputs[i].data, BaseView):
                input_unwrapped = inputs[i].data.unwrap_view()
            else:
                input_unwrapped = inputs[i].data

            if (
                input_unwrapped.is_input_buffer()
                and is_gpu(inputs[i].get_device().type)
                and not is_dynamic(input_buffer)
            ):
                op_names.append(input_buffer.get_operation_name())

        if len(op_names) > 1 and V.graph.has_feature(device, BackendFeature.FOREACH):
            V.graph.register_operation_list(op_names)

        concat_kernel.name = V.graph.register_buffer(concat_kernel)
        concat_kernel.inputs = cls.unwrap_storage(concat_kernel.inputs)
        V.graph.register_operation(concat_kernel)

        return kernel

    @classmethod
    def can_realize_into_without_copy(cls, src):
        if isinstance(src, TensorBox):
            # unwrap a TensorBox
            return cls.can_realize_into_without_copy(src.data)

        return isinstance(src.data.layout, FlexibleLayout) and not isinstance(
            src.data, ExternKernelAlloc
        )

    @classmethod
    def realize_into(cls, src, dst):
        # Attempt to turn this into a ReinterpretView rather than assert.
        # This has concessions around layout, as as_storage_and_layout
        # can cause us to go from flexible to fixed layout.
        if not isinstance(dst, ReinterpretView):
            if is_storage_and_layout(dst):
                storage, layout = as_storage_and_layout(dst)
                dst = ReinterpretView(storage, layout)
        assert isinstance(dst, ReinterpretView), dst
        if isinstance(src, TensorBox):
            # unwrap a TensorBox
            return cls.realize_into(src.data, dst)
        if isinstance(src, StorageBox):
            src.realize()
            # ExternKernelAlloc has specific requirements for output layout, should create a copy
            assert hasattr(src.data, "layout")
            if cls.can_realize_into_without_copy(src):
                src.data.layout = NonOwningLayout(dst)
                return src.data
        # introduce a copy
        pw = Pointwise.create(
            device=src.get_device(),
            dtype=src.get_dtype(),
            inner_fn=src.make_loader(),
            ranges=[
                V.graph.sizevars.guard_equals(a, b)
                for a, b in zip(src.get_size(), dst.get_size())
            ],
        )
        return cls.realize_into(pw, dst)

    def should_allocate(self):
        return True


def get_aten_cpp_kernel_name(kernel):
    # Calling with the default kernel name can lead to ambiguous behavior like the following example.
    # repeat_interleave(const at::Tensor & repeats, c10::optional<int64_t> output_size=c10::nullopt)
    # repeat_interleave(const at::Tensor & self, int64_t repeats,
    #       c10::optional<int64_t> dim=c10::nullopt, c10::optional<int64_t> output_size=c10::nullopt)
    if not isinstance(kernel, torch._ops.OpOverload) or kernel.namespace != "aten":
        return None
    opname = (
        kernel.__name__.split(".")[0]
        if kernel._overloadname == "default"
        else kernel.__name__.replace(".", "_")
    )
    return f"at::_ops::{opname}::call"


@dataclasses.dataclass
class ExternKernel(InputsKernel):
    constant_args: Tuple[Any, ...] = ()
    kwargs: Dict[str, Any] = dataclasses.field(default_factory=dict)
    output_view: Optional[ReinterpretView] = None
    python_kernel_name: Optional[str] = None
    cpp_kernel_name: Optional[str] = None
    # FIXME: in some cases we sill need to explicitly pass in ordered_kwargs_for_cpp_kernel
    # We shouldn't need to do this since the information can be retrieved from op_overload._schema.
    ordered_kwargs_for_cpp_kernel: Iterable[str] = dataclasses.field(
        default_factory=list
    )
    op_overload: Optional[
        Union[torch._ops.OpOverload, torch._ops.HigherOrderOperator]
    ] = None
    arg_properties: Optional[List[Dict[str, Any]]] = None
    kwarg_properties: Optional[Dict[str, Dict[str, Any]]] = None
    unbacked_bindings: Dict[sympy.Symbol, pytree.KeyPath] = dataclasses.field(
        default_factory=dict
    )
    mutation_outputs: List[MutationOutput] = dataclasses.field(default_factory=list)

    def __init__(
        self,
        name,
        layout,
        inputs,
        constant_args=(),
        kwargs=None,
        output_view=None,
        python_kernel_name=None,
        cpp_kernel_name=None,
        ordered_kwargs_for_cpp_kernel=(),
        op_overload=None,
    ):
        super().__init__(
            name,
            layout,
            inputs,
        )
        self.constant_args = constant_args
        self.kwargs = kwargs if kwargs else {}
        self.output_view = output_view
        self.python_kernel_name = python_kernel_name
        # If cpp_kernel_name is None, we will try to construct it from op_overload
        self.cpp_kernel_name = cpp_kernel_name or get_aten_cpp_kernel_name(op_overload)
        self.ordered_kwargs_for_cpp_kernel = ordered_kwargs_for_cpp_kernel
        self.op_overload = op_overload
        self.collect_arg_kwarg_properties()
        self.unbacked_bindings = {}
        self.mutation_outputs = []
        self.fx_node = V.graph.current_node

    def get_outputs(self) -> List[Buffer]:
        return [self, *self.mutation_outputs]

    def get_unbacked_symbol_defs(self) -> Set[sympy.Symbol]:
        return set()

    def collect_arg_kwarg_properties(self):
        # if self.op_overload is torch._ops.OpOverload, we can use its schema to collect additional
        # information for args and kwargs, e.g. type and default value, to help with the cpp wrapper codegen
        self.arg_properties = (
            [
                {
                    "name": x.name,
                    "type": x.real_type,
                    "default_value": x.default_value,
                }
                for x in self.op_overload._schema.arguments
                if not x.kwarg_only
            ]
            if isinstance(self.op_overload, torch._ops.OpOverload)
            else [{} for i in range(len(self.inputs))]
        )
        self.allarg_properties = (
            {
                x.name: {"type": x.real_type, "default_value": x.default_value}
                for x in self.op_overload._schema.arguments
            }
            if isinstance(self.op_overload, torch._ops.OpOverload)
            else {}
        )
        # FIXME: self.kwargs does not always match kwargs defined in schema, so sometimes
        # ordered_kwargs_for_cpp_kernel is explicilty passed in.
        if (
            isinstance(self.op_overload, torch._ops.OpOverload)
            and not self.ordered_kwargs_for_cpp_kernel
        ):
            self.ordered_kwargs_for_cpp_kernel = [
                x.name for x in self.op_overload._schema.arguments if x.kwarg_only
            ]

    def fill_non_provided_args(self, args, kwargs, convert_val_to_str=False):
        # Previously, we want to maintain forward-compatibility by skipping
        # default args in the serialized artifacts in fbcode. However,
        # some of our shim interfaces require default values being set.
        # Discussed with Sherlock offline and we decided to allow serializing
        # default args into the C++ wrapper code for now. We will refine this
        # part if we see real FC requirement. More details related to FC
        # can be found at:
        # https://docs.google.com/document/d/1FzWm-sHYwmRi3x_g036kOxd99KaYquUsA-L5JwOn8ys/edit?usp=sharing
        assert isinstance(args, (list, tuple))
        if isinstance(args, tuple):
            args = list(args)
        assert self.arg_properties, "ExternKernel.arg_properties should not be empty"

        n_args = len(args)
        n_pos_args = len(self.arg_properties)
        # For cpp wrapper, if some positional args are not provided, we need to check
        # if they're in the kwargs or use their default value
        if n_args < n_pos_args:
            log.debug(
                "%s has %d unprovided positional arguments. "
                "Will check if they are in the keyword arguments or will use default values.",
                self.op_overload,
                n_pos_args - n_args,
            )
            for i in range(n_args, n_pos_args):
                arg_name = self.arg_properties[i]["name"]
                args.append(
                    kwargs[arg_name]
                    if arg_name in kwargs
                    else self.arg_properties[i]["default_value"]
                )
        return args

    def decide_layout(self):
        if isinstance(self.layout, FlexibleLayout):
            self.apply_constraint()
            self.freeze_layout()

    def codegen_comment(self, wrapper):
        origin_str, detailed_origin_str = get_kernel_metadata(self, wrapper)
        if origin_str:
            wrapper.writeline(origin_str)

    def codegen(self, wrapper):
        raise NotImplementedError

    def get_kernel_name(self):
        return (
            (
                V.graph.wrapper_code.get_c_shim_func_name(self.cpp_kernel_name)  # type: ignore[attr-defined]
                if config.abi_compatible
                else self.cpp_kernel_name
            )
            if V.graph.cpp_wrapper
            else self.python_kernel_name
        )

    @staticmethod
    def copy_input(x):
        pw = Pointwise.create(
            device=x.get_device(),
            dtype=x.get_dtype(),
            inner_fn=x.make_loader(),
            ranges=x.get_size(),
            origin_node=x.get_origin_node(),
            traceback=x.get_traceback(),
        )
        pw.realize()
        return pw

    @classmethod
    def process_kernel(
        cls, kernel, *args, **kwargs
    ) -> Tuple[
        Any,
        List[Any],
        List[Any],
        Callable[[Any, Any], Any],
        Optional[Dict[sympy.Symbol, pytree.KeyPath]],
    ]:
        binded_args = {"args": args, "kwargs": kwargs}

        args_flat, args_spec = pytree.tree_flatten(binded_args)

        is_arg_tensor = []
        tensor_args = []
        non_tensor_args: List[Any] = []
        for arg in args_flat:
            is_arg_tensor.append(isinstance(arg, IRNode))
            if is_arg_tensor[-1]:
                tensor_args.append(arg)
            else:
                if isinstance(arg, sympy.Expr):
                    arg = V.graph.sizevars.shape_env.create_symintnode(arg, hint=None)
                non_tensor_args.append(arg)

        def unflatten_args(new_tensor_args, new_non_tensor_args):
            result = []
            it_tensors = iter(new_tensor_args)
            it_non_tensors = iter(new_non_tensor_args)
            for is_tensor in is_arg_tensor:
                if is_tensor:
                    result.append(next(it_tensors))
                else:
                    result.append(next(it_non_tensors))
            r = pytree.tree_unflatten(result, args_spec)
            return r.get("args", []), r.get("kwargs", {})

        tensor_args = [cls.realize_input(x) for x in tensor_args]

        # freeze layout otherwise our output stride calculation might
        # become incorrect
        for x in tensor_args:
            if is_storage_and_layout(x):
                as_storage_and_layout(x, freeze=True)

        # Rerun fake tensor propagation, because Inductor may have changed the
        # strides of inputs and we need to determine accurately what the
        # output stride will be.
        example_args: List[Union[torch.Tensor, torch._C.ScriptObject]] = []

        # We need to retain the constant values of fake tensors that we originally
        # propagated the graph with, because for some operators running without a
        # constant would trigger an error / DataDependentException
        for x in tensor_args:
            if x.get_name() in V.graph.constants:
                example_args.append(V.graph.constants[x.get_name()])
            elif x.get_name() in V.graph.torchbind_constants:
                example_args.append(V.graph.torchbind_constants[x.get_name()])
            else:
                example_args.append(ir_node_to_tensor(x, guard_shape=True))

        new_args, new_kwargs = unflatten_args(example_args, non_tensor_args)
        example_output = kernel(*new_args, **new_kwargs)

        unbacked_bindings: Optional[Dict[sympy.Symbol, pytree.KeyPath]] = None
        if shape_env := V.fake_mode.shape_env:
            rebind_unbacked(shape_env, V.current_node, example_output)
            unbacked_bindings = compute_unbacked_bindings(
                shape_env, example_output, V.current_node.meta.get("val")
            )

        example_out_li = (
            [example_output]
            if not isinstance(example_output, (list, tuple))
            else example_output
        )
        for t in example_out_li:
            if isinstance(t, torch.Tensor) and t.is_sparse:
                msg = "sparsity not handled. Please file issue for sparse inference weights."
                if stack_trace := V.graph.current_node.meta.get("stack_trace", None):
                    msg = f"{msg} Found from : \n {stack_trace}"
                V.graph.disable_cudagraphs_reason = msg

        return (
            example_output,
            tensor_args,
            non_tensor_args,
            unflatten_args,
            unbacked_bindings,
        )

    @classmethod
    def convert_to_reinterpret_view(cls, x):
        """
        In order to pass this to an extern kernel we need a
        ReinterpretView not a View.  This allows us to avoid some
        unneeded copies.
        """
        assert isinstance(x, BaseView)
        if isinstance(x, ReinterpretView):
            return x

        # NOTE: Don't use extract_read_writes here as it fails when
        # make_loader() inlines the computation
        x_unwrap_view = x.unwrap_view()
        x_unwrap_view_fx_node = V.graph.get_buffer(
            x_unwrap_view.get_name()
        ).get_origin_node()
        # Prefer channels last format according to how the format is set from eager.
        if (
            x_unwrap_view_fx_node is not None
            and "val" in x_unwrap_view_fx_node.meta
            and isinstance(x_unwrap_view.layout, FlexibleLayout)
            and (
                x_unwrap_view_fx_node.meta["val"].is_contiguous(
                    memory_format=torch.channels_last
                )
                or x_unwrap_view_fx_node.meta["val"].is_contiguous(
                    memory_format=torch.channels_last_3d
                )
            )
        ):
            x_unwrap_view.freeze_layout_with_same_order(
                make_channels_last_strides_for(x_unwrap_view.get_size())
            )
        else:
            x_unwrap_view.freeze_layout()

        index_args, var_ranges = dependencies.index_vars_squeeze(
            x.get_size(), prefix="r"
        )
        range_vars = index_args[0]
        index = x.make_indexer()(range_vars)

        index = V.graph.sizevars.simplify_with_ranges(index, var_ranges)
        strides = V.graph.sizevars.stride_vars(index, range_vars)
        offset = V.graph.sizevars.offset_var(index, range_vars)
        expected = sympy_dot(range_vars, strides) + offset

        if index != expected:
            log.debug(
                "convert_to_reinterpret_view failed: stride=%s offset=%s index=%s",
                strides,
                offset,
                index,
            )
            raise NotImplementedError

        return ReinterpretView(
            data=x.data,
            layout=FixedLayout(
                device=x.get_device(),
                dtype=x.get_dtype(),
                size=x.get_size(),
                stride=strides,
                offset=offset,
            ),
        )

    @classmethod
    def realize_input(cls, x):
        if x is None:
            return NoneAsConstantBuffer()
        if isinstance(x, (sympy.Expr, sympy.logic.boolalg.Boolean, int)):
            return ShapeAsConstantBuffer(x)
        if isinstance(x, Constant):
            return V.graph.add_tensor_constant(
                torch.tensor(x.value, dtype=x.get_dtype(), device=x.get_device())
            )
        if isinstance(x, ConstantBuffer):
            return x
        if isinstance(x, TensorBox):
            return cls.realize_input(x.data)
        if isinstance(x, ReinterpretView):
            return ReinterpretView(cls.realize_input(x.data), x.get_layout())
        if isinstance(x, BaseView):
            x.realize()
            if is_storage_and_layout(x.unwrap_view()):
                try:
                    return cls.convert_to_reinterpret_view(x)
                except NotImplementedError:
                    pass
        if isinstance(x, StorageBox):
            # TODO(jansel): impose layout preference on realized buffer
            x.realize()
            return x
        if isinstance(x, TorchBindObject):
            return x
        return cls.copy_input(x)

    @classmethod
    def require_stride1(cls, x):
        if is_storage_and_layout(x):
            if len(x.get_stride()) == 0:
                return x
            for stride in x.get_stride():
                if stride == 1:
                    return x
        return cls.copy_input(x)

    @classmethod
    def require_stride_order(cls, x, order, allow_padding=False):
        if x.get_numel() == 0:  # Layout doesn't matter
            return x

        # require x to have the layout as strided_ordered as order
        if is_storage_and_layout(x):
            while isinstance(x.get_layout(), NonOwningLayout):
                x = x.get_layout().view
            if isinstance(x.get_layout(), FlexibleLayout):
                # If the the FlexibleLayout already has the size and stride in the required order,
                # freeze it to a FixedLayout by using its current size and stride.
                # The behavior of using its current size and stride or the given order can be different
                # if the size and stride has ambiguilty, for example for a 4D input where the iC = 1:
                # size=[s0, 1, 28, 28], stride=[784, 784, 28, 1]. If the required order is [3, 0, 2, 1] (channels last),
                # the current size and stride already satisfies this order.
                # However by freezing it to the required order, the layout will be changed to:
                # size=[s0, 1, 28, 28], stride=[784, 1, 28, 1]), which is not actually necessary.

                # fix flexiblelayout to be FixedLayout with stride_order
                as_storage_and_layout(
                    x,
                    freeze=True,
                    want_contiguous=False,
                    stride_order=get_stride_order(
                        V.graph.sizevars.size_hints(x.get_layout().stride)
                    )
                    if is_stride_order_storage_and_layout(x, order)
                    else order,
                    allow_padding=allow_padding,
                )
                return x
            elif isinstance(
                x.get_layout(), FixedLayout
            ) and x.get_layout().is_stride_ordered(order):
                return x
            elif isinstance(x.get_layout(), MutationLayoutSHOULDREMOVE):
                if isinstance(x.get_layout().real_layout(), FlexibleLayout):
                    raise AssertionError(
                        "the MutationLayoutSHOULDREMOVE's real layout shouldn't be FlexibleLayout"
                    )
                elif isinstance(
                    x.get_layout().real_layout(), FixedLayout
                ) and x.get_layout().real_layout().is_stride_ordered(order):
                    return x

        # TODO - Storage to InputBuffer
        if isinstance(x, InputBuffer) and x.get_layout().is_stride_ordered(order):
            return x
        if (
            isinstance(x, TensorBox)
            and isinstance(x.data, BaseView)
            and not isinstance(x.data, ReinterpretView)
            and is_storage_and_layout(x.unwrap_view())
            and not isinstance(x.unwrap_view().data, ExternKernelAlloc)
        ):
            try:
                x.data = cls.convert_to_reinterpret_view(x.data)
                return cls.require_stride_order(x, order, allow_padding=allow_padding)
            except NotImplementedError:
                pass
        x = cls.copy_input(x)
        as_storage_and_layout(
            x,
            freeze=True,
            want_contiguous=False,
            stride_order=order,
            allow_padding=allow_padding,
        )
        assert is_stride_order_storage_and_layout(x, order)
        return x

    @classmethod
    def require_channels_last(cls, x):
        return cls.require_stride_order(x, NHWC_STRIDE_ORDER)

    @classmethod
    def require_channels_last_3d(cls, x):
        return cls.require_stride_order(x, NHWDC_STRIDE_ORDER)

    @classmethod
    def require_contiguous(cls, x):
        return cls.require_stride_order(x, list(reversed(range(len(x.get_size())))))

    def apply_constraint(self):
        pass

    def codegen_const_args(self):
        if V.graph.cpp_wrapper:
            result = []
            for i, x in enumerate(self.constant_args):
                idx = len(self.inputs) + i
                type_ = (
                    self.arg_properties[i].get("type")
                    if self.arg_properties and idx < len(self.arg_properties)
                    else None
                )
                result.append(
                    V.graph.wrapper_code.val_to_arg_str(x, type_)  # type: ignore[arg-type]
                )
            return result
        else:
            return map(V.graph.wrapper_code.val_to_arg_str, self.constant_args)

    def codegen_args(self):
        args = []
        for i, x in enumerate(self.inputs):
            if isinstance(x, list):
                names = [i.codegen_reference() for i in x]
                codegen_reference = f'[{", ".join(names)}]'
                args.append(codegen_reference)
            else:
                if V.graph.cpp_wrapper:
                    assert self.arg_properties and i < len(
                        self.arg_properties
                    ), "Invalid access to ExternKernel.arg_properties"
                    type_ = self.arg_properties[i].get("type")
                    args.append(
                        V.graph.wrapper_code.val_to_arg_str(  # type: ignore[arg-type]
                            x, type_
                        )
                    )
                else:
                    args.append(x.codegen_reference())
        args.extend(self.codegen_const_args())
        return args

    def get_kwargs_value(self, arg_name):
        if arg_name in self.kwargs:
            return self.kwargs.get(arg_name)
        if self.allarg_properties and self.allarg_properties.get(arg_name):
            return self.allarg_properties.get(arg_name).get("default_value")  # type: ignore[union-attr]
        else:
            raise AssertionError(f"{arg_name} not in self.allarg_properties")

    def codegen_kwargs(self, skip_out=False):
        if V.graph.cpp_wrapper:
            kwargs = []
            for arg_name in self.ordered_kwargs_for_cpp_kernel:
                if skip_out and arg_name == "out":
                    # ExternKernelOut has its own logic for inserting the out parameter
                    continue

                v = self.get_kwargs_value(arg_name)
                if isinstance(v, sympy.Expr):
                    kwargs.append(v)
                else:
                    type_ = (
                        self.allarg_properties.get(arg_name).get("type")  # type: ignore[union-attr]
                        if self.allarg_properties and arg_name in self.allarg_properties
                        else None
                    )
                    kwargs.append(
                        V.graph.wrapper_code.val_to_arg_str(  # type: ignore[arg-type]
                            v, type_
                        )
                    )
        else:
            kwargs = [
                f"{k}={V.graph.wrapper_code.val_to_arg_str(v)}"  # type: ignore[misc]
                for k, v in self.kwargs.items()
            ]
        return kwargs

    def codegen_size_asserts(self, wrapper):
        if config.size_asserts and not V.graph.cpp_wrapper:
            # comparing strides for 0 size tensor is tricky. Ignore them for now.
            if sympy_product(self.get_size()) == 0:
                return
            size = V.graph.wrapper_code.codegen_shape_tuple(self.get_size())
            stride = V.graph.wrapper_code.codegen_shape_tuple(self.get_stride())
            wrapper.writeline(
                f"assert_size_stride({self.get_name()}, {size}, {stride})"
            )

    def get_group_stride(self):
        """
        get output sizes and strides, for template_codegen
        """
        _size = self.get_size()
        _stride = self.get_stride()
        # iter_ranges = _size of output tensor, reduce_range = [] because no reduction
        return [_size, []], _stride

    def canonicalize(self):
        """
        Manually get canonicalization of the output index
        """
        # manually generate index formula for conv
        sizevars = V.graph.sizevars
        sizes = self.get_size()
        strides = self.get_stride()
        strides = [sizevars.size_hint(x) for x in strides]
        # TODO: I can't tell if the symbols here are temporary
        index_vars = [sympy_index_symbol(f"d{i}") for i in range(len(sizes))]
        # reorder index vars according to stride
        index_order = sorted(range(len(strides)), key=strides.__getitem__, reverse=True)
        lookup = {pos: idx for idx, pos in enumerate(index_order)}
        order = [lookup[i] for i in range(len(lookup))]
        index_vars = [index_vars[i] for i in order]
        indexer = self.make_indexer()
        index = indexer(index_vars)

        new_sizes, reindex, prune = V.graph.sizevars._simplify_loops(
            index_vars, sizes, [index]
        )

        # assign new variables each dimension to deal with numbering mismatches
        # d0, d1, d2 could become d0, d2 -- which won't match d0, d1
        _, add_var = var_builder("c")
        replacement = dict(zip(index_vars, reindex([add_var(x) for x in new_sizes])))

        index = sympy_subs(sympy.expand(index), replacement)  # type: ignore[arg-type]
        return index, tuple(new_sizes)

    def get_unbacked_symbol_uses(self) -> Set[sympy.Symbol]:
        # NB: It's not necessary to check regular inputs as we automatically
        # have dependencies on them
        r = set()
        for arg in self.constant_args:
            r |= maybe_free_unbacked_symbols(arg)
        for arg in self.kwargs.values():
            r |= maybe_free_unbacked_symbols(arg)
        return r

    def __str__(self):
        kernel_name = getattr(self, "python_kernel_name", None)
        lines = [
            f"python_kernel_name={kernel_name!r}",
        ]
        lines += [
            f"{field.name}={getattr(self, field.name)}"
            for field in dataclasses.fields(self)
        ]
        lines.append(f"origin_node={self.origin_node!r}")
        return self.str_helper(lines)

    __repr__ = __str__


@dataclasses.dataclass
class ExternKernelOut(ExternKernel):
    def codegen(self, wrapper):
        self.codegen_comment(wrapper)
        args = [*self.codegen_args(), *self.codegen_kwargs(skip_out=True)]
        wrapper.generate_extern_kernel_out(
            self.get_kernel_name(),
            self.codegen_reference(),
            self.output_view.codegen_reference() if self.output_view else None,
            args,
        )

    def __init__(
        self,
        layout,
        inputs,
        constant_args=(),
        kwargs=None,
        output_view=None,
        python_kernel_name=None,
        cpp_kernel_name=None,
        ordered_kwargs_for_cpp_kernel=(),
        op_overload=None,
    ):
        super().__init__(
            None,
            layout,
            self.unwrap_storage(inputs),
            constant_args,
            kwargs or {},
            None,
            python_kernel_name,
            cpp_kernel_name,
            ordered_kwargs_for_cpp_kernel,
            op_overload,
        )
        self.name = V.graph.register_buffer(self)
        V.graph.register_operation(self)

    def should_allocate(self):
        return True


class RandomSeeds(ExternKernelOut):
    def __init__(self, count: int, device: torch.device):
        limits = torch.iinfo(torch.int64)
        super().__init__(
            layout=FixedLayout(
                device=device,
                dtype=torch.int64,
                size=[count],
            ),
            inputs=[],
            constant_args=[limits.min, limits.max, [count]],
            python_kernel_name="aten.randint.low_out",
            # FIXME: Ideally we should only use at::_ops::randint_low_out::call here,
            # but the signature is different from is at::randint_out. Again,
            # we can simplify the code when only keeping an ABI-compatible version.
            cpp_kernel_name="at::_ops::randint_low_out::call"
            if config.abi_compatible
            else "at::randint_out",
            op_overload=aten.randint.low_out,
        )


class ExternKernelAlloc(ExternKernel):
    def codegen(self, wrapper):
        self.codegen_comment(wrapper)
        args = [*self.codegen_args(), *self.codegen_kwargs()]
        V.graph.wrapper_code.generate_extern_kernel_alloc(self, args)
        if isinstance(self.layout, Layout):
            self.codegen_size_asserts(wrapper)

    def __init__(
        self,
        layout,
        inputs,
        constant_args=(),
        kwargs=None,
        python_kernel_name=None,
        cpp_kernel_name=None,
        ordered_kwargs_for_cpp_kernel=(),
        op_overload=None,
    ):
        super().__init__(
            None,
            layout,
            self.unwrap_storage(inputs),
            constant_args,
            kwargs or {},
            None,
            python_kernel_name,
            cpp_kernel_name,
            ordered_kwargs_for_cpp_kernel,
            op_overload,
        )
        self.name = V.graph.register_buffer(self)
        V.graph.register_operation(self)

    def should_allocate(self):
        return False

    def apply_constraint(self):
        raise NotImplementedError


class MutationOutput(Buffer):
    """
    An output buffer that represents the mutation of a pre-existing buffer
    """

    def __init__(self, layout, mutated_node, mutating_node: Operation):
        super().__init__(name=None, layout=layout)
        mutated_node_name = mutated_node.get_name()
        V.graph.mark_buffer_mutated(mutated_node_name)
        self.mutation_names = [mutated_node_name]
        self.mutating_node: Operation = mutating_node
        self.name = V.graph.register_buffer(self)

    def get_defining_op(self) -> Operation:
        return self.mutating_node

    def get_mutation_names(self):
        return self.mutation_names

    def should_allocate(self):
        return False


class UserDefinedTritonKernel(ExternKernel):
    def get_kernel_and_configs(self):
        from triton.runtime.autotuner import Autotuner

        from torch._higher_order_ops.triton_kernel_wrap import kernel_side_table

        kernel = kernel_side_table.get_kernel(self.kernel_idx)
        configs = []
        if isinstance(kernel, Autotuner):
            configs = kernel.configs
            kernel = kernel.fn
        return kernel, configs

    def codegen(self, wrapper):
        kernel, configs = self.get_kernel_and_configs()

        # Definition of kernel
        new_name, triton_meta = wrapper.define_user_defined_triton_kernel(
            kernel, configs, self.kwargs
        )

        args = self.codegen_kwargs()
        raw_args = list(self.kwargs.values())

        if V.graph.cpp_wrapper:
            # in C++ wrapper, we don't pass constexpr args, as they don't
            # get added as parameters to the PTX code compiled from the
            # user-defined Triton kernel (only non-constexpr args do)
            args = [arg for i, arg in enumerate(args) if i not in kernel.constexprs]
            # Unify raw_args computation between cpp wrapper and python wrapper
            raw_args = []
            for i, arg_name in enumerate(self.ordered_kwargs_for_cpp_kernel):
                if i not in kernel.constexprs:
                    raw_args.append(self.get_kwargs_value(arg_name))

        # Call to kernel
        self.codegen_comment(wrapper)
        wrapper.generate_user_defined_triton_kernel(
            new_name, self.grid, configs, args, triton_meta, raw_args
        )

    def get_unbacked_symbol_uses(self) -> Set[sympy.Symbol]:
        # add unbacked symbols used in the grid to the ones used
        # in the kwargs (the latter is generated by ExternKernel)
        return super().get_unbacked_symbol_uses() | free_unbacked_symbols(self.grid)

    def get_unbacked_symbol_defs(self) -> Set[sympy.Symbol]:
        return set()

    def __init__(self, *, kernel_idx, grid, kernel_args):
        inputs = []
        kwargs = dict()
        constant_args = []
        for k, v in kernel_args.items():
            if isinstance(v, TensorBox):
                t = InputsKernel.unwrap_storage_for_input(self.realize_input(v))
                inputs.append(t)
                kwargs[k] = t
            else:
                constant_args.append(v)
                kwargs[k] = v

        assert len(inputs) != 0
        self.device = inputs[0].get_device()

        super().__init__(
            None,
            NoneLayout(self.device),  # type: ignore[arg-type]
            inputs,
            tuple(constant_args),
            kwargs,
        )
        self.kernel_idx = kernel_idx
        self.grid = grid

        kernel, configs = self.get_kernel_and_configs()
        # If we are autotuning, not all arguments will be passed
        self.ordered_kwargs_for_cpp_kernel = [
            arg for arg in kernel.arg_names if arg in kernel_args
        ]

        from torch._higher_order_ops.triton_kernel_wrap import identify_mutated_tensors

        autotuned_kwargs = configs[0].kwargs if len(configs) > 0 else {}
        self.mutable_args = [
            kernel_args[key]
            for key in identify_mutated_tensors(
                kernel, {**kernel_args, **autotuned_kwargs}
            )
        ]

        self.mutation_outputs = [
            MutationOutput(NoneLayout(self.device), buf, self)
            for buf in self.mutable_args
        ]
        V.graph.register_operation(self)

    def get_outputs(self) -> List[Buffer]:
        return self.mutation_outputs

    def get_device(self) -> torch.device:
        return self.device


class InplaceBernoulliFallback(ExternKernel):
    """
    This needs to be a custom class to handle mutation properly
    """

    def codegen(self, wrapper):
        (x,) = (t.codegen_reference() for t in self.inputs)

        if V.graph.cpp_wrapper and config.abi_compatible:
            # Inductor doesn't really support aten Generator, so the Generator kwarg is always NULL here,
            # which needs to be explicitly generated for cpp wrapper
            wrapper.writeline(
                f"{self.get_kernel_name()}({x}, {', '.join(map(repr, self.constant_args))}, NULL){wrapper.ending}"
            )
        else:
            wrapper.writeline(
                f"{self.get_kernel_name()}({x}, {', '.join(map(repr, self.constant_args))}){wrapper.ending}"
            )

    def should_allocate(self):
        return False

    def get_mutation_names(self):
        return [self.inputs[0].get_name()]

    def get_unbacked_symbol_defs(self) -> Set[sympy.Symbol]:
        return set()

    def __init__(self, op_overload, x, *constant_args):
        super().__init__(
            None,
            NoneLayout(x.get_device()),  # type: ignore[arg-type]
            self.unwrap_storage([x]),
            constant_args,
            op_overload=op_overload,
        )
        V.graph.mark_buffer_mutated(x.get_name())
        self.name = V.graph.register_buffer(self)
        V.graph.register_operation(self)
        self.python_kernel_name = "aten.bernoulli_"
        if not config.abi_compatible:
            # TODO: this should be simplified once we switch to ABI-compatible only
            self.cpp_kernel_name = "at::native::bernoulli_"


# Used to deal with torch.complex types
class InplaceCopyFallback(ExternKernel):
    """
    This needs to be a custom class to handle mutation properly
    """

    def codegen(self, wrapper):
        (dst, src, non_blocking) = self.codegen_args()
        wrapper.writeline(
            f"{self.get_kernel_name()}({dst}, {src}, {non_blocking}){wrapper.ending}"
        )

    def should_allocate(self):
        return False

    def get_mutation_names(self):
        return [self.inputs[0].get_name()]

    def get_unbacked_symbol_defs(self) -> Set[sympy.Symbol]:
        return set()

    def __init__(
        self,
        layout,
        inputs,
        constant_args,
    ):
        super().__init__(
            None,
            layout,
            inputs,
            constant_args,
            python_kernel_name="aten.copy_",
            cpp_kernel_name=(
                "aoti_torch_copy_" if config.abi_compatible else "at::_ops::copy_::call"
            ),
        )
        V.graph.mark_buffer_mutated(inputs[0].get_name())
        self.name = V.graph.register_buffer(self)
        V.graph.register_operation(self)

    @classmethod
    def create(cls, dst, src, non_blocking: bool = False):
        inputs = [cls.realize_input(t) for t in [dst, src]]
        constant_args = (non_blocking,)
        result = InplaceCopyFallback(
            NoneLayout(dst.get_device()),  # type: ignore[arg-type]
            inputs,
            constant_args,
        )
        return result


class MutatingFirstArgExternKernel(ExternKernel):
    """
    This needs to be a custom class to handle mutation properly
    """

    def codegen(self, wrapper):
        argrefs = [
            *(t.codegen_reference() for t in self.inputs),
            *map(repr, self.constant_args),
        ]
        wrapper.writeline(
            f"{self.get_kernel_name()}({', '.join(argrefs)}){wrapper.ending}"
        )

    def should_allocate(self):
        return False

    def get_mutation_names(self):
        return [self.inputs[0].get_name()]

    def get_unbacked_symbol_defs(self) -> Set[sympy.Symbol]:
        return set()

    def has_side_effects(self):
        return True


class ResizeStorageBytes(MutatingFirstArgExternKernel):
    def __init__(self, variable, new_size):
        assert isinstance(new_size, int), "TODO: dynamic shapes"
        super().__init__(
            None,
            NoneLayout(variable.get_device()),  # type: ignore[arg-type]
            self.unwrap_storage([variable]),
            constant_args=(new_size,),
        )
        V.graph.mark_buffer_mutated(variable.get_name())
        self.name = V.graph.register_buffer(self)
        V.graph.register_operation(self)
        self.python_kernel_name = "inductor_ops.resize_storage_bytes_"
        self.cpp_kernel_name = "torch::inductor::resize_storage_bytes_"
        V.graph.never_reuse_buffers.add(variable.data.get_name())


class SetSourceTensorKernel(ExternKernelAlloc):
    def __init__(self, self_tensor, storage_tensor):
        self_tensor.freeze_layout()
        super().__init__(
            self_tensor.get_layout(),
            [self_tensor, storage_tensor],
            python_kernel_name="torch.ops.aten.set_.source_Tensor",
        )
        V.graph.never_reuse_buffers.add(self_tensor.data.get_name())
        V.graph.never_reuse_buffers.add(storage_tensor.get_name())
        V.graph.never_reuse_buffers.add(self.get_name())
        device = storage_tensor.get_device()
        self.mutation_outputs = [
            MutationOutput(NoneLayout(device), self_tensor, self),
            MutationOutput(NoneLayout(device), storage_tensor, self),
        ]

    def get_inputs_that_alias_output(self):
        return [self.inputs[0].get_name(), self.inputs[1].get_name()]


class ScatterFallback(ExternKernel):
    """
    This needs to be a custom class to handle mutation properly.
    This class handles both aten.scatter_ and aten.scatter_reduce_.
    It also handle the case `src` being a scalar properly.
    """

    def codegen(self, wrapper):
        reduce = self.kwargs["reduce"]
        if V.graph.cpp_wrapper:
            # Follow aten/src/ATen/native/ReductionType.h:get_operator_enum
            get_operator_enum = {"add": "sum", "multiply": "prod"}
            if reduce in get_operator_enum:
                reduce = get_operator_enum[reduce]

        if self.src_is_tensor:
            (x, index, src) = (t.codegen_reference() for t in self.inputs)
        else:
            (x, index) = (t.codegen_reference() for t in self.inputs)
            src = self.constant_args[1]
        wrapper.generate_scatter_fallback(
            x,
            [x, self.constant_args[0], index, src],
            self.cpp_kernel_name,
            self.python_kernel_name,
            self.src_is_tensor,
            reduce,
            self.codegen_kwargs(),
        )

    def should_allocate(self):
        return False

    def get_mutation_names(self):
        return [self.inputs[0].get_name()]

    def get_unbacked_symbol_defs(self) -> Set[sympy.Symbol]:
        return set()

    def __init__(
        self,
        op_overload,
        x,
        dim: int,
        index,
        src,
        *,
        reduce: Optional[str] = None,
        include_self: bool = True,
    ):
        self.src_is_tensor = isinstance(src, TensorBox)

        constant_args: Tuple[Any, ...]
        if self.src_is_tensor:
            tensors = [self.realize_input(t) for t in [x, index, src]]
            constant_args = (dim,)
        else:
            tensors = [self.realize_input(t) for t in [x, index]]
            constant_args = (dim, src)

        super().__init__(
            None,
            NoneLayout(x.get_device()),  # type: ignore[arg-type]
            self.unwrap_storage(tensors),
            constant_args,
            {"reduce": reduce, "include_self": include_self},
            python_kernel_name=str(op_overload),
            ordered_kwargs_for_cpp_kernel=["reduce", "include_self"],
            op_overload=op_overload,
        )
        self.cpp_kernel_name = get_aten_cpp_kernel_name(op_overload)
        V.graph.mark_buffer_mutated(x.get_name())
        self.name = V.graph.register_buffer(self)
        V.graph.register_operation(self)


class IndexPutFallback(ExternKernel):
    """
    This needs to be a custom class to handle mutation and indices properly
    """

    def codegen(self, wrapper):
        (x, values, *valid_indices) = (t.codegen_reference() for t in self.inputs)
        indices = []
        iter_valid_indices = iter(valid_indices)
        for i, _ in enumerate(self.indices):
            if self.indices[i] is not None:
                indices.append(next(iter_valid_indices))
            else:
                indices.append(V.graph.wrapper_code.none_str)

        wrapper.generate_index_put_fallback(
            self.get_kernel_name(), x, indices, values, *self.codegen_const_args()
        )

    def should_allocate(self):
        return False

    def get_mutation_names(self):
        return [self.inputs[0].get_name()]

    def get_unbacked_symbol_defs(self) -> Set[sympy.Symbol]:
        return set()

    def __init__(self, op_overload, x, indices, values, accumulate):
        self.indices = indices
        valid_indices = [i for i in indices if i is not None]
        tensors = [self.realize_input(x) for x in [x, values, *valid_indices]]
        cpp_kernel_name = (
            "aoti_torch_index_put_out" if config.abi_compatible else "at::index_put_out"
        )
        super().__init__(
            None,
            NoneLayout(x.get_device()),  # type: ignore[arg-type]
            self.unwrap_storage(tensors),
            (accumulate,),
            python_kernel_name="aten.index_put_",
            cpp_kernel_name=cpp_kernel_name,
            op_overload=op_overload,
        )
        V.graph.mark_buffer_mutated(self.inputs[0].get_name())
        self.name = V.graph.register_buffer(self)
        V.graph.register_operation(self)


class DeviceCopy(ExternKernelOut):
    @classmethod
    def create(cls, x, device):
        if (
            not x.is_extern()
            and all(r in V.graph.constants for r in x.get_read_names())
            and not config.aot_inductor.use_runtime_constant_folding
        ):
            return x.constant_to_device(device)

        V.graph.add_device_info(device)
        V.graph.add_device_info(x.get_device())

        developer_warning("DeviceCopy in input program")
        return DeviceCopy(
            FlexibleLayout(
                device=device,
                dtype=x.get_dtype(),
                size=x.get_size(),
            ),
            [cls.realize_input(x)],
        )

    def codegen(self, wrapper):
        args = self.codegen_args()
        assert len(args) == 1
        if self.output_view:
            wrapper.codegen_device_copy(args[0], self.output_view.codegen_reference())
        else:
            wrapper.codegen_device_copy(args[0], self.codegen_reference())


class DynamicScalar(ExternKernel):
    """
    The result of a call to aten._local_scalar_dense.
    """

    def get_reads(self):
        return ()

    def should_allocate(self):
        return False

    def __init__(self, sym, keypath, data):
        data.realize()
        super().__init__(None, NoneLayout(torch.device("cpu")), self.unwrap_storage([data]))  # type: ignore[arg-type]
        self.sym = sym
        self.keypath = keypath

    def get_unbacked_symbol_defs(self) -> Set[sympy.Symbol]:
        return {self.sym}

    def codegen(self, wrapper):
        wrapper.codegen_dynamic_scalar(self)


class AssertScalar(ExternKernel):
    """
    The result of a call to aten._assert_scalar
    """

    def get_reads(self):
        return ()

    def should_allocate(self):
        return False

    def __init__(self, scalar, msg):
        super().__init__(
            # Buffer(name, layotu)
            None,
            NoneLayout(torch.device("cpu")),  # type: ignore[arg-type]
            # InputsKernel(inputs)
            [],
        )  # type: ignore[arg-type]
        self.scalar = scalar
        self.msg = msg

    def has_side_effects(self):
        return True

    def get_unbacked_symbol_uses(self):
        return free_unbacked_symbols(self.scalar)

    def codegen(self, wrapper):
        if V.graph.cpp_wrapper:
            pass
        else:
            # NB: It is EXTREMELY important not to simplify the scalar under
            # assertion here, because simplify is done with respect to
            # runtime asserts.  So if you have "u0 == 0" in the runtime
            # asserts, if you subsequently try to simplify(u0 == 0), you will
            # get True (because we've already runtime assert'ed that it's
            # true).  But we're code generating the actual runtime assert
            # here!!
            wrapper.writeline(
                f"if not {V.graph.wrapper_code.codegen_python_sizevar(self.scalar, simplify=False)}:"
            )
            wrapper.writeline(f"    raise RuntimeError({repr(self.msg)})")
            # No one should ever use this buffer, but for uniformity
            # define the variable and assign it None
            wrapper.writeline(f"{self.get_name()} = None")


@dataclasses.dataclass
class ExternKernelNode:
    name: str
    node: export_schema.Node


has_c_shim = {
    aten._embedding_bag.default,
    aten._fft_c2c.default,
    aten._scaled_dot_product_efficient_attention.default,
    aten._scaled_dot_product_flash_attention.default,
    aten._scaled_mm.default,
    aten.addmm.out,
    aten.bmm.out,
    aten.copy_.default,
    aten.mm.out,
    aten.repeat_interleave.Tensor,
    aten.nonzero.default,
    aten.view.dtype,
    aten.view_as_real.default,
}


class FallbackKernel(ExternKernelAlloc):
    def __init__(
        self,
        layout,
        kernel,
        tensor_args,
        nontensor_args,
        unflatten_args,
        kwargs=None,
        *,
        unbacked_bindings=None,
    ):
        if (
            kernel == aten.mul.Tensor
            and len(tensor_args) == 1
            and len(nontensor_args) == 1
        ):
            # When aten.mul.Tensor's second arg is constant, cpp wrapper expects
            # to call mul_Scalar. A more proper fix is to do it in decomposition.
            # See https://github.com/pytorch/pytorch/issues/123478
            kernel = aten.mul.Scalar

        super().__init__(
            layout,
            tuple(tensor_args),
            tuple(nontensor_args),
            op_overload=kernel,
        )

        # We need output buffers for generating kernel arguments in the
        # abi-compatible mode, where we retrieve outputs by pass each individual
        # output through the abi-compatible interface.
        self.outputs: Sequence[Any] = []
        self.use_runtime_dispatch = False
        self.unbacked_bindings = unbacked_bindings

        assert isinstance(
            kernel,
            (
                torch._ops.OpOverload,
                torch._ops.HigherOrderOperator,
            ),
        ), f"Fails to create FallbackKernel for {kernel}: {type(kernel)} not supported"
        self.op_overload = kernel
        self.unflatten_args = unflatten_args
        self.kwargs = {} if kwargs is None else kwargs
        V.graph.warn_fallback(self.python_kernel_name)

        # args that are aliased
        self.alias_names: List[str] = []
        # args that are mutated AND returned from the op
        self.mutation_names: List[str] = []

        if isinstance(self.op_overload, torch._ops.HigherOrderOperator):
            # We assume here that HOPs with FallbackKernel are functional.
            # This may not always be true! HOPs must individually opt-in to
            # FallbackKernel, so please check this if you opt-in.
            return

        if "_c10d_functional" in self.op_overload.name():
            # _c10d_functional kernels are lowered into _CollectiveKernel which
            # derives from FallbackKernel for the cpp codegen. The kernels
            # don't pass the can_auto_functionalize check, but their mutation
            # is handled properly by _CollectiveKernel.
            return

        schema = self.op_overload._schema

        # NOTE: [FallbackKernel supported operators]
        # We only support three types of operators:
        # - functional ops
        # - view ops
        # - inplace aten ops
        # - mutating ops that are auto-functionalizable. That is,
        # the operator may mutate any number of inputs, but its outputs
        # may not alias any of the inputs.
        #
        # The unsupported cases usually do not show up here (because
        # AOTAutograd functionalized them away); the only way for an in-place
        # op to show up here is if a lowering or pass introduced it.
        if torch._library.utils.mutates_and_returns_first_arg(self.op_overload):
            self.mutation_names.append(tensor_args[0].get_name())
            return

        if schema.is_mutable and not can_auto_functionalize(kernel):
            raise NotImplementedError(
                f"NYI: Can't generate FallbackKernel for {kernel}"
            )

        schema_args = schema.arguments
        args, kwargs = self.unflatten_args(self.inputs, self.constant_args)

        def handle_aliasing_and_mutation(info, arg):
            # Assertions to make sure we didn't mismatch args
            if isinstance(info.type, torch.ListType):
                assert isinstance(arg, (list, tuple))
            is_optional_tensor = isinstance(
                info.type, torch.OptionalType
            ) and isinstance(info.type.getElementType(), torch.TensorType)
            is_list_tensor = isinstance(info.type, torch.ListType) and isinstance(
                info.type.getElementType(), torch.TensorType
            )
            if is_optional_tensor or isinstance(info.type, torch.TensorType):
                # PyTorch also accepts None and scalar types for args marked as "Tensor".
                # We're not going to check all of them here.
                assert not isinstance(arg, (tuple, list))

            if arg is None:
                return
            if info.alias_info is None:
                return
<<<<<<< HEAD
            # can_auto_functionalize already filters out mutable List[Tensor].
            # We can support this in the future, but this is very uncommon.
            assert isinstance(info.type, torch.TensorType) or is_optional_tensor
            self.alias_names.append(arg.get_name())
            if info.alias_info.is_write:
                self.mutation_outputs.append(
                    MutationOutput(NoneLayout(arg.get_device()), arg, self)
                )
=======
            if is_list_tensor:
                for tensor_arg in arg:
                    self.alias_names.append(tensor_arg.get_name())
                    mark_node_as_mutating(self, tensor_arg)
            else:
                assert isinstance(info.type, torch.TensorType) or is_optional_tensor
                self.alias_names.append(arg.get_name())
                if info.alias_info.is_write:
                    mark_node_as_mutating(self, arg)
>>>>>>> 357cc626

        for info, arg in torch._library.utils.zip_schema(schema, args, kwargs):
            handle_aliasing_and_mutation(info, arg)

    def codegen_unbacked_symbol_defs(self, wrapper):
        if not hasattr(self, "unbacked_bindings"):
            return

        unbacked_bindings = resolve_unbacked_bindings(
            V.graph.sizevars.shape_env, self.unbacked_bindings
        )

        if not unbacked_bindings:
            return

        for s, keypath in unbacked_bindings.items():

            def go(expr, keypath):
                if keypath == ():
                    return expr

                if (
                    len(keypath) >= 2
                    and isinstance(keypath[0], CallMethodKey)
                    and isinstance(keypath[1], pytree.SequenceKey)
                ):
                    return go(
                        f"{expr}.{keypath[0].name}({keypath[1].idx})", keypath[2:]
                    )
                elif isinstance(keypath[0], CallMethodKey):
                    return go(f"{expr}.{keypath[0].name}()", keypath[1:])
                elif isinstance(keypath[0], pytree.SequenceKey):
                    return go(f"{expr}[{keypath[0].idx}]", keypath[1:])
                elif isinstance(keypath[0], DivideByKey):
                    # TODO: need to assert divisibility
                    # TODO: this is invalid C++ codegen
                    return go(f"{expr}.__floordiv__({keypath[0].divisor})", keypath[1:])
                else:
                    raise AssertionError(f"unrecognized keypath {keypath}")

            def go_outer():
                if V.graph.cpp_wrapper and config.abi_compatible:
                    # Special handling for the top level buffer access,
                    # because self.get_name() is actually never bound; the
                    # individual output arguments are bound by
                    # generate_c_shim_fallback_kernel
                    if len(self.outputs) == 1:
                        return go(self.outputs[0].get_name(), keypath)
                    else:
                        assert isinstance(keypath[0], pytree.SequenceKey)
                        return go(self.outputs[keypath[0].idx].get_name(), keypath[1:])
                else:
                    return go(self.get_name(), keypath)

            wrapper.writeline(
                f"{wrapper.codegen_unbacked_symbol_decl(s)} = {go_outer()}{wrapper.ending}"
            )

    def get_unbacked_symbol_defs(self) -> Set[sympy.Symbol]:
        if unbacked_bindings := getattr(self, "unbacked_bindings", None):
            return resolve_unbacked_bindings(
                V.graph.sizevars.shape_env, unbacked_bindings
            ).keys()
        else:
            return set()

    def set_cpp_kernel(self, kernel):
        from .codegen.wrapper import get_cpp_op_schema

        assert (
            not kernel._schema.is_mutable
        ), f"mutable {kernel.__name__} is not supported with cpp_wrapper"

        # These checks are here because ops that return aliasing tensors will
        # return type Tensor& instead of Tensor, but codegen will always write
        # type Tensor on the LHS.
        def is_not_write(arg):
            return arg.alias_info is None or not arg.alias_info.is_write

        assert all(
            is_not_write(x) for x in kernel._schema.arguments
        ), f"{kernel.__name__} with alias_info arguments is not supported with cpp_wrapper"
        assert all(
            is_not_write(x) for x in kernel._schema.returns
        ), f"{kernel.__name__} with alias_info returns is not supported with cpp_wrapper"

        self.cpp_kernel_name = kernel._schema.name
        self.cpp_kernel_overload_name = kernel._schema.overload_name
        self.cpp_kernel_key = f"{self.cpp_kernel_name.replace('::', '_')}_{self.cpp_kernel_overload_name}"  # type: ignore[union-attr]

        self.cpp_op_schema = get_cpp_op_schema(kernel)

    def codegen_args(self):
        @dataclasses.dataclass
        class Shim:
            ref: Any

            def __repr__(self):
                return self.ref

        tensor_args = [Shim(x.codegen_reference()) for x in self.inputs]
        args, kwargs = self.unflatten_args(tensor_args, self.constant_args)
        if V.graph.cpp_wrapper and isinstance(self.op_overload, torch._ops.OpOverload):
            args = self.fill_non_provided_args(args, kwargs)
            args = [
                V.graph.wrapper_code.val_to_arg_str(x, param.real_type)
                for param, x in zip(self.op_overload._schema.arguments, args)
            ]
        else:
            args = [V.graph.wrapper_code.val_to_arg_str(x) for x in args]

        # let self.codegen_kwargs handle kwargs
        self.kwargs.update(kwargs)
        return args

    @staticmethod
    def find_device(tensor_args, example_output):
        if tensor_args:
            devices = [arg.get_device() for arg in tensor_args if arg.get_device()]
            return devices[0]
        if isinstance(example_output, torch.Tensor):
            return example_output.device
        if isinstance(example_output, (list, tuple)):
            device_set = {FallbackKernel.find_device(None, x) for x in example_output}
            # Remove None
            devices = [device for device in device_set if device]
            if len(devices) == 1:
                return devices[0]
            for device in devices:
                if is_gpu(device.type):
                    return device
            return devices[0]
        return None

    def has_side_effects(self):
        if isinstance(self.op_overload, torch._ops.HigherOrderOperator):
            return False
        return get_schema_info(self.op_overload).is_mutable()

    def get_inputs_that_alias_output(self):
        return self.alias_names

    def get_mutation_names(self):
        assert len(self.mutation_names) <= 1
        return self.mutation_names

    # ProxyExecutor Design Note
    # We export the ExternFallbackNodes (for custom ops) into a serialized file
    # and run it with a host side proxy executor to address the ABI problem
    # This is currently only implemented for fbcode. Eventually, we will also make this work for OSS.
    # Detailed design doc can be found at
    # https://docs.google.com/document/d/1wC4DOZFaYym2t1Esz0X5yxlLI3RDnSiyRbUus3bkJ64/edit?usp=sharing
    def export_extern_kernel_node(self):
        assert isinstance(self, FallbackKernel)
        args, kwargs = self.unflatten_args(self.inputs, self.constant_args)
        args = self.fill_non_provided_args(args, kwargs)
        ordered_kwargs = [
            kwargs.get(key, None) for key in self.ordered_kwargs_for_cpp_kernel
        ]
        if not V.graph.aot_mode:
            # No need to serialize in the cpp wrapper JIT mode
            return [*args, *ordered_kwargs]

        serializer = GraphModuleSerializer(None, None)  # type: ignore[arg-type]
        named_arguments = serializer.serialize_inputs(self.op_overload, args, kwargs)  # type: ignore[arg-type]

        # serialize_outputs
        def handle_single_output(return_type, output):
            if isinstance(return_type, torch.TensorType):
                # For single Tensor
                out = output
                if isinstance(output, (list, tuple)):
                    assert len(output) == 1
                    out = output[0]
                return export_schema.Argument.create(
                    as_tensor=export_schema.TensorArgument(name=out.get_name())
                )
            elif isinstance(return_type, torch.ListType) and isinstance(
                return_type.getElementType(), torch.TensorType
            ):
                # For single TensorList
                return export_schema.Argument.create(
                    as_tensors=[
                        export_schema.TensorArgument(name=out.get_name())
                        for out in output
                    ]
                )
            else:
                raise RuntimeError(f"Unsupported return type {type(return_type)}")

        target = self.op_overload
        returns = target._schema.returns  # type: ignore[union-attr]
        if len(returns) == 1:
            return_type = returns[0].real_type
            output_arguments = [handle_single_output(return_type, self.outputs)]
        else:
            # For tuple returns, e.g "-> (Tensor, Tensor)" or "-> (Tesnor, Tensor[])"
            assert isinstance(self.outputs, tuple)
            assert len(returns) == len(self.outputs)
            output_arguments = [
                handle_single_output(return_schema.real_type, output)
                for return_schema, output in zip(returns, self.outputs)
            ]

        node = ExternKernelNode(
            name=self.get_name(),
            node=export_schema.Node(
                target=self.op_overload.name(),  # type: ignore[union-attr]
                inputs=named_arguments,
                outputs=output_arguments,
                metadata={},
            ),
        )

        V.graph.extern_kernel_nodes.append(node)

        return [*args, *ordered_kwargs]

    def codegen(self, wrapper):
        kernel = self.op_overload
        if kernel.namespace == "aten":  # type: ignore[union-attr]
            # Aten Fallback Ops
            assert isinstance(kernel, torch._ops.OpOverload)
            if V.graph.cpp_wrapper:
                if (
                    config.is_fbcode()
                    and kernel not in has_c_shim
                    # C shim v2 is torchgen-ed, which should cover all aten ops.
                    # If you do hit a missed op, please update gen_aoti_c_shim.py.
                    and config.c_shim_version == "1"
                ):
                    log.warning(
                        "%s is missing a c-shim implementation, using proxy executor as fallback",
                        kernel,
                    )
                    self.use_runtime_dispatch = True
                    self.set_cpp_kernel(kernel)
            else:
                self.python_kernel_name = str(kernel)
        elif kernel.namespace == "_quantized":  # type: ignore[union-attr]
            # Internal Quantized Fallback Ops
            assert isinstance(kernel, torch._ops.OpOverload)
            if V.graph.cpp_wrapper:
                self.set_cpp_kernel(kernel)
                if not config.abi_compatible:
                    self.use_runtime_dispatch = True
            else:
                self.python_kernel_name = str(kernel)
        elif isinstance(kernel, torch._ops.HigherOrderOperator):
            self.python_kernel_name = f"torch.ops.higher_order.{kernel.__name__}"
        else:
            # For non-aten OpOverload, i.e. custom ops
            self.python_kernel_name = f"{kernel.__module__.replace('._ops.', '.ops.')}.{kernel.__name__}"  # type: ignore[union-attr]
            if V.graph.cpp_wrapper:
                self.use_runtime_dispatch = True
                self.set_cpp_kernel(kernel)

        if self.use_runtime_dispatch:
            self.codegen_comment(wrapper)

            exported_args = None
            args = None
            if config.abi_compatible:
                exported_args = self.export_extern_kernel_node()
            else:
                args = [*self.codegen_args(), *self.codegen_kwargs()]

            wrapper.generate_extern_kernel_alloc_and_find_schema_if_needed(
                self.get_name(),
                self.python_kernel_name,
                self.cpp_kernel_name,
                args,
                self.cpp_op_schema,
                self.cpp_kernel_key,
                self.cpp_kernel_overload_name,
                self.op_overload,
                exported_args,
                self.outputs,
            )
        else:
            self.codegen_comment(wrapper)
            args = [*self.codegen_args(), *self.codegen_kwargs()]
            V.graph.wrapper_code.generate_fallback_kernel(self, args)
            if isinstance(self.layout, Layout):
                self.codegen_size_asserts(wrapper)

        self.codegen_unbacked_symbol_defs(wrapper)

    @staticmethod
    def tensor_to_layout(output: torch.Tensor):
        return FixedLayout(
            output.device,
            output.dtype,
            convert_shape_to_inductor(output.size()),
            convert_shape_to_inductor(output.stride()),
        )

    @classmethod
    def create(cls, kernel, *args, **kwargs):
        fake_incorrect_kernels = (aten._fused_moving_avg_obs_fq_helper_functional,)
        context = (
            V.graph.fake_mode if kernel not in fake_incorrect_kernels else nullcontext()
        )
        with context:
            (
                example_output,
                tensor_args,
                non_tensor_args,
                unflatten_args,
                unbacked_bindings,
            ) = cls.process_kernel(kernel, *args, **kwargs)

        device = cls.find_device(tensor_args, example_output)
        if example_output is None:
            packed = cls(
                NoneLayout(device),
                kernel,
                tensor_args,
                non_tensor_args,
                unflatten_args,
                unbacked_bindings=unbacked_bindings,
            )

        else:
            assert device, "Not sure where to find device info"
            packed = cls(
                MultiOutputLayout(device),
                kernel,
                tensor_args,
                non_tensor_args,
                unflatten_args,
                unbacked_bindings=unbacked_bindings,
            )

        def generate_output(output, indices):
            if isinstance(output, (list, tuple)):
                return type(output)(
                    generate_output(output[i], indices + [(type(output), i)])
                    for i in range(len(output))
                )
            elif isinstance(output, dict):
                return {
                    key: generate_output(val, indices + [(type(output), key)])
                    for key, val in output.items()
                }
            elif isinstance(output, torch.Tensor):
                return MultiOutput(
                    cls.tensor_to_layout(output),
                    packed,
                    indices,
                )
            elif isinstance(output, int):
                return output
            elif isinstance(output, torch.SymInt):
                return output.node.expr
            else:
                assert (
                    output is None
                ), f"FallbackKernel output type {type(output)} is not supported"
                return None

        outputs = generate_output(example_output, [])
        if isinstance(outputs, (list, tuple, dict)):
            packed.outputs = outputs  # type: ignore[assignment]
        else:
            packed.outputs = [outputs]
        return outputs

    def apply_constraint(self):
        return super().apply_constraint()


@dataclasses.dataclass
class ComplexView(FallbackKernel):
    """View a complex number as two dtyped numbers or vice versa"""

    def should_allocate(self):
        return False

    def get_inputs_that_alias_output(self):
        # Signal to codegen that our output buffer isn't safe to reuse
        return [self.inputs[0].get_name()]

    def __init__(
        self,
        layout,
        kernel,
        tensor_args,
        nontensor_args,
        unflatten_args,
        *,
        unbacked_bindings=None,
    ):
        super().__init__(
            layout,
            kernel,
            tensor_args,
            nontensor_args,
            unflatten_args,
            unbacked_bindings=unbacked_bindings,
        )


@dataclasses.dataclass
class MultiOutputLayout(IRNode):
    device: torch.device


class MultiOutput(ExternKernel):
    # Given an input MultiOutputLayout buffer, indexes out an actual buffer
    # from that result.  This doesn't actually produce multiple outputs,
    # that's MultiOutputLayout!
    def codegen_list_tuple_access(self, basename, indices):
        if len(indices) > 0:
            itype, i = indices[0]
            if issubclass(itype, list):
                return self.codegen_list_tuple_access(f"{basename}[{i}]", indices[1:])
            elif issubclass(itype, tuple):
                # cpp wrapper code needs to use std::get<> to access a tuple
                tuple_access = V.graph.wrapper_code.codegen_tuple_access(
                    basename, self.get_name(), str(i)
                )
                return self.codegen_list_tuple_access(tuple_access, indices[1:])
            elif issubclass(itype, dict):
                return self.codegen_list_tuple_access(f"{basename}['{i}']", indices[1:])
            else:
                raise AssertionError("non supported index type: ", itype)
        else:
            return basename

    def codegen(self, wrapper):
        wrapper.codegen_multi_output(
            self.get_name(),
            self.codegen_list_tuple_access(self.inputs[0].get_name(), self.indices),
        )

    def __init__(self, layout, input, indices: List[Tuple[Any, ...]]):
        super().__init__(None, layout, [input], ())
        self.name = V.graph.register_buffer(self)
        V.graph.register_operation(self)
        self.indices = indices

    def get_unbacked_symbol_uses(self) -> Set[sympy.Symbol]:
        return self.inputs[0].get_unbacked_symbol_uses()

    def should_allocate(self):
        return False

    def get_inputs_that_alias_output(self):
        return [
            inp.get_name()
            for inp in self.inputs
            if isinstance(inp, FallbackKernel)
            and len(inp.get_inputs_that_alias_output()) > 0
        ]


@dataclasses.dataclass
class MutableBox(IRNode):
    """
    TensorBox / StorageBox allow in-place mutation of Tensors
    """

    data: IRNode

    def __getattr__(self, name):
        fn = getattr(self.data, name)
        if callable(fn):
            return fn
        raise AttributeError(f"{type(self.data).__name__}.{name} not callable")

    def realize(self):
        return self.data.realize()

    def get_unbacked_symbol_uses(self) -> Set[sympy.Symbol]:
        return self.data.get_unbacked_symbol_uses()

    def get_read_names(self) -> Set[str]:
        return self.data.get_read_names()

    def get_defining_op(self):
        return self.data.get_defining_op()

    def codegen_reference(self, writer=None):
        return self.data.codegen_reference(writer)

    @property
    def layout(self):
        return self.data.get_layout()

    def get_layout(self):
        return self.layout

    def get_size(self):
        return self.data.get_size()

    @property
    def dtype(self):
        return self.data.dtype

    def __str__(self):
        if isinstance(self.data, MutableBox):
            line0 = f"{type(self).__name__}({type(self.data).__name__}("
            endl = "))"
            inner = self.data.data
        else:
            line0 = f"{type(self).__name__}("
            inner = self.data
            endl = ")"

        lines = [
            line0,
            indent(str(inner)),
            endl,
        ]
        return "\n".join(lines)

    __repr__ = __str__


class TensorBox(MutableBox):
    @staticmethod
    def create(data):
        return TensorBox(StorageBox(data))


class StorageBox(MutableBox):
    def is_input_buffer(self):
        if isinstance(self.data, (InputBuffer, ReinterpretView)):
            return self.data.get_name() in V.graph.graph_inputs
        return False

    def is_module_buffer(self):
        return (
            isinstance(self.data, (ConstantBuffer))
            and self.data.get_name() in V.graph.constants
        )

    def realize(self):
        if isinstance(
            self.data,
            (
                ComputedBuffer,
                InputsKernel,
                InputBuffer,
                ReinterpretView,
                TemplateBuffer,
            ),
        ):
            return self.data.get_name()
        assert isinstance(self.data, (Pointwise, Reduction, Scan, Sort)), type(
            self.data
        )
        origin_node = self.data.get_origin_node()
        traceback = self.data.get_traceback()
        self.data = ComputedBuffer(
            name=None,
            layout=FlexibleLayout(
                device=self.data.get_device(),
                dtype=self.data.get_dtype(),
                size=self.data.get_size(),
            ),
            data=self.data,
        )
        self.data.name = V.graph.register_buffer(self.data)
        V.graph.register_operation(self.data)
        self.data.origins = self.origins
        self.data.origin_node = origin_node
        self.data.traceback = traceback
        return self.data.name

    def realize_hint(self):
        """
        Called on buffers we expect to be forced to realize later.
        """
        if (
            isinstance(self.data, (Pointwise, Reduction))
            and self.num_reads() > 1
            and self.is_pointwise_non_scalar_tensor_num_reads_larger_than_one()
        ):
            self.realize()

    def has_exceeded_max_reads(self):
        return isinstance(self.data, Pointwise) and (
            self.num_reads() > config.realize_acc_reads_threshold
            or self.has_large_inner_fn()
        )

    def mark_reuse(self, users):
        """
        A heuristic to decide if we should realize a tensor
        that is used multiple times.
        """

        def should_realize_on_cpu(loops: Union[Pointwise, Reduction]):
            """
            The heuristic for realizing reused result of heavy ops on cpu
            """
            heavy_ops = ["exp", "sigmoid"]  # a list of heavy ops
            fn_str = loops.inner_fn_str()
            return any((op + "(") in fn_str for op in heavy_ops)

        if (
            users > 1
            and isinstance(self.data, (Pointwise, Reduction))
            and (
                self.num_reads() > config.realize_reads_threshold
                or self.has_large_inner_fn()
                or (is_cpu(self.data) and should_realize_on_cpu(self.data))
            )
        ):
            self.realize()

    @cache_on_self
    def num_reads(self):
        data = self.data
        if isinstance(data, (InputsKernel, InputBuffer, ReinterpretView)):
            return 1
        if isinstance(data, ComputedBuffer):
            read_writes = data.get_read_writes()
        else:
            assert isinstance(data, (Pointwise, Reduction)), type(data)
            read_writes = ComputedBuffer(
                name=None,
                layout=FlexibleLayout(
                    device=data.get_device(),
                    dtype=data.get_dtype(),
                    size=data.get_size(),
                ),
                data=data,
            ).get_read_writes()
        return len(read_writes.reads)

    @cache_on_self
    def is_pointwise_non_scalar_tensor_num_reads_larger_than_one(self):
        # Skip the check for non Pointwise instances
        return (
            (sum(read.index != 0 for read in self.data.get_reads()) > 1)
            if isinstance(self.data, Pointwise)
            and all(
                not isinstance(read, dependencies.StarDep)
                for read in self.data.get_reads()
            )
            else True
        )


@dataclasses.dataclass
class Subgraph(IRNode):
    name: str
    graph_module: torch.fx.GraphModule
    graph: Optional[GraphLowering] = None


def _has_aliased_buffers(buffers):
    buffers = [
        buffer.unwrap_view() if isinstance(buffer, ReinterpretView) else buffer
        for buffer in buffers
    ]
    # assuming the same buffer is represented by the same IRNode object
    return len({id(buffer) for buffer in buffers}) < len(buffers)


@dataclasses.dataclass
class Conditional(ExternKernel):
    predicate: Optional[IRNode] = None
    operands: Optional[List[TensorBox]] = None
    true_subgraph: Optional[Subgraph] = None
    false_subgraph: Optional[Subgraph] = None
    outputs: Optional[List[MultiOutput]] = None

    def __init__(
        self,
        predicate: IRNode,
        operands: List[TensorBox],
        true_subgraph: Subgraph,
        false_subgraph: Subgraph,
        layout: MultiOutputLayout,
    ):
        self.predicate = predicate
        self.operands = operands
        self.true_subgraph = true_subgraph
        self.false_subgraph = false_subgraph

        inputs = []
        if not isinstance(predicate, ShapeAsConstantBuffer):
            inputs.append(predicate)
        inputs.extend(operands)

        super().__init__(
            name=None,
            layout=layout,  # type: ignore[arg-type]
            inputs=inputs,  # type: ignore[list-item]
        )

        self.name = V.graph.register_buffer(self)
        V.graph.register_operation(self)

    @classmethod
    def create(
        cls,
        predicate: TensorBox,
        true_fn: Subgraph,
        false_fn: Subgraph,
        operands: List[TensorBox],
    ):
        predicate = cls.realize_input(predicate)
        operands = [cls.realize_input(x) for x in operands]

        fx_operands = V.graph.current_node.args[-1]
        fake_operands = [x.meta["val"] for x in fx_operands]  # type: ignore[union-attr]

        for subgraph in (true_fn, false_fn):
            if subgraph.graph is None:
                # create and lower subgraphs
                subgraph.graph = V.graph.make_subgraph(
                    gm=subgraph.graph_module,
                    example_inputs=fake_operands,
                    subgraph_name=subgraph.name,
                )
                with V.set_graph_handler(subgraph.graph):
                    subgraph.graph.run(*fake_operands)

        true_outputs = true_fn.graph.graph_outputs  # type: ignore[union-attr]
        false_outputs = true_fn.graph.graph_outputs  # type: ignore[union-attr]

        for name, outputs in (("true_fn", true_outputs), ("false_fn", false_outputs)):
            if _has_aliased_buffers(true_outputs):
                raise AssertionError(
                    "Output aliasing is currently not supported in compiled torch.cond. "
                    f"The outputs of the {name} subgraph of torch.cond are aliased: {outputs}"
                )

        # make sure true and false outputs are structurally equivalent
        assert len(true_outputs) == len(false_outputs), (true_outputs, false_outputs)
        for i, (to, fo) in enumerate(zip(true_outputs, false_outputs)):
            assert to.get_size() == fo.get_size(), (i, to, fo)
            assert to.get_stride() == fo.get_stride(), (i, to, fo)
            assert to.get_device() == fo.get_device(), (i, to, fo)
            assert to.get_dtype() == fo.get_dtype(), (i, to, fo)
            assert to.get_layout().offset == fo.get_layout().offset, (i, to, fo)

        if not isinstance(predicate, ShapeAsConstantBuffer):
            # use predicate device for consistent codegen-ing
            device = predicate.get_device()
        else:
            # predicate is not a Tensor: use first operand's device
            assert (
                len(operands) > 0
            ), "When predicate is not a Tensor, there must be at least one operand in torch.cond."
            device = operands[0].get_device()

        conditional = Conditional(
            predicate=predicate,
            operands=operands,
            true_subgraph=true_fn,
            false_subgraph=false_fn,
            layout=MultiOutputLayout(device),
        )

        outputs = [
            MultiOutput(
                FixedLayout(
                    device=output.get_device(),
                    dtype=output.get_dtype(),
                    size=output.get_size(),
                    stride=output.get_stride(),
                    offset=output.get_layout().offset,
                ),
                conditional,
                [(list, i)],
            )
            # as the true and false outputs are equivalent,
            # we can use either of them here as a "template"
            for i, output in enumerate(true_outputs)
        ]

        conditional.outputs = outputs
        return outputs

    def codegen(self, wrapper):
        wrapper.codegen_conditional(self)


@dataclasses.dataclass
class WhileLoop(ExternKernel):
    carried_inputs: Optional[List[TensorBox]] = None
    additional_inputs: Optional[List[TensorBox]] = None
    cond_subgraph: Optional[Subgraph] = None
    body_subgraph: Optional[Subgraph] = None
    outputs: Optional[List[MultiOutput]] = None

    def __init__(
        self,
        carried_inputs: List[TensorBox],
        additional_inputs: List[TensorBox],
        cond_subgraph: Subgraph,
        body_subgraph: Subgraph,
        layout: MultiOutputLayout,
    ):
        self.carried_inputs = carried_inputs
        self.additional_inputs = additional_inputs
        self.cond_subgraph = cond_subgraph
        self.body_subgraph = body_subgraph

        super().__init__(
            name=None,
            layout=layout,  # type: ignore[arg-type]
            inputs=carried_inputs + additional_inputs,  # type: ignore[list-item]
        )

        self.name = V.graph.register_buffer(self)
        V.graph.register_operation(self)

    @classmethod
    def create(
        cls,
        cond_fn: Subgraph,
        body_fn: Subgraph,
        carried_inputs: List[TensorBox],
        additional_inputs: List[TensorBox],
    ):
        carried_inputs = [cls.realize_input(x) for x in carried_inputs]
        additional_inputs = [cls.realize_input(x) for x in additional_inputs]
        all_inputs = carried_inputs + additional_inputs

        fx_all_inputs = V.graph.current_node.args[-2] + V.graph.current_node.args[-1]  # type: ignore[operator]
        fake_all_inputs = [x.meta["val"] for x in fx_all_inputs]  # type: ignore[union-attr]

        for subgraph in (cond_fn, body_fn):
            if subgraph.graph is None:
                # create and lower subgraphs
                subgraph.graph = V.graph.make_subgraph(
                    gm=subgraph.graph_module,
                    example_inputs=fx_all_inputs,  # type: ignore[arg-type]
                    subgraph_name=subgraph.name,
                )
                with V.set_graph_handler(subgraph.graph):
                    subgraph.graph.run(*fake_all_inputs)

        cond_outputs = cond_fn.graph.graph_outputs  # type: ignore[union-attr]
        body_outputs = body_fn.graph.graph_outputs  # type: ignore[union-attr]

        if _has_aliased_buffers(body_outputs):
            raise AssertionError(
                "Output aliasing is currently not supported in compiled torch.while_loop. "
                f"The outputs of the body_fn subgraph of torch.while_loop are aliased: {body_outputs}"
            )

        # make sure cond_fn returns a boolean scalar Tensor
        assert len(cond_outputs) == 1, cond_outputs
        assert cond_outputs[0].get_dtype() == torch.bool, cond_outputs
        assert len(cond_outputs[0].get_size()) == 0, cond_outputs

        assert (
            len(all_inputs) > 0
        ), "torch.while_loop is assumed to have at least one operand."

        device = all_inputs[0].get_device()

        # make sure carried_inputs and body outputs are structurally equivalent
        assert len(carried_inputs) == len(body_outputs), (carried_inputs, body_outputs)
        for i, (op, bo) in enumerate(zip(carried_inputs, body_outputs)):
            assert op.get_size() == bo.get_size(), (i, op, bo)
            assert op.get_stride() == bo.get_stride(), (i, op, bo)
            # assume all carried_inputs and outputs are on the same device
            # as the MultiOutputLayout below requires single device
            assert op.get_device() == bo.get_device() == device, (i, op, bo, device)
            assert op.get_dtype() == bo.get_dtype(), (i, op, bo)
            assert op.get_layout().offset == bo.get_layout().offset, (i, op, bo)

        while_loop = WhileLoop(
            carried_inputs=carried_inputs,
            additional_inputs=additional_inputs,
            cond_subgraph=cond_fn,
            body_subgraph=body_fn,
            # asserted above that there is at least one operand
            layout=MultiOutputLayout(device),
        )

        outputs = [
            MultiOutput(
                FixedLayout(
                    device=output.get_device(),
                    dtype=output.get_dtype(),
                    size=output.get_size(),
                    stride=output.get_stride(),
                    offset=output.get_layout().offset,
                ),
                while_loop,
                [(list, i)],
            )
            for i, output in enumerate(body_outputs)
        ]

        for inp, out in zip(carried_inputs, outputs):
            if inp.get_name() in V.graph.graph_inputs:
                # if a carried input of the while_loop is a graph input,
                # it can be returned as is when the number of iterations
                # is zero. due to this, we can't (generally) reuse the
                # output buffers corresponding to the graph inputs, as
                # the inputs may end up being mutated.
                V.graph.never_reuse_buffers.add(out.get_name())

        while_loop.outputs = outputs
        return outputs

    def codegen(self, wrapper):
        wrapper.codegen_while_loop(self)


class EffectfulKernel(FallbackKernel):
    def __init__(
        self,
        layout,
        kernel,
        tensor_args,
        nontensor_args,
        unflatten_args,
        kwargs=None,
        *,
        unbacked_bindings=None,
    ):
        super().__init__(
            layout,
            kernel,
            tensor_args,
            nontensor_args,
            unflatten_args,
            kwargs=None,
            unbacked_bindings=unbacked_bindings,
        )

        from torch._higher_order_ops.effects import get_effect_key

        effect_type = get_effect_key(kernel, (*nontensor_args, *tensor_args), kwargs)
        assert effect_type is not None
        self.effect_type = effect_type
        self.prev_effect_buffer = V.graph.effectful_ops.get(effect_type, None)
        V.graph.effectful_ops[effect_type] = self

    def get_read_writes(self):
        read_writes = super().get_read_writes()

        if self.prev_effect_buffer is not None:
            read_writes.reads.add(
                dependencies.StarDep(self.prev_effect_buffer.get_name())
            )

        return read_writes

    def has_side_effects(self):
        return True


@dataclasses.dataclass
class TorchBindObject(IRNode):
    name: str
    value: torch._C.ScriptObject

    def get_name(self):
        return self.name

    def get_device(self):
        return None  # is there a device??

    def codegen_reference(self, writer=None):
        return self.name


class InterpreterShim(torch.fx.Interpreter):
    @staticmethod
    @functools.lru_cache(None)
    def _dummy_gm():
        return torch.fx.symbolic_trace(identity)

    def __init__(self, graph, submodules):
        # call super() with a placeholder to avoid constructing a
        # GraphModule which is very expensive (it does codegen).
        super().__init__(self._dummy_gm(), garbage_collect_values=False)
        self.module = self  # type: ignore[assignment]
        self.graph = graph
        self.submodules = submodules
        self.extra_traceback = False
        self.fetch_attr = submodules.__getitem__
        self.current_node = None

    def run_node(self, n: torch.fx.Node) -> Any:
        self.current_node = n
        return super().run_node(n)

    def run(self, *args, **kwargs):
        with V.set_interpreter_handler(self):
            return super().run(*args, **kwargs)


class LoopBody:
    """
    Captures the body of a Loops subclass into an FX graph.  Persists any
    indexing simplifications and makes it easier to analyze loop bodies.
    """

    def __init__(self, fn, args, var_ranges):
        super().__init__()
        self.var_ranges = var_ranges
        self.indexing_exprs = {}
        self.indexing_exprs_name = {}
        self.reads = []
        self.writes = []
        self.reads_name2expr = {}
        self.writes_name2expr = {}
        self.other = []
        self.submodules = {"get_index": self.get_index}
        self.subblocks = {}
        self.indirect_vars = []
        self.root_block = LoopBodyBlock(self, fn, args)
        self.indexing = None

    @cache_on_self
    def get_nodes(self):
        all_graphs = itertools.chain(
            (self.root_block.graph,),
            (block.graph for block in self.subblocks.values()),
        )
        return [node for graph in all_graphs for node in graph.nodes]

    @cache_on_self
    def bounds(self):
        # Doing a local import to avoid dumping all the code here
        from .bounds import BoundVars

        return BoundVars(self)

    def debug_str(self):
        lines = [f"var_ranges = {dict(self.var_ranges)}"]
        lines.extend([f"{name} = {val}" for name, val in self.indexing_exprs.items()])
        lines.extend(
            [
                block.debug_str(name)
                for name, block in itertools.chain(
                    [("body", self.root_block)], self.subblocks.items()
                )
            ]
        )
        return "\n".join(lines)

    def add_index_expr(self, expr: sympy.Expr, category, buf_name):
        getattr(self, category).append(expr)
        if buf_name is not None:
            getattr(self, f"{category}_name2expr")[buf_name] = expr
        if expr not in self.indexing_exprs_name:
            name = f"index{len(self.indexing_exprs)}"
            self.indexing_exprs_name[expr] = name
            self.indexing_exprs[name] = expr
        return self.indexing_exprs_name[expr]

    def add_submodule(self, block, prefix):
        """Not actually for nn.Modules, but subblocks in generated code are mapped to FX call_module opcodes"""
        if prefix[-1].isnumeric() and prefix not in self.submodules:
            name = prefix
        else:
            name = f"{prefix}{len(self.submodules)}"
        self.submodules[name] = block
        return name

    def add_indirect(self, size):
        var = sympy_index_symbol_with_prefix(SymT.INDIRECT, len(self.indirect_vars))
        self.indirect_vars.append(var)
        return var

    def replace_indirect(self, old, new):
        """Swap in a variable used in indirect indexing"""
        if str(old) == str(new):
            return
        assert self.indexing is not None
        self.indexing = {k: sympy_subs(v, {old: new}) for k, v in self.indexing.items()}

    def get_index(self, name):
        assert self.indexing is not None
        return self.indexing[name]

    def indexing_from_args(self, indices):
        index = [*itertools.chain.from_iterable(indices)]
        assert len(index) == len(self.var_ranges), (index, self.var_ranges)
        assert all(v not in self.var_ranges for v in index)
        replacements = dict(zip(self.var_ranges.keys(), index))
        return {
            name: sympy_subs(expr, replacements)
            for name, expr in self.indexing_exprs.items()
        }

    def __call__(self, *indices):
        self.indexing = self.indexing_from_args(indices)
        result = self.root_block()
        self.indexing = None
        return result


class LoopBodyBlock:
    """
    Captures the body of a Loops subclass into an FX graph.
    In normal cases there will be a 1:1 mapping between LoopBody and
    LoopBodyBlock, hower in the case of ops.masked() the masked out
    operations will manifest as an extra LoopBodyBlock.
    """

    def __init__(self, body: LoopBody, fn: Callable[..., Any], args: List[Any]):
        self.body = body

        def add_index(expr, category, buf_name=None):
            return tracer.create_proxy(
                "call_module",
                "get_index",
                (self.body.add_index_expr(expr, category, buf_name),),
                {},
            )

        class CaptureIndexing(V.WrapperHandler):  # type: ignore[name-defined]
            self.name = "CaptureIndexing"

            def load(self, name: str, index: sympy.Expr):
                index = add_index(index, "reads", name)
                return self._inner.load(name, index)

            def store(self, name, index, value, mode=None):
                index = add_index(index, "writes", name)
                return self._inner.store(name, index, value, mode)

            def store_reduction(self, name, index, value):
                index = add_index(index, "writes", name)
                return self._inner.store_reduction(name, index, value)

            def reduction(self, dtype, src_dtype, reduction_type, value):
                result = self._inner.reduction(dtype, src_dtype, reduction_type, value)
                if "welford" in reduction_type:
                    return tuple(result[i] for i in range(3))
                return result

            def index_expr(self, index, dtype):
                if isinstance(index, (int, sympy.Integer)):
                    return self._inner.constant(int(index), dtype)
                index = add_index(index, "other")
                return self._inner.index_expr(index, dtype)

            def check_bounds(self, index, size, lower, upper):
                index = add_index(index, "other")
                size = add_index(size, "other")
                return self._inner.check_bounds(index, size, lower, upper)

            def bucketize(
                self,
                values,
                offsets_name: str,
                offsets_size: sympy.Expr,
                indexing_dtype: torch.dtype,
                right: bool,
            ):
                offsets_size = add_index(offsets_size, "other")
                return self._inner.bucketize(
                    values, offsets_name, offsets_size, indexing_dtype, right
                )

            @staticmethod
            def masked(mask_proxy, masked_body: Callable[..., Any], other_proxy):
                """
                Recursively capture the masked out body in another LoopBodyBlock
                """

                subblock: LoopBodyBlock

                def shim(mask, other):
                    return V.ops.masked(mask, subblock, other)

                name = self.body.add_submodule(shim, "masked_subblock")
                subblock = LoopBodyBlock(self.body, masked_body, [])
                self.body.subblocks[name] = subblock
                return tracer.create_proxy(
                    "call_module", name, (mask_proxy, other_proxy), {}
                )

            @staticmethod
            def scan(
                dtype_proxy,
                combine_fn: Callable[
                    [Tuple[Any, ...], Tuple[Any, ...]], Tuple[Any, ...]
                ],
                value_proxy,
            ):
                def shim(dtypes, values):
                    return V.ops.scan(dtypes, combine_fn, values)

                name = self.body.add_submodule(shim, "scan")
                result = tracer.create_proxy(
                    "call_module",
                    name,
                    (dtype_proxy, value_proxy),
                    {},
                )
                # Proxies are iterable, but some methods expect tuples/lists
                return tuple(result[i] for i in range(len(value_proxy)))

            def sort(self, dtypes, values, stable, descending):
                result = self._inner.sort(dtypes, values, stable, descending)
                # Proxies are iterable, but some methods expect tuples/lists
                return tuple(result[i] for i in range(len(values)))

            def frexp(self, value_proxy):
                result = self._inner.frexp(value_proxy)
                # Proxies are iterable, but some methods expect tuples/lists
                return (result[0], result[1])

            @staticmethod
            def indirect_indexing(index_proxy, size, check=True):
                """
                Flow data from tensors into indexing formulas.
                Introduce a call_module to update the indexing.
                """

                var = self.body.add_indirect(size)

                def set_indirect(new_var):
                    self.body.replace_indirect(
                        var, V.ops.indirect_indexing(new_var, size, check)
                    )

                tracer.create_proxy(
                    "call_module",
                    self.body.add_submodule(set_indirect, f"set_{var}"),
                    (index_proxy,),
                    {},
                )
                return var

            @staticmethod
            def output(result):
                tracer.create_proxy("output", "output", (result,), {})

        tracer = torch.fx.Tracer()
        tracer.graph = torch.fx.Graph(tracer_cls=tracer.__class__)
        proxy_ops = tracer.create_proxy("placeholder", "ops", (), {})

        from .index_propagation import IndexPropagation
        from .sizevars import SimplifyIndexing

        handler: Any = SimplifyIndexing(
            CaptureIndexing(proxy_ops), self.body.var_ranges
        )
        if config.constant_and_index_propagation:
            handler = IndexPropagation(handler, self.body.var_ranges)

        with V.set_ops_handler(handler):
            # This indirection is just a cute way to get IndexPropagation to
            # unwrap the return value.
            ops.output(fn(*args))
        self.graph = tracer.graph

    def __call__(self):
        graph = self.graph
        submodules = self.body.submodules

        return InterpreterShim(graph, submodules).run(V.get_ops_handler())

    def debug_str(self, name="block"):
        code = torch.fx.GraphModule(self.body.submodules, self.graph).code
        return re.sub(
            # strip `; del var0` suffixes to make output prettier
            r";[^\n]*",
            "",
            code.strip().replace("def forward(", f"def {name}("),
        )


class _CollectiveKernel(FallbackKernel):
    def should_allocate(self):
        return False

    def has_side_effects(self):
        return True

    # This is identical to FallbackKernel.set_cpp_kernel(), minus the
    # part that checks against input aliasing and mutation.
    def set_cpp_kernel(self, kernel):
        from .codegen.wrapper import get_cpp_op_schema

        self.cpp_kernel_name = kernel._schema.name
        self.cpp_kernel_overload_name = kernel._schema.overload_name
        self.cpp_kernel_key = f"{self.cpp_kernel_name.replace('::', '_')}_{self.cpp_kernel_overload_name}"  # type: ignore[union-attr]

        self.cpp_op_schema = get_cpp_op_schema(kernel)
        self.ordered_kwargs_for_cpp_kernel = [
            x.name for x in kernel._schema.arguments if x.kwarg_only
        ]

    # NOTE: [In-Place Collective Safety]
    # Between the initiation and completion of an in-place collective, the
    # input buffers are subject to both volatile reads and volatile writes.
    # They must not be read, written to or reused by another kernel. To ensure
    # the constraints, we model collective -> wait_tensor as as two-step
    # mutation of the input buffers.
    @classmethod
    def create_inplace(
        cls, kernel, inputs: Union[TensorBox, List[TensorBox]], *args, **kwargs
    ) -> None:
        cpp_kernel_name = kernel._name
        python_kernel_name = cpp_kernel_name.replace("::", ".")
        with V.graph.fake_mode:
            (
                example_output,
                tensor_args,
                non_tensor_args,
                unflatten_args,
                unbacked_bindings,
            ) = cls.process_kernel(kernel, inputs, *args, **kwargs)
        assert not unbacked_bindings, f"{kernel} {unbacked_bindings}"
        for tensor_arg in tensor_args:
            tensor_arg.realize()

        device = tensor_args[0].get_device()
        packed = cls(
            NoneLayout(device),
            kernel,
            tensor_args,
            non_tensor_args,
            unflatten_args,
        )
        packed.cpp_kernel_name = cpp_kernel_name
        packed.python_kernel_name = python_kernel_name

        packed.mutation_outputs.extend(
            [
                MutationOutput(NoneLayout(device), buf, packed)
                for buf in pytree.tree_leaves(inputs)
            ]
        )

    # NOTE: [Out-of-Place Collective Safety]
    # Between the initiation and completion of an out-of-place collective:
    #
    # Input buffers:
    # - Are subject to volatile reads
    # - Can be read by another kernel
    # - Must not be written to or reused by another kernel
    #
    # Output buffers:
    # - Are subject to volatile writes
    # - Must not be read, written to or reused by another kernel
    #
    # To ensure the safety of input buffers without sacrificing read
    # availability, we add input buffers as read deps of wait_tensor kernels.
    #
    # To ensure the safety of output buffers, we model wait_tensor as a
    # mutation to the output buffer. Note we also assumes the user program being
    # correct and the output buffer is not consumed by kernels other than
    # wait_tensor.
    #
    # TODO(yifu): add a pre-grad pass to validate the correctness of collective
    # usage in the user program.
    @classmethod
    def create_out_of_place(
        cls, kernel, inputs: Union[TensorBox, List[TensorBox]], *args, **kwargs
    ):
        cpp_kernel_name = kernel._name
        python_kernel_name = cpp_kernel_name.replace("::", ".")
        with V.graph.fake_mode:
            (
                example_output,
                tensor_args,
                non_tensor_args,
                unflatten_args,
                unbacked_bindings,
            ) = cls.process_kernel(kernel, inputs, *args, **kwargs)
        assert not unbacked_bindings, f"{kernel}, {unbacked_bindings}"
        for tensor_arg in tensor_args:
            tensor_arg.realize()

        if isinstance(example_output, list):
            device = cls.find_device(tensor_args, example_output)
            packed = cls(
                MultiOutputLayout(device),
                kernel,
                tensor_args,
                non_tensor_args,
                unflatten_args,
            )
            packed.cpp_kernel_name = cpp_kernel_name
            packed.python_kernel_name = python_kernel_name
            packed.outputs = [
                MultiOutput(
                    cls.tensor_to_layout(tensor),
                    packed,
                    [(list, i)],
                )
                for i, tensor in enumerate(example_output)
            ]
            return packed.outputs
        else:
            packed = cls(
                cls.tensor_to_layout(example_output),
                kernel,
                tensor_args,
                non_tensor_args,
                unflatten_args,
            )
            packed.cpp_kernel_name = cpp_kernel_name
            packed.python_kernel_name = python_kernel_name
            packed.outputs = [packed]
            return packed


class _WaitKernel(_CollectiveKernel):
    def get_volatile_reads(self):
        inp = self.inputs[0]
        if isinstance(inp, _CollectiveKernel):
            # Out-of-place single-output
            return [inp.inputs[0]]
        elif isinstance(inp, MultiOutput):
            # This can be two things:
            # 1. Out-of-place multi-output coll
            # 2. In-place coll with inputs coming from another MultiOutput
            coll = inp.inputs[0]
            # Case 1
            if isinstance(coll, _CollectiveKernel):
                _, idx = inp.indices[0]
                return [coll.inputs[idx]]
            # Case 2
            return []
        else:
            # In-place requires no additional deps handling for volatile
            # reads since the inputs are mutated.
            return []

    @classmethod
    def create_wait(cls, kernel, inp: TensorBox) -> None:
        with V.graph.fake_mode:
            (
                example_output,
                tensor_args,
                non_tensor_args,
                unflatten_args,
                unbacked_bindings,
            ) = cls.process_kernel(kernel, inp)
        assert not unbacked_bindings, f"{kernel} {unbacked_bindings}"
        packed = cls(
            NoneLayout(inp.get_device()),
            kernel,
            tensor_args,
            non_tensor_args,
            unflatten_args,
        )
        packed.mutation_outputs.append(
            MutationOutput(NoneLayout(inp.get_device()), inp, packed)
        )

    def get_read_writes(self):
        read_writes = super().get_read_writes()
        # See [Out-of-Place Collective Safety].
        volatile_reads = self.get_volatile_reads()
        for vr in volatile_reads:
            read_writes.reads.add(dependencies.StarDep(vr.get_name()))
        return read_writes


# NB: recursive structure here reflects val_to_arg_str, avoid
# calling free_unbacked_symbols on "exotic" types that don't get pexpr
# treatment
def maybe_free_unbacked_symbols(s):
    if isinstance(s, (SymTypes, sympy.Expr)):
        # This branch should be impossible in return position
        return free_unbacked_symbols(s)
    elif isinstance(s, (tuple, list)):
        r = set()
        for t in s:
            r |= maybe_free_unbacked_symbols(t)
        return r
    elif isinstance(s, torch.Tensor):
        # This branch is impossible in constant-args position
        return free_unbacked_symbols(s)
    else:
        return set()<|MERGE_RESOLUTION|>--- conflicted
+++ resolved
@@ -5526,26 +5526,19 @@
                 return
             if info.alias_info is None:
                 return
-<<<<<<< HEAD
-            # can_auto_functionalize already filters out mutable List[Tensor].
-            # We can support this in the future, but this is very uncommon.
-            assert isinstance(info.type, torch.TensorType) or is_optional_tensor
-            self.alias_names.append(arg.get_name())
-            if info.alias_info.is_write:
+
+            def add_mutation(t):
+                self.alias_names.append(t.get_name())
                 self.mutation_outputs.append(
-                    MutationOutput(NoneLayout(arg.get_device()), arg, self)
+                    MutationOutput(NoneLayout(t.get_device()), t, self)
                 )
-=======
+
             if is_list_tensor:
                 for tensor_arg in arg:
-                    self.alias_names.append(tensor_arg.get_name())
-                    mark_node_as_mutating(self, tensor_arg)
+                    add_mutation(tensor_arg)
             else:
                 assert isinstance(info.type, torch.TensorType) or is_optional_tensor
-                self.alias_names.append(arg.get_name())
-                if info.alias_info.is_write:
-                    mark_node_as_mutating(self, arg)
->>>>>>> 357cc626
+                add_mutation(arg)
 
         for info, arg in torch._library.utils.zip_schema(schema, args, kwargs):
             handle_aliasing_and_mutation(info, arg)
