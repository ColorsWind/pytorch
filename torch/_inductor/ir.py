# mypy: allow-untyped-defs
from __future__ import annotations

import contextlib
import dataclasses
import functools
import itertools
import logging
import re
import textwrap
import traceback
from contextlib import nullcontext
from functools import partial
from typing import (
    Any,
    Callable,
    ClassVar,
    Dict,
    Iterable,
    List,
    Optional,
    Sequence,
    Set,
    Tuple,
    TYPE_CHECKING,
    Union,
)
from unittest.mock import patch

import sympy
from sympy import Expr, Integer

import torch._export.serde.schema as export_schema
import torch._logging
import torch.fx
import torch.utils._pytree as pytree
from torch._dynamo.device_interface import get_interface_for_device
from torch._dynamo.utils import identity
from torch._export.serde.serialize import GraphModuleSerializer
from torch._higher_order_ops.auto_functionalize import can_auto_functionalize
from torch._inductor import metrics
from torch._prims_common import (
    compute_required_storage_length,
    is_boolean_dtype,
    is_float_dtype,
    make_channels_last_strides_for,
    StrideType,
)
from torch._subclasses.fake_tensor import get_schema_info
from torch.fx.experimental.symbolic_shapes import (
    CallMethodKey,
    compute_unbacked_bindings,
    DivideByKey,
    free_unbacked_symbols,
    rebind_unbacked,
    resolve_unbacked_bindings,
    SymTypes,
)
from torch.utils._sympy.functions import CleanDiv, FloorDiv, ModularIndexing
from torch.utils._sympy.symbol import SymT

from . import config, dependencies
from .codegen.common import BackendFeature, index_prevent_reordering
from .dependencies import (
    extract_free_unbacked_symbols,
    extract_input_node_reduction_ranges,
    extract_read_writes,
    var_builder,
)
from .ops_handler import OpCounterCSE
from .runtime.hints import ReductionHint
from .runtime.runtime_utils import do_bench
from .utils import (
    argsort,
    cache_on_self,
    ceildiv,
    convert_shape_to_inductor,
    convert_shape_to_symint,
    developer_warning,
    get_kernel_metadata,
    is_dynamic,
    is_gpu,
    sympy_dot,
    sympy_index_symbol,
    sympy_index_symbol_with_prefix,
    sympy_product,
    sympy_subs,
)
from .virtualized import ops, V


if TYPE_CHECKING:
    from .graph import GraphLowering

log = logging.getLogger(__name__)
indent = functools.partial(textwrap.indent, prefix="  ")
aten = torch.ops.aten

""" [Note: Inductor IR]

Inductor's IR is produced by executing 'lowering' code (see lowering.py).  Each
lowering is registered to a particular aten operator, and expects inputs that
correspond to the aten schema.  However, in place of torch Tensor inputs, lowerings
expect Inductor TensorBox inputs.

TensorBox IR represents torch tensors.  Tensors are sometimes single objects owning
storage, and sometimes views of another Tensor's storage.  Mutating tensor operations
(such as add_()) affect the underlying storage and any associated views.  Other operations
(such as .t_()) update metadata about the current view but don't modify the underlying storage.

To model this in Inductor, the IR distinguishes between TensorBox, View, StorageBox and Buffer.

TensorBox is the top level IR construct that any lowering should produce and maps to a torch.Tensor
output from an operation.  But just as torch.Tensors take different forms, TensorBox IR can
reference View IR or directly reference StorageBox IRs.

Some Inductor lowerings produce new sets of 'Box'es, while others (such as .t() or other view ops)
may take an existing TensorBox and point it to a new underlying View IR.

Tensors that directly own storage are represented as a chain of:
TensorBox -> StorageBox -> Buffer
where Buffer is a simple (1D) allocation, and StorageBox introduces the concept of a Layout.

If you mutate the data of such a tensor, we swing the StorageBox pointer to point to a new buffer
(leaving the old buffer unmodified and functionalizing the operation).

Tensors backed by views add one more indirection to the IR.
TensorBox -> View -> StorageBox -> Buffer
In these cases, the underlying StorageBox/Buffer will be shared with the pre-view TensorBox.

Computation is represented by Operation nodes, with each operation producing 1
or more output Buffers. In the case of mutations, these will be new Buffers that have the
mutated buffer listed in its get_mutation_names().

It is also possible to have an InputBuffer for which there is no corresponding Operation,
e.g. it may be a graph input or compile time constant.

"""


def validate_ir(node_or_nodes):
    def _check_tensorbox(nodes):
        # Could expand this to check deeper properties
        # (e.g. TensorBox points to View or StorageBox)
        if nodes is None:
            pass
        elif isinstance(nodes, (list, tuple)):
            for node in nodes:
                _check_tensorbox(node)
        elif isinstance(nodes, dict):
            for node in nodes.values():
                _check_tensorbox(node)
        else:
            assert isinstance(
                nodes,
                (
                    torch._inductor.ir.ExpandView,
                    DynamicScalar,
                    AssertScalar,
                    TensorBox,
                    sympy.logic.boolalg.Boolean,
                    Expr,
                    int,
                    EffectfulKernel,
                ),
            ), f"Found {type(nodes)}, which is not a supported top level IR node. See [Note: Inductor IR]"

    # Be picky about the accepted data structure (don't use pytree here)
    _check_tensorbox(node_or_nodes)


def ops_wrapper(name):
    assert isinstance(name, str)

    def fn(*args, **kwargs):
        return getattr(ops, name)(*args, **kwargs)

    return fn


def inverse_reorder(order):
    inv_order = dict(zip(order, range(len(order))))

    def reindex(index):
        assert len(index) == len(inv_order)
        return [index[inv_order[i]] for i in range(len(index))]

    return reindex


def same_reorder(order):
    def reindex(index):
        assert len(index) == len(order)
        return [index[order[i]] for i in range(len(index))]

    return reindex


def fuse_reindexing(reindex1, reindex2):
    def reindex(index):
        return reindex1(reindex2(index))

    return reindex


NHWC_STRIDE_ORDER = [3, 0, 2, 1]
NHWDC_STRIDE_ORDER = [4, 0, 3, 2, 1]


def stride_order2fill_order(order):
    """
    Convert stride order to fill order
    For channel last format,

    stride order = [3, 0, 2, 1] and fill order = [1, 3, 2, 0]
    """
    lookup = {pos: idx for idx, pos in enumerate(order)}
    fill_order = [lookup[i] for i in range(len(order))]
    return fill_order


def get_stride_order(seq: Sequence[int]) -> List[int]:
    """
    Convert strides to stride order
    """
    sorted_idx: List[int] = argsort(seq)
    out = [0 for _ in range(len(seq))]
    for i, elem in enumerate(sorted_idx):
        out[elem] = i
    return out


def ir_node_to_tensor(x, guard_shape=True):
    if x is None:
        return None

    shape_fn: Callable[[Expr], Union[int, Expr]]
    if not guard_shape:
        shape_fn = V.graph.sizevars.size_hint
    else:
        shape_fn = identity
    size = [shape_fn(s) for s in x.get_size()]
    stride: StrideType
    if is_storage_and_layout(x):
        stride = [shape_fn(s) for s in x.get_layout().stride]  # type: ignore[misc]
    else:
        stride = FlexibleLayout.contiguous_strides(size)  # type: ignore[arg-type]
    dtype = x.get_dtype()
    device = x.get_device()
    size = convert_shape_to_symint(size)
    stride = convert_shape_to_symint(stride)
    with V.graph.sizevars.shape_env.suppress_guards():
        t = torch.empty_strided(
            size=size, stride=stride, dtype=dtype, device=device
        ).zero_()
    return t


def may_convert_to_optional(value):
    if isinstance(value, list) and not value:
        # [None] makes sure the cpp wrapper codegen will generate something like
        # {std::nullopt} instead of {}
        return [None]
    return value


def get_device_type(x):
    if getattr(x, "get_device", None):
        return get_device_type(x.get_device())
    if isinstance(x, torch.device):
        return x.type
    return None


def is_triton(x):
    return is_gpu(get_device_type(x))


def is_cpu(x):
    return get_device_type(x) == "cpu"


class IRNode:
    _current_origins: ClassVar[Set[Any]] = set()

    @staticmethod
    @contextlib.contextmanager
    def current_origins(origins: Set[torch.fx.Node]):
        old = IRNode._current_origins
        IRNode._current_origins = old | origins
        try:
            yield
        finally:
            IRNode._current_origins = old

    def __post_init__(self):
        self.origins = set(self._current_origins)
        self.traceback = traceback.format_stack() if config.debug_ir_traceback else None

    def get_read_names(self) -> Set[str]:
        raise NotImplementedError(f"NYI on {type(self)}")

    def get_traceback(self):
        return self.traceback

    def get_defining_op(self):
        raise NotImplementedError

    def common_repr(self, shorten=True):
        origins = f"origins={getattr(self, 'origins', '')}"
        if shorten and len(origins) > 64:
            # this can get *very* long
            origins = f"{origins[:61]}..."
        return [origins]

    def str_helper(self, lines, shorten=True, multiline=True):
        lines = lines + self.common_repr(shorten)
        lines = list(map(str, lines))
        if multiline:
            new_lines = indent(",\n".join(lines))
            return f"{type(self).__name__}(\n{new_lines}\n)"
        else:
            return f"{type(self).__name__}({lines})"

    def get_dtype(self):
        return self.dtype

    def get_layout(self):
        raise NotImplementedError(f"get_layout() is not implemented by {type(self)}!")

    def get_size(self):
        raise NotImplementedError(f"get_size() is not implemented by {type(self)}!")

    @property
    def shape(self):
        return self.get_size()

    def get_numel(self):
        return sympy_product(self.get_size())

    def is_zero_elements(self):
        return V.graph.sizevars.is_expr_static_and_true(sympy.Eq(self.get_numel(), 0))  # type: ignore[arg-type]

    def realize(self):
        """
        If the IRNode refers to data which has not been materialized (e.g.,
        it is a Pointwise/Reduction that could potentially have more
        compute fused into it), realize the IRNode into physical memory,
        ending the possibility of fusing into it, but allowing, e.g., multiple
        users to access the data without having to recompute.

        Check StorageBox.realize for a particularly notable implementation.

        TODO(ezyang): I think, in principle, every IRNode should have an
        implementation of this, and most of the time no-op is OK, but you
        really do have to audit each IRNode for this, so for now, raise
        an error if it's not implemented.  Note that some code in graph.py
        will catch this thrown error and suppress it with a warning.
        """
        raise NotImplementedError(f"realize NYI on {type(self)}")

    def codegen_reference(self, writer=None):
        raise NotImplementedError(f"codegen_reference NYI on {type(self)}")

    # The abstract method declarations below serve to convince mypy that all IRNode instances have these functions
    # defined, while having no effect at runtime. We cannot create stub implementations here because other parts of
    # the code dynamically check for defined attributes.
    get_device: Callable[[], torch.device]
    dtype: torch.dtype
    get_name: Callable[[], str]
    get_reads: Callable[[], Any]
    get_stride: Callable[[], Any]
    get_storage_numel: Callable[[], Any]
    has_exceeded_max_reads: Callable[[], bool]
    make_loader: Callable[[], Callable[[Any], Any]]
    make_indexer: Callable[[], Callable[[Any], Any]]
    mark_reuse: Callable[[int], None]
    realize_hint: Callable[[], None]
    get_unbacked_symbol_uses: Callable[[], Set[sympy.Symbol]]


@dataclasses.dataclass
class Operation:
    def __post_init__(self):
        self.operation_name: Optional[str] = None

    def get_device(self):
        raise NotImplementedError

    def get_origin_node(self):
        assert hasattr(self, "origin_node")
        return self.origin_node

    def get_origins(self):
        assert hasattr(self, "origins")
        return self.origins

    def get_operation_name(self) -> str:
        assert self.operation_name is not None
        return self.operation_name

    def is_extern(self):
        return False

    def is_no_op(self):
        return False

    def get_read_writes(self):
        raise NotImplementedError

    def is_user_of(self, name):
        return name in self.get_read_names()

    def get_read_names(self) -> Set[str]:
        return {dep.name for dep in self.get_reads()}

    def get_reads(self):
        return self.get_read_writes().reads

    def get_outputs(self) -> List[Buffer]:
        raise NotImplementedError

    def get_unbacked_symbol_defs(self) -> Set[sympy.Symbol]:
        return set()

    def get_unbacked_symbol_uses(self) -> Set[sympy.Symbol]:
        """
        Returns the unbacked symbols which are required to be in scope in
        order to successfully perform codegen for this buffer.  For example,
        a buffer that corresponds to an extern kernel call that takes i0 as
        an argument would return {i0} here.  This is used to generate necessary
        dependencies that ensure we actually bind i0 in codegen before you
        try to use it.

        Note that this is NOT transitive; in particular, if this buffer takes
        in as input another buffer with dynamic shape (e.g., (i0,)), we will
        not report it here, because you will already have a dependency
        on that buffer, which will eventually have a dependency on i0 if
        necessary.
        """
        return set()

    def get_workspace_size(self):
        """
        Gets extra global memory size needed by this buffer.
        Some algorithms (e.g. group gemm) may require extra global memory in the generated code.
        """
        return 0


@dataclasses.dataclass
class Loops(IRNode):
    device: torch.device
    dtype: torch.dtype
    inner_fn: Callable[..., Any]
    ranges: List[Expr]

    def get_unbacked_symbol_uses(self) -> Set[sympy.Symbol]:
        return set().union(
            *(free_unbacked_symbols(e) for e in self.ranges),
            self.inner_fn_free_unbacked_symbols(),
        )

    def __str__(self, names=("ranges",)):
        return self.str_helper(
            [
                f"'{self.device.type}'",
                str(self.dtype),
                self.inner_fn_str(),
            ]
            + [f"{name}={getattr(self, name)}" for name in names]
            + [f"origin_node={self.origin_node!r}"]
        )

    def __post_init__(self):
        super().__post_init__()
        self.origin_node = None

    __repr__ = __str__

    def get_device(self):
        return self.device

    def get_origin_node(self):
        return self.origin_node

    def get_size(self):
        return self.ranges

    def get_pointwise_size(self):
        return self.ranges

    def is_extern(self):
        return False

    @classmethod
    def create(cls, *args, **kwargs):
        origin_node = kwargs.pop("origin_node", None)
        tb = kwargs.pop("traceback", None)
        r = cls(*args, **kwargs)
        r.origin_node = origin_node
        r.traceback = (
            tb or traceback.format_stack() if config.debug_ir_traceback else None
        )
        return TensorBox.create(r)

    @staticmethod
    def _index(ranges, prefix=SymT.INDEX):
        return [
            sympy.Integer(0) if s == 1 else sympy_index_symbol_with_prefix(prefix, n)
            for n, s in enumerate(ranges)
        ]

    @cache_on_self
    def inner_fn_opcount(self):
        opcounter = OpCounterCSE(V.MockHandler())

        with V.set_ops_handler(opcounter), patch.object(
            FlexibleLayout, "allow_indexing", True
        ):
            self.inner_fn(*self.inner_fn_args())
            return opcounter.op_count

    def inner_fn_args(self):
        return (self._index(self.ranges),)

    def inner_fn_str(self):
        return V.KernelFormatterHandler.ir_to_string(
            self.inner_fn, *self.inner_fn_args()
        )

    def has_large_inner_fn(self):
        return self.inner_fn_opcount() > config.realize_opcount_threshold

    def inner_fn_free_unbacked_symbols(self):
        index = self._index(self.ranges)
        return extract_free_unbacked_symbols(self.inner_fn, index)

    def get_reads(self):
        with patch.object(FlexibleLayout, "allow_indexing", True):
            if self.get_reduction_type():
                return extract_read_writes(
                    self.make_loader(),
                    self.get_size(),
                    self.get_reduction_size(),
                ).reads
            else:
                return extract_read_writes(
                    self.make_loader(),
                    self.get_size(),
                ).reads

    def get_read_names(self) -> Set[str]:
        return {dep.name for dep in self.get_reads()}

    def get_reduction_size(self):
        raise NotImplementedError(
            f"get_reduction_size() is not implemented by {type(self)}!"
        )

    def get_reduction_type(self):
        raise NotImplementedError(
            f"get_reduction_type() is not implemented by {type(self)}!"
        )

    def constant_to_device(self, device):
        raise NotImplementedError(
            f"constant_to_device() is not implemented by {type(self)}!"
        )


def nop_loader_fn(idx, *, dtype):
    if dtype.is_floating_point:
        return ops.constant(float("nan"), dtype)
    else:
        return ops.constant(0, dtype)


class Pointwise(Loops):
    def make_loader(self):
        # Make zero-element loops into a no-op
        if self.is_zero_elements():
            return partial(nop_loader_fn, dtype=self.dtype)

        return self.inner_fn

    def get_reduction_size(self):
        return []

    def get_reduction_type(self):
        return None

    def store_output(self, output_name, indexer, vars):
        loader = self.make_loader()
        return ops.store(output_name, indexer(vars), loader(vars))

    def constant_to_device(self, device):
        """Move this to a given device. Requires that all reads are to constants."""
        loader = self.make_loader()
        loader = patch.object(ConstantBuffer, "override_device", device)(loader)
        return Pointwise(device, self.dtype, loader, self.ranges)


@dataclasses.dataclass
class Scatter(Pointwise):
    output_indexer: Callable[[List[Expr]], Expr]
    scatter_mode: Optional[str] = None

    def constant_to_device(self, device):
        """Move this to a given device. Requires that all reads are to constants."""
        loader = self.make_loader()
        loader = patch.object(ConstantBuffer, "override_device", device)(loader)
        return Scatter(
            device,
            self.dtype,
            loader,
            self.ranges,
            self.output_indexer,
            self.scatter_mode,
        )

    def store_output(self, output_name, indexer, vars):
        loader = self.make_loader()
        return ops.store(
            output_name,
            indexer(self.output_indexer(vars)),
            loader(vars),
            mode=self.scatter_mode,
        )


REDUCTION_COMBINE_FN = {
    "any": ops_wrapper("logical_or"),
    "max": ops_wrapper("maximum"),
    "min": ops_wrapper("minimum"),
    "prod": ops_wrapper("mul"),
    "sum": ops_wrapper("add"),
    "xor_sum": ops_wrapper("bitwise_xor"),
}


def get_reduction_combine_fn(reduction_type, dtype, arg_break_ties_left=True):
    if reduction_type in REDUCTION_COMBINE_FN:
        combine_fn = REDUCTION_COMBINE_FN[reduction_type]
    elif reduction_type in {"argmax", "argmin"}:

        def combine_fn(a, b):
            a_value, a_index = a
            b_value, b_index = b

            if reduction_type == "argmin":
                mask = ops.lt(a_value, b_value)
            else:
                mask = ops.gt(a_value, b_value)

            equal = ops.eq(a_value, b_value)
            if is_float_dtype(dtype):
                a_isnan = ops.ne(a_value, a_value)
                b_isnan = ops.ne(b_value, b_value)
                mask = ops.logical_or(mask, ops.gt(a_isnan, b_isnan))
                equal = ops.logical_or(equal, ops.logical_and(a_isnan, b_isnan))

            tie = (
                ops.lt(a_index, b_index)
                if arg_break_ties_left
                else ops.gt(a_index, b_index)
            )
            mask = ops.logical_or(mask, ops.logical_and(equal, tie))
            return (
                ops.where(mask, a_value, b_value),
                ops.where(mask, a_index, b_index),
            )

    elif reduction_type == "welford_combine":

        def combine_fn(a, b):
            a_mean, a_m2, a_weight = a
            b_mean, b_m2, b_weight = b

            delta = b_mean - a_mean
            new_weight = a_weight + b_weight
            w2_over_w = b_weight / new_weight
            return (
                a_mean + delta * w2_over_w,
                a_m2 + b_m2 + delta * delta * a_weight * w2_over_w,
                new_weight,
            )

    else:
        raise NotImplementedError(f"unknown reduction_type={reduction_type}")

    return combine_fn


@dataclasses.dataclass
class Reduction(Loops):
    reduction_ranges: List[Expr]
    reduction_type: str
    # self.dtype represents the dst dtype
    src_dtype: torch.dtype
    reduction_hint: ReductionHint

    def __str__(self):
        return Loops.__str__(  # type: ignore[call-arg]
            self, names=("ranges", "reduction_ranges", "reduction_type")
        )

    def __repr__(self):
        return self.__str__()

    def get_unbacked_symbol_uses(self) -> Set[sympy.Symbol]:
        return super().get_unbacked_symbol_uses() | set().union(
            *(free_unbacked_symbols(e) for e in self.reduction_ranges)
        )

    def get_reduction_size(self):
        return self.reduction_ranges

    def get_reduction_type(self):
        return self.reduction_type

    def store_reduction(self, output_name, indexer, vars, reduction_vars):
        value = ops.reduction(
            self.dtype,
            self.src_dtype,
            self.reduction_type,
            self.inner_fn(vars, reduction_vars),
        )
        return ops.store_reduction(output_name, indexer(vars), value)

    def index_length(self):
        return len(self.ranges) + len(self.reduction_ranges)

    def inner_fn_args(self):
        index = self._index(self.ranges)
        rindex = self._index(self.reduction_ranges, SymT.RINDEX)
        return (index, rindex)

    def inner_fn_free_unbacked_symbols(self):
        index = self._index(self.ranges)
        rindex = self._index(self.reduction_ranges, SymT.RINDEX)
        return extract_free_unbacked_symbols(self.inner_fn, index, rindex)

    def constant_to_device(self, device):
        """Move this to a given device. Requires that all reads are to constants."""
        loader = self.make_loader()
        loader = patch.object(ConstantBuffer, "override_device", device)(loader)
        return Reduction(
            device,
            self.dtype,
            loader,
            self.ranges,
            self.reduction_ranges,
            self.reduction_type,
            self.src_dtype,
            ReductionHint.DEFAULT,
        )

    @staticmethod
    def num_splits(
        device,
        dst_dtype,
        src_dtype,
        inner_fn,
        ranges,
        reduction_ranges,
        reduction_type,
        reduction_numel,
        input_node: Optional[IRNode] = None,
    ):
        def _is_static(x):
            return isinstance(x, (int, sympy.Integer))

        reduction_numel_hint = V.graph.sizevars.symbolic_hint(reduction_numel)
        numel_hint = V.graph.sizevars.symbolic_hint(sympy_product(ranges))

        should_split = (
            not V.graph.has_feature(device, BackendFeature.REDUCE_TO_SINGLE_ELEMENT)
            and reduction_type
            not in {
                "argmax",
                "argmin",
            }
            and config.split_reductions
            # We don't support unbacked symints
            and _is_static(reduction_numel_hint)
            and _is_static(numel_hint)
        )
        if not should_split:
            return ReductionHint.DEFAULT, 1

        device_interface = get_interface_for_device(get_device_type(device))
        device_properties = device_interface.Worker.get_device_properties(device)
        if get_device_type(device) == "xpu":
            num_sm = device_properties.gpu_subslice_count
        else:
            # default is cuda behavior
            num_sm = device_properties.multi_processor_count

        min_elements_per_thread = 32
        max_elements_per_thread = 512
        threads_per_sm = 2048
        min_elements_per_device = min_elements_per_thread * num_sm * threads_per_sm
        max_elements_per_device = max_elements_per_thread * num_sm * threads_per_sm

        def inner_reduction_splits(reduction_numel_hint, numel_hint):
            # do heuristics that's close to eager mode for split inner reduction
            # we leak reduction autotune configs here, and will need to refactor to avoid this later
            num_warps = 8
            num_threads = 32 * num_warps
            if numel_hint >= 2 * num_sm:  # don't split if there are enough outputs
                return 1
            if reduction_numel_hint <= 8192:
                return 1
            if reduction_numel_hint * numel_hint <= min_elements_per_device:
                split_size = min_elements_per_thread
            elif reduction_numel_hint * numel_hint < max_elements_per_device:
                target_blocks = num_sm * threads_per_sm // (2 * num_threads)
                blocks_per_output = (target_blocks + numel_hint - 1) // numel_hint
                tmp_split_size = (
                    reduction_numel_hint + num_threads * blocks_per_output - 1
                ) // (num_threads * blocks_per_output)
                divisors = sympy.divisors(reduction_numel_hint)
                closest = min(divisors, key=lambda x: abs(x - tmp_split_size))
                if abs(closest - tmp_split_size) < 30:
                    # prefer even splits, but never smalle than min_elements_per_thread
                    split_size = max(closest, min_elements_per_thread)
                else:
                    split_size = tmp_split_size
            else:
                divisors = sympy.divisors(reduction_numel_hint)
                closest = min(divisors, key=lambda x: abs(x - max_elements_per_thread))
                if abs(closest - max_elements_per_thread) < 50:
                    # prefer even splits
                    split_size = closest
                else:
                    split_size = max_elements_per_thread
            return (reduction_numel_hint + split_size * num_threads - 1) // (
                split_size * num_threads
            )

        def outer_reduction_splits(reduction_numel_hint, numel_hint):
            # TODO the best heuristic currently has XBLOCK (corresponding to numel_hint) 128
            # extend to even smaller number of outputs
            num_warps = 8
            num_threads = num_warps * 32
            rvals_per_thread = 4  # comes from heuristics, refactor to not leak here
            xvals_per_block = 128
            xblocks = (numel_hint + xvals_per_block - 1) // xvals_per_block
            if reduction_numel_hint * numel_hint < min_elements_per_device:
                split_size = min_elements_per_thread
            elif reduction_numel_hint * numel_hint < max_elements_per_device:
                target_blocks = num_sm * threads_per_sm // (num_threads)
                target_blocks = (target_blocks + xblocks - 1) // xblocks
                tmp_split_size = (
                    reduction_numel_hint + rvals_per_thread * target_blocks - 1
                ) // (rvals_per_thread * target_blocks)
                divisors = sympy.divisors(reduction_numel_hint)
                closest = min(divisors, key=lambda x: abs(x - tmp_split_size))
                if abs(tmp_split_size - closest) < 20:
                    split_size = max(closest, min_elements_per_thread)
                else:
                    split_size = tmp_split_size
            else:
                divisors = sympy.divisors(reduction_numel_hint)
                closest = min(divisors, key=lambda x: abs(x - max_elements_per_thread))
                if abs(closest - max_elements_per_thread) < 50:
                    # prefer even splits
                    split_size = closest
                else:
                    split_size = max_elements_per_thread

            return (reduction_numel_hint + rvals_per_thread * split_size - 1) // (
                rvals_per_thread * split_size
            )

        # easy cases
        if numel_hint == 1:
            split = inner_reduction_splits(reduction_numel_hint, numel_hint)
            if split == 1:
                # No need to split.
                return ReductionHint.INNER, split
            if input_node is not None and isinstance(input_node, TensorBox):
                new_ranges, new_reduction_ranges = extract_input_node_reduction_ranges(
                    input_node
                )
                if new_ranges is not None and new_reduction_ranges is not None:
                    extracted_numel_hint = V.graph.sizevars.symbolic_hint(
                        sympy_product(new_ranges + new_reduction_ranges)
                    )
                    if reduction_numel_hint == extracted_numel_hint:
                        log.debug(
                            "Use previous IRNode's range and reduction_ranges instead of split. "
                            "current ranges: %s, current reduction ranges: %s, current split: %d, "
                            "new ranges: %s, new reduction ranges: %s",
                            ranges,
                            reduction_ranges,
                            split,
                            new_ranges,
                            new_reduction_ranges,
                        )
                        # If the input_node or its dependent nodes are also Reduction nodes,
                        # use reduction_sizes of this node or its dependent nodes directly.
                        return ReductionHint.INNER, -1
            return ReductionHint.INNER, split
        if (
            reduction_numel_hint <= min_elements_per_thread
            or numel_hint >= num_sm * 2 * 32
        ):
            return ReductionHint.DEFAULT, 1

        r = Reduction(
            device,
            dst_dtype,
            inner_fn,
            ranges,
            reduction_ranges,
            reduction_type,
            src_dtype,
            ReductionHint.DEFAULT,
        )

        def get_read_indices(r):
            cb = ComputedBuffer(
                name=None,
                layout=FlexibleLayout(
                    device=r.get_device(),
                    dtype=r.get_dtype(),
                    size=r.get_size(),
                ),
                data=r,
            )
            read_writes = cb.get_read_writes()
            # try finding the full size producer
            # TODO this will fail for something like ((1, N) * (N, 1)).sum()
            # this would also possibly be wrong for producers with the different contiguity but we hope those cases are rare
            range_vars = [
                r
                for r in read_writes.range_vars
                if isinstance(r, sympy.Expr) and not isinstance(r, sympy.Number)
            ]
            indices = []
            changed = False
            for md in sorted(read_writes.reads, key=lambda x: x.name):
                if all(r in md.index.free_symbols for r in range_vars):
                    indices.append(md.index)
                    if md.name in V.graph.name_to_buffer:
                        buf = V.graph.name_to_buffer[md.name]
                        original_stride = buf.layout.stride
                        buf.decide_layout()
                        if buf.layout.stride != original_stride:
                            changed = True
            return indices, changed

        indices, changed = get_read_indices(r)
        if changed:
            indices, _ = get_read_indices(r)

        if len(indices) == 0:
            # TODO determine splits when all inputs are broadcast
            return ReductionHint.DEFAULT, 1

        (_, reduction_vars), ranges = dependencies.index_vars_squeeze(
            r.get_size(), r.get_reduction_size()
        )
        num_outer = 0
        num_inner = 0
        for i in indices:
            i = V.graph.sizevars.simplify_with_ranges(i, ranges)
            strides = V.graph.sizevars.stride_hints(i, reduction_vars, ranges.keys())
            outer = all(s > 1 for s in strides)
            if outer:
                num_outer += 1
            else:
                num_inner += 1
        if num_inner > num_outer:
            return ReductionHint.INNER, inner_reduction_splits(
                reduction_numel_hint, numel_hint
            )
        else:
            return ReductionHint.OUTER, outer_reduction_splits(
                reduction_numel_hint, numel_hint
            )

    @staticmethod
    def _unroll_reduction_fn(inner_fn, reduction_ranges, reduction_type, src_dtype):
        """Convert inner_fn from a reduction to an pointwise"""
        reduction_ranges = [
            V.graph.sizevars.evaluate_static_shape(x) for x in reduction_ranges
        ]

        combine_fn = get_reduction_combine_fn(reduction_type, src_dtype)

        def fn(index):
            return functools.reduce(
                combine_fn,
                (
                    value_fn(index, rindex)
                    for rindex in itertools.product(
                        *[range(x) for x in reduction_ranges]
                    )
                ),
            )

        if reduction_type in ("argmin", "argmax"):
            flatten_index = FixedLayout(
                None,  # type: ignore[arg-type]
                None,  # type: ignore[arg-type]
                reduction_ranges,
                FlexibleLayout.contiguous_strides(reduction_ranges),
            ).make_indexer()

            def value_fn(index, rindex):
                rindex = [sympy.expand(i) for i in rindex]
                return (
                    inner_fn(index, rindex),
                    ops.index_expr(flatten_index(rindex), torch.int64),
                )

            return lambda index: fn(index)[1]
        else:
            value_fn = inner_fn
            return fn

    @classmethod
    def create(  # type: ignore[override]
        cls,
        device: torch.device,
        dst_dtype: torch.dtype,
        src_dtype: torch.dtype,
        inner_fn: Callable[..., Any],
        ranges: List[Expr],
        reduction_ranges: List[Expr],
        reduction_type: str,
        reduction_hint: ReductionHint = ReductionHint.DEFAULT,
        input_node: Optional[IRNode] = None,
    ):
        reduction_numel = V.graph.sizevars.simplify(sympy_product(reduction_ranges))

        if reduction_numel == 0:
            # N.B. This is a hack to generate the literal of the given type
            # Ideally, we should be fixing `def constant` in triton.py
            # but it breaks due to hardcoded dtypes in other places
            def py_cnst(val):
                return (
                    bool(val)
                    if dst_dtype == torch.bool
                    else float(val)
                    if dst_dtype.is_floating_point
                    else int(val)
                )

            rtypes_to_inits = {
                "sum": py_cnst(0),
                "xor_sum": py_cnst(0),
                "prod": py_cnst(1),
                "any": py_cnst(0),
                # "all" is desugared to `!any(!val)`
            }

            assert (
                reduction_type in rtypes_to_inits.keys()
            ), f"{reduction_type} not supported for zero-dimension tensors!"

            def const_fn(index):
                return ops.constant(rtypes_to_inits[reduction_type], dst_dtype)

            return Pointwise.create(
                device=device,
                dtype=src_dtype,
                inner_fn=const_fn,
                ranges=list(ranges),
            )

        if reduction_numel == 1:
            # this reduction is actually a pointwise op
            if reduction_type in ("argmin", "argmax"):

                def fn(index):
                    return ops.constant(0, dst_dtype)

            else:

                def fn(index):
                    reduction_index = [sympy.Integer(0) for _ in reduction_ranges]
                    return inner_fn(index, reduction_index)

            return Pointwise.create(device, dst_dtype, fn, ranges)

        if (
            isinstance(reduction_numel, sympy.Integer)
            and V.graph.sizevars.size_hint(reduction_numel)
            < config.unroll_reductions_threshold
            and sympy_product(ranges) != 1
        ):
            return Pointwise.create(
                device,
                dst_dtype,
                cls._unroll_reduction_fn(
                    inner_fn, reduction_ranges, reduction_type, src_dtype
                ),
                ranges,
            )

        # triton doesn't support reduce to single element well, so break it up
        hint, split = cls.num_splits(
            device,
            dst_dtype,
            src_dtype,
            inner_fn,
            ranges,
            reduction_ranges,
            reduction_type,
            reduction_numel,
            input_node,
        )
        # intermediate reduction in split can contain complex indexing,
        # and num_splits will fail to correctly set the hint
        # reuse the passed hint if available
        if reduction_hint == ReductionHint.DEFAULT:
            reduction_hint = hint
        if split == -1:
            assert input_node is not None
            new_ranges, new_reduction_ranges = extract_input_node_reduction_ranges(
                input_node  # type: ignore[arg-type]
            )
            assert new_ranges is not None
            assert new_reduction_ranges is not None
            return cls.create_multilayer_existing_ranges(
                device,
                dst_dtype,
                src_dtype,
                inner_fn,
                ranges,
                reduction_ranges,
                new_ranges,
                new_reduction_ranges,
                reduction_type,
                reduction_hint,
            )
        elif split > 1:
            # triton doesn't support reduce to single element well, so break it up
            return cls.create_multilayer(
                device,
                dst_dtype,
                src_dtype,
                inner_fn,
                ranges,
                reduction_ranges,
                reduction_type,
                split,
                reduction_hint,
            )

        return TensorBox.create(
            Reduction(
                device,
                dst_dtype,
                inner_fn,
                ranges,
                reduction_ranges,
                reduction_type,
                src_dtype,
                reduction_hint,
            )
        )

    @staticmethod
    def default_accumulator(reduction_type, dtype):
        if reduction_type in {"max", "argmax"}:
            if is_float_dtype(dtype):
                return float("-inf")
            elif is_boolean_dtype(dtype):
                return 0
            else:
                return torch.iinfo(dtype).min
        if reduction_type in {"min", "argmin"}:
            if is_float_dtype(dtype):
                return float("inf")
            elif is_boolean_dtype(dtype):
                return 1
            else:
                return torch.iinfo(dtype).max

        return {
            "sum": 0,
            "prod": 1,
            "xor_sum": 0,
            "any": 0,
            "welford_reduce": (0, 0, 0),
            "welford_combine": (0, 0, 0),
        }[reduction_type]

    @staticmethod
    def default_value(reduction_type, dtype):
        if reduction_type == "welford_reduce":
            return 0
        return Reduction.default_accumulator(reduction_type, dtype)

    @staticmethod
    def _multilayer_second_step_hint(
        split: int, numel_hint: int, reduction_hint: ReductionHint
    ) -> ReductionHint:
        if split == -1:
            return reduction_hint
        if split <= 512 and numel_hint <= 512 and reduction_hint == ReductionHint.OUTER:
            return ReductionHint.OUTER_TINY
        if (
            split <= 1024
            and numel_hint <= 256
            and reduction_hint == ReductionHint.OUTER
        ):
            return ReductionHint.OUTER_TINY

        return reduction_hint

    @classmethod
    def _multilayer_wrap_loader(
        cls,
        loader,
        reduction_ranges,
        reduction_numel,
        split,
        block_size,
        default,
    ):
        reindex = View.dynamic_reshape_indexer(reduction_ranges, [reduction_numel])
        need_mask = not V.graph.sizevars.is_expr_static_and_true(
            sympy.Eq(reduction_numel % split, 0)  # type: ignore[arg-type]
        )

        def wrapper_fn(index, reduction_index):
            (reduction_index,) = reduction_index
            *new_index, reduction_block = index
            indices = block_size * reduction_block + reduction_index

            def body():
                return loader(new_index, reindex([indices]))

            if need_mask:
                mask = ops.lt(
                    ops.index_expr(indices, torch.int32),
                    ops.index_expr(reduction_numel, torch.int32),
                )
                return ops.masked(mask, body, default)
            else:
                return body()

        return wrapper_fn

    @classmethod
    def _multilayer_wrap_loader_existing_ranges(
        cls,
        loader,
        original_ranges,
        original_reduction_ranges,
        new_ranges,
        new_reduction_ranges,
        default,
    ):
        assert all(
            r == 1 for r in original_ranges
        ), f"Only enabled for numel_hint == 1, found {original_ranges=}"
        reindex = View.dynamic_reshape_indexer(
            original_reduction_ranges, tuple(new_ranges) + tuple(new_reduction_ranges)
        )

        def wrapper_fn(merged_index, new_reduction_index):
            original_idx = merged_index[: len(original_ranges)]
            new_index = merged_index[len(original_ranges) :]
            return loader(
                original_idx,
                reindex(tuple(new_index) + tuple(new_reduction_index)),
            )

        return wrapper_fn

    @classmethod
    def create_multilayer_helper(
        cls,
        device: torch.device,
        dst_dtype: torch.dtype,
        src_dtype: torch.dtype,
        wrapper_fn: Callable[..., Any],
        original_ranges: List[Expr],
        original_reduction_ranges: List[Expr],
        new_ranges: List[Expr],
        new_reduction_ranges: List[Expr],
        reduction_type: str,
        split: int,
        reduction_hint: ReductionHint,
    ):
        """
        Break a large reduction up into multiple smaller reductions
        recursively
        """
        # triton will automatically compute reductions in fp32 if reducing over fp16/bf16
        # within the kernel. keep the intermediate in fp32 so as to keep the whole reduction
        # in fp32 and not reduce precision by breaking up the kernel into multiple layers
        intermediate_dtype = (
            dst_dtype
            if dst_dtype not in (torch.float16, torch.bfloat16)
            else torch.float
        )
        intermediate = Reduction.create(
            device,
            intermediate_dtype,
            src_dtype,
            wrapper_fn,
            new_ranges,
            new_reduction_ranges,
            reduction_type,
            reduction_hint,
        )
        intermediate.realize()
        intermediate_loader = intermediate.make_loader()

        def intermediate_fn(index, reduction_index):
            return intermediate_loader([*index, *reduction_index])

        numel_hint = V.graph.sizevars.size_hint(sympy_product(original_ranges))
        reduction_hint = cls._multilayer_second_step_hint(
            split, numel_hint, reduction_hint
        )

        assert original_ranges == new_ranges[: len(original_ranges)]
        return TensorBox.create(
            Reduction(
                device,
                dst_dtype,
                intermediate_fn,
                original_ranges,
                new_ranges[len(original_ranges) :],
                reduction_type,
                src_dtype,
                reduction_hint,
            )
        )

    @classmethod
    def create_multilayer(
        cls,
        device: torch.device,
        dst_dtype: torch.dtype,
        src_dtype: torch.dtype,
        inner_fn: Callable[..., Any],
        ranges: List[Expr],
        reduction_ranges: List[Expr],
        reduction_type: str,
        split: int,
        reduction_hint: ReductionHint,
    ):
        """
        Break a large reduction up into multiple smaller reductions
        recursively
        """
        # TODO(jansel): realize the reduction so we can do dynamic indexing
        reduction_numel = sympy_product(reduction_ranges)
        block_size = FloorDiv(reduction_numel + (split - 1), split)
        default = cls.default_value(reduction_type, dst_dtype)
        wrapper_fn = cls._multilayer_wrap_loader(
            inner_fn, reduction_ranges, reduction_numel, split, block_size, default
        )

        return cls.create_multilayer_helper(
            device,
            dst_dtype,
            src_dtype,
            wrapper_fn,
            ranges,
            reduction_ranges,
            [*ranges, split],  # type: ignore[list-item]
            [block_size],
            reduction_type,
            split,
            reduction_hint,
        )

    @classmethod
    def create_multilayer_existing_ranges(
        cls,
        device: torch.device,
        dst_dtype: torch.dtype,
        src_dtype: torch.dtype,
        inner_fn: Callable[..., Any],
        original_ranges: List[Expr],
        original_reduction_ranges: List[Expr],
        new_ranges: List[Expr],
        new_reduction_ranges: List[Expr],
        reduction_type: str,
        reduction_hint: ReductionHint,
    ):
        """
        Break a large reduction up into multiple smaller reductions
        recursively
        """
        default = cls.default_value(reduction_type, dst_dtype)
        wrapper_fn = cls._multilayer_wrap_loader_existing_ranges(
            inner_fn,
            original_ranges,
            original_reduction_ranges,
            new_ranges,
            new_reduction_ranges,
            default,
        )
        return cls.create_multilayer_helper(
            device,
            dst_dtype,
            src_dtype,
            wrapper_fn,
            original_ranges,
            original_reduction_ranges,
            [*original_ranges, *new_ranges],
            new_reduction_ranges,
            reduction_type,
            -1,
            reduction_hint,
        )


def num_reduction_outputs(reduction_type):
    return 3 if "welford" in reduction_type else 1


class WelfordReduction(Reduction):
    output_index: int

    def __init__(
        self,
        device,
        dtype,
        inner_fns,
        ranges,
        reduction_ranges,
        reduction_type,
        reduction_hint,
        output_index,
    ):
        if len(inner_fns) == 1:
            loader = inner_fns[0]
        else:

            def loader(idx, reduction_idx):
                return tuple(fn(idx, reduction_idx) for fn in inner_fns)

        super().__init__(
            device,
            dtype,
            loader,
            ranges,
            reduction_ranges,
            reduction_type,
            dtype,
            reduction_hint,
        )
        self.output_index = output_index

    def store_reduction(self, output_name, indexer, vars, reduction_vars):
        values = ops.reduction(
            self.dtype,
            self.src_dtype,
            self.reduction_type,
            self.inner_fn(vars, reduction_vars),
        )
        value = values[self.output_index]
        return ops.store_reduction(output_name, indexer(vars), value)

    @classmethod
    def create(  # type: ignore[override]
        cls,
        device: torch.device,
        dtype: torch.dtype,
        inner_fns: Sequence[Callable[..., Any]],
        ranges: List[Expr],
        reduction_ranges: List[Expr],
        reduction_type: str,
        reduction_hint: ReductionHint = ReductionHint.DEFAULT,
    ):
        assert reduction_type in {"welford_reduce", "welford_combine"}

        reduction_numel = V.graph.sizevars.simplify(sympy_product(reduction_ranges))

        def const(val):
            def inner_fn(idx):
                return ops.constant(
                    val,
                    dtype,
                )

            return Pointwise.create(
                device=device,
                dtype=dtype,
                inner_fn=inner_fn,
                ranges=list(ranges),
            )

        if reduction_numel == 0:
            mean = const(0)
            m2 = const(0)
            weight = const(0)
            return mean, m2, weight

        if reduction_numel == 1:

            def copy(loader):
                def inner_fn(idx):
                    reduction_index = [sympy.Integer(0) for _ in reduction_ranges]
                    return loader(idx, reduction_index)

                return Pointwise.create(
                    device=device,
                    dtype=dtype,
                    inner_fn=inner_fn,
                    ranges=list(ranges),
                )

            if reduction_type == "welford_reduce":
                return copy(inner_fns[0]), const(0), const(1)
            else:
                return tuple(copy(fn) for fn in inner_fns)

        # TODO: Unrolled reduction
        # if (
        #     isinstance(reduction_numel, sympy.Integer)
        #     and V.graph.sizevars.size_hint(reduction_numel)
        #     < config.unroll_reductions_threshold
        #     and sympy_product(ranges) != 1
        # ):
        #     return Pointwise.create(
        #         device,
        #         dst_dtype,
        #         cls._unroll_reduction_fn(
        #             inner_fn, reduction_ranges, reduction_type, src_dtype
        #         ),
        #         ranges,
        #     )

        # triton doesn't support reduce to single element well, so break it up
        hint, split = Reduction.num_splits(
            device,
            dtype,
            dtype,
            inner_fns[0],
            ranges,
            reduction_ranges,
            reduction_type=reduction_type,
            reduction_numel=reduction_numel,
        )
        # intermediate reduction in split can contain complex indexing,
        # and num_splits will fail to correctly set the hint
        # reuse the passed hint if available
        if reduction_hint == ReductionHint.DEFAULT:
            reduction_hint = hint
        if split > 1:
            # triton doesn't support reduce to single element well, so break it up
            return cls.create_multilayer(
                device,
                dtype,
                inner_fns,
                ranges,
                reduction_ranges,
                reduction_type,
                split,
                reduction_hint,
            )

        results = [
            TensorBox.create(
                WelfordReduction(
                    device,
                    dtype,
                    inner_fns,
                    ranges,
                    reduction_ranges,
                    reduction_type,
                    reduction_hint,
                    output_idx,
                )
            )
            for output_idx in range(3)
        ]
        for t in results:
            t.realize()
        return results

    @staticmethod
    def default_value(reduction_type, dtype):
        return (0, 0, 0)

    @classmethod
    def create_multilayer(  # type: ignore[override]
        cls,
        device: torch.device,
        dtype: torch.dtype,
        inner_fns: Sequence[Callable[..., Any]],
        ranges: List[Expr],
        reduction_ranges: List[Expr],
        reduction_type: str,
        split: int,
        reduction_hint: ReductionHint,
    ):
        """
        Break a large reduction up into multiple smaller reductions
        recursively
        """
        reduction_numel = sympy_product(reduction_ranges)
        need_mask = not V.graph.sizevars.is_expr_static_and_true(
            sympy.Eq(reduction_numel % split, 0)  # type: ignore[arg-type]
        )

        if need_mask and reduction_type != "welford_combine":
            # If we need mask, then "welford_reduce" doesn't work because
            # masked inputs shouldn't count towards the welford weight

            def constant(idx, reduction_idx, value):
                return ops.constant(value, dtype)

            return cls.create_multilayer(
                device=device,
                dtype=dtype,
                inner_fns=(
                    inner_fns[0],
                    partial(constant, value=0),
                    partial(constant, value=1),
                ),
                ranges=ranges,
                reduction_ranges=reduction_ranges,
                reduction_type="welford_combine",
                split=split,
                reduction_hint=reduction_hint,
            )

        block_size = FloorDiv(reduction_numel + (split - 1), split)
        intermediates = WelfordReduction.create(
            device,
            dtype,
            tuple(
                cls._multilayer_wrap_loader(
                    loader,
                    reduction_ranges,
                    reduction_numel,
                    split,
                    block_size,
                    default=0,
                )
                for loader in inner_fns
            ),
            [*ranges, split],  # type: ignore[list-item]
            [block_size],
            reduction_type,
            reduction_hint,
        )
        for i in intermediates:
            i.realize()

        i_loaders = [i.make_loader() for i in intermediates]

        def intermediate_loader_fn(index, reduction_index, loader):
            return loader([*index, *reduction_index])

        numel_hint = V.graph.sizevars.size_hint(sympy_product(ranges))
        reduction_hint = cls._multilayer_second_step_hint(
            split, numel_hint, reduction_hint
        )
        return WelfordReduction.create(
            device,
            dtype,
            tuple(
                partial(intermediate_loader_fn, loader=i.make_loader())
                for i in intermediates
            ),
            ranges,
            [split],  # type: ignore[list-item]
            # welford_reduce turns one input into three outputs, which are combined with welford_combine
            "welford_combine",
            reduction_hint,
        )


@dataclasses.dataclass
class Scan(Loops):
    scan_ranges: List[Expr]
    size: List[Expr]
    combine_fn: Callable[[Tuple[Any, ...], Tuple[Any, ...]], Tuple[Any, ...]]
    reindex: Callable[[List[Expr], List[Expr]], List[Expr]]
    reduction_hint: ReductionHint
    output_index: int
    # output_index indexes the following tuples
    dtypes: Tuple[torch.dtype, ...]
    inner_fns: Tuple[Callable[..., Any], ...]

    # HACK we mimick reduction

    def get_unbacked_symbol_uses(self) -> Set[sympy.Symbol]:
        # TODO: Can combine_fn/reindex close over unbacked symbols? If so, we
        # need to explicitly represent the closure so we can pull out unbacked
        # symbols here
        return (
            super().get_unbacked_symbol_uses()
            | set().union(*(free_unbacked_symbols(e) for e in self.scan_ranges))
            | set().union(*(free_unbacked_symbols(e) for e in self.size))
        )

    def __post_init__(self):
        assert len(self.ranges) + len(self.scan_ranges) == len(self.size)
        super().__post_init__()

    def store_reduction(self, output_name, indexer, vars, scan_vars):
        idx = self.reindex(vars, scan_vars)
        values = [inner_fn(idx) for inner_fn in self.inner_fns]
        result = ops.scan(self.dtypes, self.combine_fn, values)
        return ops.store(output_name, indexer(idx), result[self.output_index])

    def get_reduction_type(self):
        # return self.scan_op
        return "custom"

    def get_reduction_size(self):
        return self.scan_ranges

    def get_size(self):
        return self.size

    def get_pointwise_size(self):
        return self.ranges

    def index_length(self):
        return len(self.ranges) + len(self.scan_ranges)

    def inner_fn_args(self):
        index = self._index(self.ranges)
        rindex = self._index(self.scan_ranges, SymT.RINDEX)
        idx = self.reindex(index, rindex)
        return (idx,)

    def inner_fn_free_unbacked_symbols(self):
        index = self._index(self.ranges)
        rindex = self._index(self.scan_ranges, SymT.RINDEX)
        idx = self.reindex(index, rindex)
        return extract_free_unbacked_symbols(self.inner_fn, idx)

    @classmethod
    def create(
        cls,
        device: torch.device,
        dtypes: Tuple[torch.dtype, ...],
        inner_fns: Tuple[Callable[[List[Expr]], Any], ...],
        size: List[Expr],
        axis: int,
        combine_fn: Callable[[Tuple[Any, ...], Tuple[Any, ...]], Tuple[Any, ...]],
        reduction_hint: ReductionHint = ReductionHint.DEFAULT,
        *,
        # Whether we have the option to fallback to aten
        can_fallback_to_aten: bool = True,
        **kwargs,
    ) -> List[Optional[TensorBox]]:
        pointwise_ranges = [*size[:axis], *size[axis + 1 :]]
        scan_ranges = [size[axis]]

        if not V.graph.has_feature(device, BackendFeature.SCAN):
            return [None] * len(dtypes)

        if len(dtypes) > 1 and not V.graph.has_feature(
            device, BackendFeature.TUPLE_REDUCTION
        ):
            return [None] * len(dtypes)

        sizevars = V.graph.sizevars
        scan_numel = sizevars.simplify(sympy_product(scan_ranges))

        assert len(dtypes) == len(inner_fns)

        # Scan with a single element is just a copy
        if sizevars.is_expr_static_and_true(sympy.Le(scan_numel, 1)):  # type: ignore[arg-type]
            return [
                Pointwise.create(
                    device=device,
                    dtype=dtypes[output_index],
                    inner_fn=inner_fns[output_index],
                    ranges=size,
                )
                for output_index in range(len(dtypes))
            ]

        reduction_hint, num_splits = cls.num_splits(
            device=device,
            dtype=dtypes[0],
            inner_fn=inner_fns[0],
            axis=axis,
            pointwise_ranges=pointwise_ranges,
            scan_ranges=scan_ranges,
            combine_fn=combine_fn,
            scan_numel=scan_numel,
        )
        scan_type = Scan
        if num_splits > 1:
            supports_split = torch.version.hip is None and len(dtypes) == 1
            if not supports_split:
                if can_fallback_to_aten:
                    # Fallback to ATen
                    return [None] * len(dtypes)
                else:
                    num_splits = 1
            else:
                scan_type = SplitScan

        def reindex(index, scan_index):
            assert len(scan_index) == len(scan_ranges)
            assert len(index) == len(pointwise_ranges)
            return [*index[:axis], *scan_index, *index[axis:]]

        results = [
            TensorBox.create(
                scan_type(
                    device=device,
                    dtype=dtypes[output_index],
                    dtypes=dtypes,
                    inner_fn=inner_fns[output_index],
                    inner_fns=inner_fns,
                    size=size,
                    ranges=pointwise_ranges,
                    scan_ranges=scan_ranges,
                    combine_fn=combine_fn,
                    reindex=reindex,
                    reduction_hint=reduction_hint,
                    output_index=output_index,
                    **kwargs,
                )
            )
            for output_index in range(len(dtypes))
        ]

        for result in results:
            result.realize()

        return results

    @classmethod
    def num_splits(
        cls,
        device: torch.device,
        dtype: torch.dtype,
        inner_fn: Callable[[List[Expr]], Any],
        axis: int,
        pointwise_ranges: List[Expr],
        scan_ranges: List[Expr],
        combine_fn: Callable[[Tuple[Any, ...], Tuple[Any, ...]], Tuple[Any, ...]],
        scan_numel: Expr,
    ):
        # TODO: custom splitting heuristic for scan
        def wrapper_fn(idx, reduction_idx):
            return inner_fn([*idx[:axis], *reduction_idx, *idx[axis:]])

        return Reduction.num_splits(
            device=device,
            dst_dtype=dtype,
            src_dtype=dtype,
            inner_fn=wrapper_fn,
            ranges=pointwise_ranges,
            reduction_ranges=scan_ranges,
            reduction_type="sum",
            reduction_numel=scan_numel,
        )


# This signifies a scan op that should go through TritonSplitScanKernel codegen on CUDA.
@dataclasses.dataclass
class SplitScan(Scan):
    pass


@dataclasses.dataclass
class Sort(Loops):
    # Sorts a tuple of key, value pairs
    sort_ranges: List[Expr]
    size: List[Expr]
    reindex: Callable[[List[Expr], List[Expr]], List[Expr]]
    reduction_hint: ReductionHint
    output_index: int
    # output_index indexes the following tuples
    dtypes: Tuple[torch.dtype, ...]
    inner_fns: Tuple[Callable[..., Any], ...]

    stable: bool
    descending: bool

    # HACK we mimick reduction

    def get_unbacked_symbol_uses(self) -> Set[sympy.Symbol]:
        return (
            super().get_unbacked_symbol_uses()
            | set().union(*(free_unbacked_symbols(e) for e in self.sort_ranges))
            | set().union(*(free_unbacked_symbols(e) for e in self.size))
        )

    def __post_init__(self):
        assert len(self.ranges) + len(self.sort_ranges) == len(self.size)
        super().__post_init__()

    def store_reduction(self, output_name, indexer, vars, sort_vars):
        idx = self.reindex(vars, sort_vars)
        values = [inner_fn(idx) for inner_fn in self.inner_fns]
        result = ops.sort(self.dtypes, values, self.stable, self.descending)
        return ops.store(output_name, indexer(idx), result[self.output_index])

    def get_reduction_type(self):
        return "sort"

    def get_reduction_size(self):
        return self.sort_ranges

    def get_size(self):
        return self.size

    def get_pointwise_size(self):
        return self.ranges

    def index_length(self):
        return len(self.ranges) + len(self.sort_ranges)

    def inner_fn_args(self):
        index = self._index(self.ranges)
        rindex = self._index(self.sort_ranges, SymT.RINDEX)
        idx = self.reindex(index, rindex)
        return (idx,)

    def inner_fn_free_unbacked_symbols(self):
        index = self._index(self.ranges)
        rindex = self._index(self.sort_ranges, SymT.RINDEX)
        idx = self.reindex(index, rindex)
        return extract_free_unbacked_symbols(self.inner_fn, idx)

    @classmethod
    def create(
        cls,
        device: torch.device,
        dtypes: Tuple[torch.dtype, ...],
        inner_fns: Tuple[Callable[[List[Expr]], Any], ...],
        size: List[Expr],
        axis: int,
        stable: bool,
        descending: bool,
        reduction_hint: ReductionHint = ReductionHint.DEFAULT,
        **kwargs,
    ) -> List[Optional[TensorBox]]:
        pointwise_ranges = [*size[:axis], *size[axis + 1 :]]
        sort_ranges = [size[axis]]

        if not V.graph.has_feature(device, BackendFeature.SORT):
            return [None] * len(dtypes)

        sizevars = V.graph.sizevars
        sort_numel = sizevars.simplify(sympy_product(sort_ranges))

        # Heuristic, smallest rblock where triton usually outperforms aten.sort
        # It also isn't bandwidth bound so fusion is unlikely to help.
        max_rblock = 256
        is_persistent_kernel = (
            config.triton.persistent_reductions
            and sizevars.is_expr_static_and_true(sympy.Le(sort_numel, max_rblock))
        )
        if not is_persistent_kernel:
            # We only support persistent triton kernels
            return [None] * len(dtypes)

        assert len(dtypes) == len(inner_fns)

        # Sort with a single element is just a copy
        if sizevars.is_expr_static_and_true(sympy.Le(sort_numel, 1)):  # type: ignore[arg-type]
            return [
                Pointwise.create(
                    device=device,
                    dtype=dtypes[output_index],
                    inner_fn=inner_fns[output_index],
                    ranges=size,
                )
                for output_index in range(len(dtypes))
            ]

        def reindex(index, sort_index):
            assert len(sort_index) == len(sort_ranges)
            assert len(index) == len(pointwise_ranges)
            return [*index[:axis], *sort_index, *index[axis:]]

        results = [
            TensorBox.create(
                Sort(
                    device=device,
                    dtype=dtypes[output_index],
                    dtypes=dtypes,
                    inner_fn=inner_fns[output_index],
                    inner_fns=inner_fns,
                    size=size,
                    ranges=pointwise_ranges,
                    sort_ranges=sort_ranges,
                    reindex=reindex,
                    reduction_hint=reduction_hint,
                    output_index=output_index,
                    stable=stable,
                    descending=descending,
                    **kwargs,
                )
            )
            for output_index in range(len(dtypes))
        ]

        for result in results:
            result.realize()

        return results


def is_storage_and_layout(x):
    try:
        as_storage_and_layout(x, freeze=False)
        return True
    except NotImplementedError:
        return False


def is_contiguous_storage_and_layout(x):
    try:
        buffer, layout = as_storage_and_layout(x, freeze=False)
        # pad the stride here so we will NOT claim an tensor as contiguous
        # if a padding is gonna happen.
        if layout.should_pad_strides():
            layout.pad_strides()
        return layout.is_contiguous()
    except NotImplementedError:
        return False


def as_storage_and_layout(
    x, freeze=True, want_contiguous=False, stride_order=None, allow_padding=False
):
    """
    Try to simplify x into a StorageBox and a Layout.

    allow_padding only affect how we apply stride_order. When allow_padding
    is True, we have the freedom to add padding when applying the stride_order.
    """
    if isinstance(x, TensorBox):
        return as_storage_and_layout(
            x.data,
            freeze=freeze,
            want_contiguous=want_contiguous,
            stride_order=stride_order,
            allow_padding=allow_padding,
        )
    if isinstance(x, StorageBox) and isinstance(x.data, Buffer):
        if freeze:
            if want_contiguous:
                x.data.freeze_layout()
                assert x.data.layout.is_contiguous()
            elif stride_order is not None:
                x.data.freeze_layout_with_stride_order(
                    stride_order, allow_padding=allow_padding
                )
            else:
                x.data.decide_layout()
        return x, x.data.layout
    if isinstance(x, ReinterpretView):
        # making the base of x contiguous or stride_ordered will not necessarily make
        # the ReinterpretView either, so don't pass along those arguments
        buffer, _ = as_storage_and_layout(
            x.data,
            freeze=freeze,
        )
        return buffer, x.layout
    raise NotImplementedError


as_contiguous_storage_and_layout = functools.partial(
    as_storage_and_layout, want_contiguous=True
)


def is_stride_order_storage_and_layout(x, stride_order):
    try:
        buffer, layout = as_storage_and_layout(x, freeze=False)
        return layout.is_stride_ordered(stride_order)
    except NotImplementedError:
        return False


@dataclasses.dataclass
class BaseView(IRNode):
    data: IRNode

    def get_unbacked_symbol_uses(self):
        return self.data.get_unbacked_symbol_uses()

    def make_reindexer(self):
        raise NotImplementedError(f"make_reindexer NYI on {self}")

    def make_indexer(self):
        inner = self.data.make_indexer()
        reindex = self.make_reindexer()

        def indexer(idx):
            return inner(reindex(idx))

        return indexer

    def make_loader(self):
        inner = self.data.make_loader()
        reindex = self.make_reindexer()

        def loader(idx):
            return inner(reindex(idx))

        return loader

    @property
    def dtype(self):
        return self.data.dtype

    def get_layout(self):
        return self.data.get_layout()

    def get_device(self):
        return self.data.get_device()

    def get_origin_node(self):
        return None

    def get_name(self):
        return self.data.get_name()

    def get_pointwise_size(self):
        return self.get_size()

    def mark_reuse(self, users):
        return self.data.mark_reuse(users)

    def has_exceeded_max_reads(self):
        return self.data.has_exceeded_max_reads()

    def realize(self):
        return self.data.realize()

    def realize_hint(self):
        return self.data.realize_hint()

    def get_storage_numel(self):
        return self.data.get_storage_numel()

    def is_extern(self):
        return self.data.is_extern()  # type: ignore[attr-defined]

    def is_module_buffer(self):
        return self.data.is_module_buffer()  # type: ignore[attr-defined]

    def get_read_names(self) -> Set[str]:
        return self.data.get_read_names()

    def get_reads(self):
        with patch.object(FlexibleLayout, "allow_indexing", True):
            return extract_read_writes(
                self.make_loader(),
                self.get_size(),
            ).reads

    def unwrap_view(self):
        x: IRNode = self
        while isinstance(x, BaseView):
            x = x.data
        return x

    def constant_to_device(self, device):
        """Move this to a given device. Requires that all reads are to constants."""
        loader = self.make_loader()
        loader = patch.object(ConstantBuffer, "override_device", device)(loader)
        return Pointwise(device, self.get_dtype(), loader, self.get_size())


@dataclasses.dataclass
class ExpandView(BaseView):
    size: List[Expr]

    @staticmethod
    def _normalize_size(x, new_size):
        """Replace `-1` with correct sizes"""
        sizevars = V.graph.sizevars
        new_size = list(map(sympy.expand, new_size))
        old_size = x.get_size()
        old_size = [None] * (len(new_size) - len(old_size)) + list(old_size)
        assert len(new_size) == len(old_size)
        for i in range(len(new_size)):
            if new_size[i] == -1:
                assert old_size[i] is not None
                new_size[i] = old_size[i]
            elif old_size[i] is None or old_size[i] == 1:
                pass
            else:
                # Sanity check: Expect broadcast compatibility
                #
                # NB: new_size[i] == old_size[i] is expected to already be
                # guarded because the meta formula was expected to have taught
                # us this equality.
                assert (
                    sizevars.size_hint(new_size[i] - old_size[i], fallback=0) == 0
                ), "Broadcast failed in ExpandView({x.get_size()}, {new_size}) on dimension {i}"
        return new_size

    @classmethod
    def create(cls, x, new_size):
        new_size = cls._normalize_size(x, new_size)

        if is_storage_and_layout(x):
            storage, old_layout = as_storage_and_layout(x)
            skip = len(new_size) - len(old_layout.size)
            assert skip >= 0
            new_stride = [sympy.Integer(0)] * skip
            for stride, size in zip(old_layout.stride, old_layout.size):
                new_stride.append(stride if size != 1 else sympy.Integer(0))
            new_layout = FixedLayout(
                old_layout.device,
                old_layout.dtype,
                list(new_size),
                new_stride,
                old_layout.offset,
            )
            return ReinterpretView(storage, new_layout)

        return ExpandView(x, new_size)

    def get_size(self):
        return self.size

    def make_reindexer(self):
        target = self.get_size()
        actual = self.data.get_size()
        skip = len(target) - len(actual)

        def reindex(index):
            index = list(index[skip:])
            assert len(index) == len(actual)
            for i in range(len(actual)):
                if actual[i] == 1:
                    # zero out broadcast dimension
                    index[i] = sympy.Integer(0)
            return index

        return reindex


@dataclasses.dataclass
class PermuteView(BaseView):
    dims: List[Expr]

    @classmethod
    def create(cls, x, dims):
        dims = cls._map_neg_dims(dims)
        assert set(dims) == set(range(len(dims)))

        if is_storage_and_layout(x):
            storage, old_layout = as_storage_and_layout(x)
            new_layout = FixedLayout(
                old_layout.device,
                old_layout.dtype,
                [old_layout.size[i] for i in dims],
                [old_layout.stride[i] for i in dims],
                old_layout.offset,
            )
            return ReinterpretView(storage, new_layout)

        return PermuteView(x, dims)

    @classmethod
    def _map_neg_dims(cls, dims):
        return [dim if dim >= 0 else len(dims) + dim for dim in dims]

    def get_size(self):
        assert set(self._map_neg_dims(self.dims)) == set(range(len(self.dims)))
        size = self.data.get_size()
        return [size[i] for i in self.dims]

    def make_reindexer(self):
        inv = {j: i for i, j in enumerate(self.dims)}
        inv = [inv[i] for i in range(len(self.dims))]  # type: ignore[index]
        assert set(inv) == set(range(len(self.dims)))

        def reindex(index):
            return [index[i] for i in inv]

        return reindex


class SqueezeView(BaseView):
    @classmethod
    def create(cls, x, *, dim=None):
        if is_storage_and_layout(x):
            storage, old_layout = as_storage_and_layout(x)
            new_size = []
            new_stride = []
            if dim is not None:
                assert isinstance(dim, int), "expected integer dim argument"
                assert 0 <= dim and dim < len(old_layout.size)

            for i, (size, stride) in enumerate(zip(old_layout.size, old_layout.stride)):
                if dim is None:
                    if size != 1:
                        new_size.append(size)
                        new_stride.append(stride)
                else:
                    if i != dim:
                        new_size.append(size)
                        new_stride.append(stride)
                    else:
                        assert size == 1, "expected squeezed size to be 1"

            new_layout = FixedLayout(
                old_layout.device,
                old_layout.dtype,
                new_size,
                new_stride,
                old_layout.offset,
            )
            return ReinterpretView(storage, new_layout)

        if dim is None:
            # redirect to a generic view
            return View.create(x, [s for s in x.get_size() if s != 1])
        else:
            assert x.get_size()[dim] == 1
            return View.create(x, [s for i, s in enumerate(x.get_size()) if i != dim])

    @staticmethod
    def squeezer(size: Tuple[sympy.Expr, ...]):
        new_size = [s for s in size if s != 1]
        not_one = [i for i, s in enumerate(size) if s != 1]
        length = len(size)

        def reindex(index: List[sympy.Expr]) -> Tuple[sympy.Expr, ...]:
            assert len(index) == len(not_one), f"{index} {not_one}"
            new_index = [sympy.Integer(0)] * length
            for idx, s in zip(not_one, index):
                new_index[idx] = s
            return tuple(new_index)

        return new_size, reindex

    def __init__(self, data):
        raise AssertionError("use SqueezeView.create()")


@dataclasses.dataclass
class GenericView(BaseView):
    size: List[Expr]
    reindex: Callable[..., Any]

    def make_reindexer(self):
        return self.reindex

    def reindex_str(self):
        index_old = [
            sympy_index_symbol_with_prefix(SymT.INDEX, n) for n in range(len(self.size))
        ]
        index_new = list(self.reindex(index_old))
        return f"lambda {', '.join(map(str, index_old))}: {index_new}"

    def __str__(self):
        return self.str_helper(
            [self.data, f"size={self.size}", f"reindex={self.reindex_str()}"]
        )

    __repr__ = __str__

    @classmethod
    def create(cls, x, new_size, reindex):
        return cls(x, list(new_size), reindex)

    def get_size(self):
        return self.size


@dataclasses.dataclass
class View(GenericView):
    @staticmethod
    def handle_negative_index(idx, size):
        idx = sympy.expand(idx)
        size = sympy.expand(size)
        evaluate_expr = V.graph.sizevars.shape_env.evaluate_expr
        if evaluate_expr(sympy.Lt(idx, 0)):
            idx = idx + size
        return idx

    @classmethod
    def create(cls, x, new_size):
        assert isinstance(new_size, (tuple, list))
        old_size, new_size = cls.resolve_negative_size(x.get_size(), new_size)

        # Skip pointless views
        if V.graph.sizevars.statically_known_list_equals(old_size, new_size):
            return x

        unbacked_symbols_in_sizes = False
        if (
            len(free_unbacked_symbols(old_size)) > 0
            or len(free_unbacked_symbols(new_size)) > 0
        ):
            unbacked_symbols_in_sizes = True

        if 0 in new_size:

            def fake_reindex(index):
                return tuple([0] * len(old_size))

            return cls(x, list(new_size), fake_reindex)
        # TODO: a new class for FixedTransferLayout that output layout is constrained by input layout
        elif is_contiguous_storage_and_layout(x) or unbacked_symbols_in_sizes:
            if unbacked_symbols_in_sizes and (not is_contiguous_storage_and_layout(x)):
                # realize x; otherwise, the dynamic_reshape_indexer below will fail
                # due to the size_hint's inability to process unbacked SymInts
                x = ExternKernel.realize_input(x)

            storage, old_layout = as_contiguous_storage_and_layout(x)
            new_layout = FixedLayout(
                old_layout.device,
                old_layout.dtype,
                new_size,
                FlexibleLayout.contiguous_strides(new_size),
                old_layout.offset,
            )
            return ReinterpretView(storage, new_layout)

        reindex = cls.dynamic_reshape_indexer(old_size, new_size)
        return cls(x, list(new_size), reindex)

    @staticmethod
    def resolve_negative_size(old_size, new_size):
        new_size = [V.graph.sizevars.simplify(x) for x in new_size]
        old_size = [V.graph.sizevars.simplify(x) for x in old_size]

        new_size = list(new_size)
        for i in range(len(new_size)):
            if new_size[i] == -1:
                new_size[i] = sympy.Integer(1)
                new_size[i] = CleanDiv(sympy_product(old_size), sympy_product(new_size))
                break

        V.graph.sizevars.guard_equals(sympy_product(old_size), sympy_product(new_size))
        return old_size, new_size

    @classmethod
    def dynamic_reshape_indexer(cls, old_size, new_size):
        try:
            reindex = cls._dynamic_reshape_indexer(old_size, new_size)
        except (AssertionError, IndexError):
            # optimistic algorithm failed, lets do a fallback
            flat = [sympy_product(old_size)]
            reindex1 = cls._dynamic_reshape_indexer(old_size, flat)
            reindex2 = cls._dynamic_reshape_indexer(flat, new_size)
            reindex = fuse_reindexing(reindex1, reindex2)
        return reindex

    @staticmethod
    def _dynamic_reshape_indexer(old_size, new_size):
        """
        Perform a reshape entirely by modifying indexing math
        """
        size_hint = V.graph.sizevars.size_hint
        # TODO: These symbols may not escape, if they don't assert so and
        # treat them as temporary
        vars = [
            sympy_index_symbol_with_prefix(SymT.VIEW, i) for i in range(len(new_size))
        ]

        stack_new = list(zip(vars, new_size))
        stack_old = list(old_size)

        view_expr = []
        while stack_new and stack_old:
            size_old = stack_old.pop()
            var, size_new = stack_new.pop()
            if size_old == 1:
                view_expr.append(sympy.Integer(0))
                stack_new.append((var, size_new))  # re-add
            elif size_new == 1:
                stack_old.append(size_old)  # re-add
            elif size_hint(size_new) == size_hint(size_old):
                view_expr.append(var)
                V.graph.sizevars.guard_equals(size_new, size_old)
            elif size_hint(size_new) < size_hint(size_old):
                while size_hint(size_new) < size_hint(size_old):
                    var2, size_new2 = stack_new.pop()
                    var = var2 * size_new + var
                    size_new = size_new * size_new2
                view_expr.append(var)
                V.graph.sizevars.guard_equals(size_new, size_old)
            elif size_hint(size_new) > size_hint(size_old):
                divisor = sympy.Integer(1)
                modulus = size_old
                view_expr.append(ModularIndexing(var, divisor, modulus))
                divisor = divisor * modulus
                while size_hint(size_new) > size_hint(size_old):
                    modulus = stack_old.pop()
                    view_expr.append(ModularIndexing(var, divisor, modulus))
                    divisor = divisor * modulus
                    size_old = size_old * modulus
                V.graph.sizevars.guard_equals(size_new, size_old)
            else:
                raise AssertionError

        while stack_old:
            size_old = stack_old.pop()
            V.graph.sizevars.guard_equals(size_old, 1)  # type: ignore[arg-type]
            view_expr.append(sympy.Integer(0))

        while stack_new:
            var, size_new = stack_new.pop()
            V.graph.sizevars.guard_equals(size_new, 1)  # type: ignore[arg-type]

        view_expr.reverse()
        assert len(view_expr) == len(old_size)

        def reindex(index):
            assert len(index) == len(vars), (len(index), len(vars))
            replacements = dict(zip(vars, index))
            return tuple(sympy_subs(x, replacements) for x in view_expr)  # type: ignore[arg-type]

        return reindex


@dataclasses.dataclass
class ReinterpretView(BaseView):
    """Pretend our storage has a different layout"""

    layout: Layout

    def __post_init__(self):
        super().__post_init__()
        if isinstance(self.data, BaseView):
            self.data = self.data.unwrap_view()

    def __str__(self):
        return self.str_helper(
            [
                self.data,
                self.layout,
            ]
        )

    __repr__ = __str__

    def get_name(self):
        return self.data.get_name()

    def get_device(self):
        return self.layout.device

    def get_origin_node(self):
        return None

    @property
    def dtype(self):
        return self.layout.dtype

    def get_size(self):
        return list(self.layout.size)

    def get_stride(self):
        return list(self.layout.stride)

    def make_loader(self):
        def loader(index):
            indexer = self.layout.make_indexer()
            return ops.load(self.get_name(), indexer(index))

        return loader

    def make_indexer(self):
        return self.layout.make_indexer()

    def get_layout(self):
        return self.layout

    def freeze_layout(self):
        pass

    def get_unbacked_symbol_uses(self) -> Set[sympy.Symbol]:
        return (
            free_unbacked_symbols(self.layout.size)
            | free_unbacked_symbols(self.layout.stride)
            | free_unbacked_symbols(self.layout.offset)
        )

    def codegen_reference(self, writer=None):
        # reinterpret_tensor is similar to as_strided except:
        # - offset is added to the existing offset (rather than replacing it)
        # - view tracking is disabled similar to unsafe_view
        return V.graph.wrapper_code.codegen_reinterpret_view(
            self.data,
            self.layout.size,
            self.layout.stride,
            self.layout.offset,
            writer,
        )


class SliceView(View):
    @classmethod
    def normalize_start_end(cls, x, dim, start, end):
        """
        Normalize start and end such that both are in the range
        [0, x.get_size()[dim]] and start <= end.
        """
        sizevars = V.graph.sizevars
        dim_size = x.get_size()[dim]

        if any(free_unbacked_symbols(x) for x in (start, end, dim_size)):

            def clamp(x, lower, upper):
                return sympy.Min(sympy.Max(x, lower), upper)

        else:

            def clamp(x, lower, upper):
                return sizevars.evaluate_min(sizevars.evaluate_max(x, lower), upper)

        def clamp_wrap(val, lower, upper, default):
            if val is None:
                return default
            val = cls.handle_negative_index(val, dim_size)
            return clamp(val, lower, upper)

        start = clamp_wrap(start, 0, dim_size, 0)
        end = clamp_wrap(end, start, dim_size, dim_size)
        return start, end

    @classmethod
    def create(cls, x, dim, start, end, step=1, clamp=True):
        step = sympy.expand(step)
        assert isinstance(step, sympy.Expr) or step > 0
        try:
            if start == 0 and end >= 2**63 - 1 and step == 1:
                return x
        except TypeError:
            pass

        sizevars = V.graph.sizevars
        new_size = list(x.get_size())

        # NB: Ordinarily we default to clamping.
        # We only don't clamp for split_with_sizes. For split_with_sizes, sizes should be already valid
        # failing in this situation is ok, since invalid sizes could trigger silent errors.
        if clamp:
            start, end = cls.normalize_start_end(x, dim, start, end)

        new_size[dim] = FloorDiv(end - start + (step - 1), step)

        if is_storage_and_layout(x):
            # Fast path
            storage, old_layout = as_storage_and_layout(x)
            new_stride = list(old_layout.stride)
            new_stride[dim] = new_stride[dim] * step
            new_layout = FixedLayout(
                old_layout.device,
                old_layout.dtype,
                new_size,
                new_stride,
                old_layout.offset + old_layout.stride[dim] * start,
            )
            return ReinterpretView(storage, new_layout)

        def reindex(index):
            assert len(index) == len(new_size), f"wrong ndim {index} {new_size}"
            index = list(index)
            index[dim] = index[dim] * step + start
            return index

        # redirect to a generic view
        return SliceView(x, size=new_size, reindex=reindex)


class BaseConstant(IRNode):
    dtype: torch.dtype
    device: torch.device

    def get_size(self):
        return ()

    def get_device(self):
        return self.device

    def get_origin_node(self):
        return None

    def mark_reuse(self, users):
        pass

    def has_exceeded_max_reads(self):
        return False

    def get_reads(self):
        return ()

    def is_extern(self):
        return False


@dataclasses.dataclass
class Constant(BaseConstant):
    value: Any
    dtype: torch.dtype
    device: torch.device

    def make_loader(self):
        def loader(index):
            return ops.constant(self.value, self.dtype)

        return loader

    def realize(self):
        pass

    def constant_to_device(self, device):
        return Constant(self.value, self.dtype, device)


@dataclasses.dataclass
class IndexingConstant(BaseConstant):
    index: Any
    dtype: torch.dtype
    device: torch.device

    def make_loader(self):
        def loader(index):
            return ops.index_expr(self.index, self.dtype)

        return loader

    def constant_to_device(self, device):
        return IndexingConstant(self.index, self.dtype, device)


def is_contiguous_strides_for_shape(stride, shape):
    return all(
        size == 1 or left == right
        for left, right, size in zip(
            stride, FlexibleLayout.contiguous_strides(shape), shape
        )
    )


def get_align_for_dtype(dtype):
    """
    CUDA max memory transaction size is 128 bytes for a warp.
    We pick `128 // dtype.itemsize` as alighment so GPU can do coalesced
    memory access.
    """
    return 128 // dtype.itemsize


@dataclasses.dataclass
class Layout(IRNode):
    def __init__(
        self,
        device: torch.device,
        dtype: torch.dtype,
        size: List[Expr],
        stride: Optional[Sequence[Union[Expr, int]]],
        offset: Expr = Integer(0),
    ):
        assert stride is None or len(size) == len(
            stride
        ), f"size={size}, stride={stride}"
        self.device = device
        self.dtype = dtype
        assert all(isinstance(s, (Expr, int)) for s in size)
        self.size = size
        self._stride = stride
        self.offset = offset

    @property
    def stride(self):
        return self._stride

    def __str__(self):
        offset = ""
        if self.offset != 0:
            offset = f", offset={self.offset}"
        return (
            f"{type(self).__name__}('{self.device.type}', {self.dtype}, "
            f"size={self.size}, stride={self.stride}{offset})"
        )

    __repr__ = __str__

    def is_contiguous(self):
        return is_contiguous_strides_for_shape(self.stride, self.size)

    @staticmethod
    def is_channels_last_contiguous(shape, strides):
        ndim = len(shape)
        if ndim not in [4, 5] or shape[1] == 1:
            return False
        for left, right, size in zip(
            strides, make_channels_last_strides_for(shape), shape  # type: ignore[arg-type]
        ):
            if size != 1 and left != right:
                return False
        return True

    def is_transposed(self):
        for left, right, size in zip(
            self.stride,
            reversed(FlexibleLayout.contiguous_strides(list(reversed(self.size)))),
            self.size,
        ):
            if size != 1 and left != right:
                return False
        return True

    def is_stride_ordered(self, order):
        assert len(self.stride) == len(order)

        # ignore dimensions of size 1, they dont affect layout
        non_1_indices = [
            i
            for i, dim in enumerate(self.size)
            if V.graph.sizevars.size_hint(dim, fallback=2) != 1
        ]

        stride = [self.stride[i] for i in non_1_indices]
        order = [order[i] for i in non_1_indices]

        def sorted_indices(arr):
            sorted_arr = sorted(arr)
            return [sorted_arr.index(element) for element in arr]

        # since we may have removed dimensions, need to re-sort & re-index order
        order = sorted_indices(order)

        # reorder the stride given order
        stride_ordered = [-1] * len(order)
        for i in range(len(order)):
            stride_ordered[order[i]] = V.graph.sizevars.size_hint(stride[i])
        # check if it is in ascending order
        for i in range(len(order) - 1):
            if stride_ordered[i] > stride_ordered[i + 1]:
                return False
        return True

    def is_channels_last_stride_ordered(self):
        # create channels_last order(NCHW, NCDHW, the C is the first order).
        order = [0] + list(reversed(range(1, len(self.stride) - 1)))
        order = [len(order)] + order
        return self.is_stride_ordered(order)

    @staticmethod
    def _pad_strides(in_strides, size, dtype):
        """
        The padding does not change stride order but makes sure all strides larger
        than the threshold are multiple of align.
        """
        align = get_align_for_dtype(dtype)
        if len(in_strides) == 0:
            return in_strides

        if not config.pad_channels_last and Layout.is_channels_last_contiguous(
            size, in_strides
        ):
            return in_strides

        current_fx_node = V.get_current_node()
        if hasattr(current_fx_node, "meta") and current_fx_node.meta.get(
            "dislike_padding", False
        ):
            return in_strides

        # get_stride_order does not work with dynamic shape. Also we can not
        # statically decide if a padding is needed or how much padding we should
        # do for dynamic shape.
        #
        # Skip padding the strides for dynamic shape for now.
        if not all(
            isinstance(s, (int, sympy.Integer))
            for s in itertools.chain(in_strides, size)
        ):
            return in_strides

        stride_order = get_stride_order(in_strides)
        fill_order = stride_order2fill_order(stride_order)

        new_strides = [0 for _ in range(len(in_strides))]
        # since we pad when the layout is flexible, we can decide the
        # smallest stride to be 1.
        new_strides[fill_order[0]] = 1

        # Don't align a too small stride since that causes too much memory increase.
        # Pad too small stride may also cause perf loss. We may result in many tiny data blocks
        # with gaps in between. That causes less coalesced GPU memory access!
        #
        # Initially we pick 320 as the threshold since for alignement=16,
        # that results in at most 5% memory cost.
        #
        # But later on we raise the threshold to 1024 to avoid interfere with persistent reduction.
        # Let's say an inner reduction has a row size 513. Inductor will generate
        # persistent reduction code.
        # If we do padding, the strides are not contiguous any more. Inductor
        # uses a much smaller threshold for persistent reduction in this case and
        # generates potentially worse non-persistent reduction code.
        #
        # This change turns HF AllenaiLongformerBase amp training from a loss of 1.09x to a win of 1.05x.
        # (baseline: 71.09ms, padding w/o this change: 77.38ms, padding with this change: 67.77ms)
        align_stride_threshold = 1024
        padded = False
        for rank, idx in enumerate(fill_order[1:], start=1):
            prev_idx = fill_order[rank - 1]
            stride = new_strides[prev_idx] * size[prev_idx]

            if stride > align_stride_threshold and stride % align != 0:
                stride = ceildiv(stride, align) * align
                padded = True
            new_strides[idx] = stride

        if not padded:
            # Consider a tensor with shape [256, 1, 5, 5]
            # Avoid strides like [25, 5, 5, 1] being padded to equivalent strides
            # [25, 25, 5, 1].
            return in_strides

        metrics.num_comprehensive_padding += 1
        return new_strides

    def pad_strides(self):
        assert isinstance(self, FlexibleLayout)
        assert self._stride is not None
        self._stride = self._pad_strides(self._stride, self.size, self.dtype)

    def should_pad_strides(self):
        return config.comprehensive_padding and isinstance(self, FlexibleLayout)

    def as_fixed(self):
        if isinstance(self, FixedLayout):
            return self

        if self.should_pad_strides():
            self.pad_strides()
        return FixedLayout(
            self.device,
            self.dtype,
            self.size,
            self.stride,
            self.offset,
        )

    def make_indexer(self):
        assert (
            FlexibleLayout.allow_indexing
        ), f"convert {type(self).__name__} to FixedLayout first"
        return self.as_fixed().make_indexer()

    def __eq__(self, other) -> bool:
        return (
            self.device == other.device
            and self.dtype == other.dtype
            and self.size == other.size
            and self.stride == other.stride
            and self.offset == other.offset
        )

    def storage_size(self) -> sympy.Expr:
        return compute_required_storage_length(self.size, self.stride, self.offset)  # type: ignore[arg-type, return-value]


class FixedLayout(Layout):
    """A Tensor layout we cannot change"""

    def __init__(
        self,
        device: torch.device,
        dtype: torch.dtype,
        size: Union[List[Expr], List[int]],
        stride: Optional[Sequence[Union[Expr, int]]] = None,
        offset: Union[Expr, int] = Integer(0),
    ):
        if stride is None:
            stride = FlexibleLayout.contiguous_strides(size)
        super().__init__(
            device,
            dtype,
            size,  # type: ignore[arg-type]
            stride,
            offset,  # type: ignore[arg-type]
        )

    def make_indexer(self):
        """A closure containing math to read a given element"""

        def indexer(index):
            assert len(index) == len(self.stride)
            assert len(index) == len(self.size)
            result = self.offset
            for idx, stride, sz in zip(index, self.stride, self.size):
                if sz != 1:
                    result = result + idx * stride
            return result

        return indexer


class FlexibleLayout(Layout):
    """A Tensor layout we are allowed to change"""

    allow_indexing = False

    # WARNING!  This doesn't handle zero size tensors correctly
    @staticmethod
    def contiguous_strides(sizes):
        if len(sizes) == 0:
            return []
        reversed_strides = [sympy.Integer(1)]
        for size in reversed(sizes[1:]):
            reversed_strides.append(size * reversed_strides[-1])
        return list(reversed(reversed_strides))

    @staticmethod
    def fill_ordered(sizes, order):
        """
        Create a stride based on the order the dimensions should be filled in.

        In this format, channels last would be:
            [1, 3, 2, 0]
        """
        assert set(range(len(sizes))) == set(order), (sizes, order)
        next_stride = sympy.Integer(1)
        strides = [None] * len(order)

        for i in order:
            strides[i] = next_stride
            next_stride = next_stride * sizes[i]
        return strides

    @staticmethod
    def stride_ordered(sizes, order):
        """
        Create a stride based on the sorted order of a permuted range.

        In this format, channels last would be:
            [3, 0, 2, 1]
        """
        assert set(range(len(sizes))) == set(order)
        fill_order = stride_order2fill_order(order)
        return FlexibleLayout.fill_ordered(sizes, fill_order)

    @staticmethod
    def stride_ordered_for_memory_format(sizes, memory_format):
        """
        Create a stride based on a memory format.

        Memory format is translasted into a stride order,
        so channels_last is the same as:
            FlexibleLayout.stride_ordered(sizes, [3, 0, 2, 1])

        This interface does not support memory_format `torch.preserve_format`
        which should be used to deduce a format from another source
        """
        if memory_format == torch.channels_last:
            return FlexibleLayout.stride_ordered(sizes, NHWC_STRIDE_ORDER)
        elif memory_format == torch.channels_last_3d:
            return FlexibleLayout.stride_ordered(sizes, NHWDC_STRIDE_ORDER)
        elif memory_format == torch.contiguous_format:
            return FlexibleLayout.contiguous_strides(sizes)
        else:
            log.debug(
                "stride_ordered_for_memory_format, unsuppored memory_format: %s",
                memory_format,
            )
            raise NotImplementedError

    @staticmethod
    def same_ordered(sizes, stride):
        """
        Create a stride that has the same stride order as given stride

        For example, if given stride is [1000, 1, 100, 10],
        the fill order should be [1, 3, 2, 0]
        """
        assert len(sizes) == len(stride)
        stride = [V.graph.sizevars.size_hint(x) for x in stride]
        fill_order = sorted(range(len(stride)), key=stride.__getitem__)
        return FlexibleLayout.fill_ordered(sizes, fill_order)

    def as_stride_order(self, order, allow_padding=False):
        new_stride = self.stride_ordered(self.size, order)
        if self.should_pad_strides() and allow_padding:
            new_stride = self._pad_strides(new_stride, self.size, self.dtype)

        return FixedLayout(
            self.device,
            self.dtype,
            self.size,
            new_stride,
            self.offset,
        )

    def as_fill_order(self, order):
        new_stride = self.fill_ordered(self.size, order)
        if self.should_pad_strides():
            new_stride = self._pad_strides(new_stride, self.size, self.dtype)
        return FixedLayout(
            self.device,
            self.dtype,
            self.size,
            new_stride,
            self.offset,
        )

    def as_same_order(self, stride):
        new_stride = self.same_ordered(self.size, stride)
        if self.should_pad_strides():
            new_stride = self._pad_strides(new_stride, self.size, self.dtype)
        return FixedLayout(
            self.device,
            self.dtype,
            self.size,
            new_stride,
            self.offset,
        )

    def __init__(self, device, dtype, size, stride_order=None):
        if stride_order:
            strides = FlexibleLayout.fill_ordered(size, stride_order)
        else:
            strides = FlexibleLayout.contiguous_strides(size)
        super().__init__(device, dtype, size, strides)


class NonOwningLayout(Layout):
    """Is a view into the storage of another tensor"""

    def __init__(self, view: Union[BaseView, TensorBox]):
        layout = view.get_layout()
        super().__init__(
            layout.device,
            layout.dtype,
            layout.size,
            layout.stride,
        )
        self.view = view

    def make_indexer(self):
        return self.as_fixed().make_indexer()

    def maybe_guard_aligned(self):
        offset = self.view.get_layout().offset
        if offset == 0:
            return True
        from .compile_fx import ALIGNMENT

        return V.graph.sizevars.statically_known_multiple_of(offset, ALIGNMENT)  # type: ignore[arg-type]


class NoneLayout(IRNode):
    # This is janky, I figured out what fields to populate by just running
    # the model I was interested in and adding properties/methods as needed.
    # This doesn't inherit from Layout because Layout assumes you have stuff
    # like sizes, but I don't really have anything here.
    #
    # If you have an ir.Node with NoneLayout, you probably need to setup
    # dependencies manually in scheduler

    def __init__(self, device):
        self.device = device
        self.size = [0]
        self.stride = [0]

    def storage_size(self):
        return 0

    def as_fixed(self):
        return self


class MutationLayoutSHOULDREMOVE(Layout):
    def __init__(self, target: IRNode):
        super().__init__(
            target.get_device(),
            target.get_dtype(),
            target.get_size(),
            None,
        )
        self.target = target
        name = self.get_buffer().get_name()
        V.graph.mark_buffer_mutated(name)

    @Layout.stride.getter  # type: ignore[attr-defined]
    def stride(self):
        return self.real_layout().stride

    def storage_size(self) -> sympy.Expr:
        return self.real_layout().storage_size()

    def get_buffer(self) -> Buffer:
        def unwrap_views(target):
            if isinstance(target, MutationLayoutSHOULDREMOVE):
                return unwrap_views(target.target)
            if isinstance(target, BaseView):
                return unwrap_views(target.unwrap_view())
            if isinstance(target, MutableBox):
                return unwrap_views(target.data)
            return target

        result = unwrap_views(self.target)
        assert isinstance(
            result, Buffer
        ), "MutationLayoutSHOULDREMOVE must refer to a buffer"
        return result

    def real_layout(self):
        return self.get_buffer().layout

    @classmethod
    def realize_into(cls, src, dst, unsafe_alias=False):
        dst.realize()
        # NOTE: We must realize users of `dst` before we realize `src`, since
        # realization order determines scheduling order. Otherwise, src's
        # mutation would be scheduled before the existing users of dst!
        V.graph.mark_buffer_mutated(dst.get_name())

        if isinstance(src, TensorBox):
            src = src.data

        # We copy the contents of src into dst. In most cases this should
        # be fused into a single kernel by the scheduler.
        # NOTE: We cannot change src's layout to mutate dst directly as this
        # would alias src to dst, which is not correct as further mutations to
        # dst would effect users of src. However if there are no more users of
        # dst, we can alias src to dst.
        src.realize_hint()

        if not unsafe_alias:
            src = Pointwise.create(
                device=src.get_device(),
                dtype=src.get_dtype(),
                inner_fn=src.make_loader(),
                ranges=[
                    V.graph.sizevars.guard_equals(a, b)
                    for a, b in zip(src.get_size(), dst.get_size())
                ],
            ).data

        src.realize()
        assert isinstance(src.data.layout, FlexibleLayout)
        src.data.layout = MutationLayoutSHOULDREMOVE(dst)
        return src.data

    def as_fixed(self):
        return self

    def make_indexer(self):
        return self.target.make_indexer()


@dataclasses.dataclass
class Buffer(IRNode):
    # Name is sometimes None; e.g., ForceInPlace, where there isn't
    # a meaningful name
    name: Optional[str]
    layout: Layout

    # Multi-output buffers will define 'outputs: List[Buffer]'. Confusingly,
    # MultiOutput does NOT define this!

    def __post_init__(self):
        super().__post_init__()
        self.origin_node = None

    def make_indexer(self):
        return self.layout.make_indexer()

    def get_name(self) -> str:
        assert self.name, self
        return self.name

    def get_device(self):
        return self.layout.device

    def get_origin_node(self):
        return self.origin_node

    def get_defining_op(self) -> Optional[Operation]:
        return None

    @property
    def dtype(self):
        return getattr(self.layout, "dtype", None)

    def get_size(self):
        return list(self.layout.size)

    def get_stride(self):
        return list(self.layout.stride)

    def get_offset(self):
        return self.layout.offset

    def get_layout(self):
        return self.layout

    def get_storage_numel(self):
        return self.get_numel()

    def is_extern(self):
        return False

    def freeze_layout(self):
        if not isinstance(self.layout, (MultiOutputLayout, NonOwningLayout)):
            self.layout = self.layout.as_fixed()

    def freeze_layout_with_stride_order(self, order, allow_padding=False):
        assert isinstance(self.layout, FlexibleLayout)
        self.layout = self.layout.as_stride_order(order, allow_padding=allow_padding)

    def freeze_layout_with_fill_order(self, order):
        assert isinstance(self.layout, FlexibleLayout)
        self.layout = self.layout.as_fill_order(order)

    def freeze_layout_with_same_order(self, stride):
        assert isinstance(self.layout, FlexibleLayout)
        self.layout = self.layout.as_same_order(stride)

    def is_zero_elements(self):
        return V.graph.sizevars.is_expr_static_and_true(sympy.Eq(self.get_numel(), 0))  # type: ignore[arg-type]

    def make_loader(self):
        # Loading from a zero-element buffer is a no-op
        if self.is_zero_elements():
            return partial(nop_loader_fn, dtype=self.get_dtype())

        def loader(index):
            indexer = self.layout.make_indexer()
            return ops.load(self.name, indexer(index))

        return loader

    def codegen_reference(self, writer=None):
        return self.get_name()

    def decide_layout(self):
        pass

    def get_inputs_that_alias_output(self):
        if isinstance(self.layout, NonOwningLayout):
            return [self.layout.view.get_name()]
        return ()

    def get_mutation_names(self):
        if isinstance(self.layout, MutationLayoutSHOULDREMOVE):
            return [self.layout.target.get_name()]
        return ()

    def get_read_names(self) -> Set[str]:
        return {self.get_name()}

    def get_unbacked_symbol_uses(self) -> Set[sympy.Symbol]:
        return set()

    def get_unbacked_symbol_defs(self) -> Set[sympy.Symbol]:
        return set()

    def realize(self):
        pass

    def should_allocate(self):
        # Returns False by default.
        return False


@dataclasses.dataclass
class OperationBuffer(Buffer, Operation):
    # An operation that produces a single output buffer
    def get_outputs(self) -> List[Buffer]:
        return [self]

    def get_defining_op(self) -> Operation:
        return self

    def __post_init__(self):
        Buffer.__post_init__(self)
        Operation.__post_init__(self)


class InputBuffer(Buffer):
    pass


class ConstantBuffer(InputBuffer):
    override_device: Optional[torch.device] = None

    def make_loader(self):
        def loader(index):
            indexer = self.layout.make_indexer()
            return ops.load(
                V.graph.constant_name(self.get_name(), self.override_device),
                indexer(index),
            )

        return loader

    def constant_to_device(self, device):
        return ConstantBuffer(
            V.graph.constant_name(self.get_name(), device), self.layout
        )


class NoneAsConstantBuffer(IRNode):
    def get_unbacked_symbol_uses(self) -> Set[sympy.Symbol]:
        return set()

    def codegen_reference(self, writer=None):
        return V.graph.wrapper_code.none_str


class ShapeAsConstantBuffer(IRNode):
    def __init__(self, shape):
        super().__init__()
        self._shape = shape

    @property
    def shape(self):
        return self._shape

    def get_unbacked_symbol_uses(self) -> Set[sympy.Symbol]:
        return free_unbacked_symbols(self.shape)

    def codegen_reference(self, writer=None):
        return V.graph.wrapper_code.expr_printer(V.graph.sizevars.simplify(self.shape))


@dataclasses.dataclass
class ComputedBuffer(OperationBuffer):
    data: Loops

    def get_computed_buffer_name(self):
        """
        Returns self.name if it exists, otherwise returns the name of the data node if that exists.
        If neither exist, returns None.
        """
        if self.name is not None:
            return self.name
        if hasattr(self.data, "name"):
            return self.data.name
        return None

    @cache_on_self
    def num_reads(self):
        return len(self.get_read_writes().reads)

    def get_read_writes(self):
        with patch.object(FlexibleLayout, "allow_indexing", True):
            if self.data.get_reduction_type():
                return extract_read_writes(
                    self.get_store_function(),
                    self.data.get_pointwise_size(),
                    self.data.get_reduction_size(),
                )
            else:
                return extract_read_writes(
                    self.get_store_function(),
                    self.data.get_size(),
                )

    def get_unbacked_symbol_uses(self) -> Set[sympy.Symbol]:
        # Ordinarily, we'd like to just peek at the arguments list,
        # but ComputedBuffers have no argument list.
        #
        # Morally, this logic needs to be synchronized with the
        # KernelArgs.size calls, which are responsible for making symbols make
        # there way as kernel arguments (and it is precisely passing in one of
        # those symbols that establishes a dependency).  However, we haven't
        # started codegen yet so we can't directly reuse that logic.
        #
        # For now, I'm just yoloing with the size of the buffer.  Not sure if
        # it is enough.
        #
        # One thing you might wonder is if this is enough for a ComputedBuffer
        # denoting a reduction over i0.  Empirically, it is enough, but for an
        # unusual reason: we only need accurate dependencies for item() call,
        # but it's impossible to end up with a reduction over i0 from an
        # item() call without a regular non-reduction buffer first.
        return (
            free_unbacked_symbols(self.get_size())
            | free_unbacked_symbols(self.get_stride())
            | free_unbacked_symbols(self.get_offset())
            | self.data.get_unbacked_symbol_uses()
        )

    def make_loader(self):
        # Inline constants and index_expressions
        if (
            hasattr(self.data, "make_loader")
            and self.name not in V.graph.mutated_buffers
            and self.num_reads() == 0
        ):
            # can be inlined
            return self.data.make_loader()
        return super().make_loader()

    def get_store_function(self):
        indexer = self.layout.as_fixed().make_indexer()
        if isinstance(self.data, (Reduction, Scan, Sort)):
            return partial(self.data.store_reduction, self.name, indexer)
        else:
            assert isinstance(self.data, Pointwise)
            return partial(self.data.store_output, self.name, indexer)

    def get_fill_order(self):
        """
        If our layout is still flexible, try to determine the stride order based on stride orders of reads.

        TODO(jansel): A better algorithm here would look at downstream consumers of this
                      value and try to do global graph-level layout optimization.
                      This is also something just begging to be autotuned.
        """
        if isinstance(self.layout, FlexibleLayout):
            (index_vars, reduction_vars), _ = dependencies.index_vars_squeeze(
                self.data.get_pointwise_size(), self.data.get_reduction_size()
            )
            reads = self.get_read_writes().reads
            reads_bufs = [
                V.graph.name_to_buffer[r.name]
                if r.name in V.graph.name_to_buffer.keys()
                else None
                for r in reads
            ]
            # only consider reads to buffer of same size
            # ignore StarDeps because they don't contribute stride information
            assert all(
                isinstance(r, (dependencies.StarDep, dependencies.MemoryDep))
                for r in reads
            )
            reads = [
                sympy_subs(
                    r.index, {v: sympy.Integer(0) for v in reduction_vars if v != 0}
                )
                for r in reads
                if isinstance(r, dependencies.MemoryDep)
            ]

            if reads:
                if isinstance(self.data, (Scan, Sort)):
                    indices = self.data.reindex(index_vars, reduction_vars)
                else:
                    indices = index_vars
                stride_lengths = [
                    V.graph.sizevars.stride_hints(expr, indices) for expr in reads  # type: ignore[arg-type]
                ]
                from .scheduler import pick_loop_order

                return pick_loop_order(stride_lengths, self.get_size())

        return None

    def decide_layout(self):
        if isinstance(self.layout, FlexibleLayout):
            order = self.get_fill_order()
            if order:
                self.freeze_layout_with_fill_order(order)
            else:
                self.freeze_layout()

    @cache_on_self
    def get_default_sizes_body(self):
        args, var_ranges = dependencies.index_vars_squeeze(
            self.data.get_pointwise_size(), self.data.get_reduction_size(), prefix="q"
        )
        with patch.object(ConstantBuffer, "override_device", self.get_device()):
            body = LoopBody(
                self.get_store_function(),
                (args if self.get_reduction_type() else args[:1]),
                var_ranges,
            )
        index_vars = []
        reduce_vars: List[Any] = []
        index_size = []
        reduce_size = []
        for v, s in var_ranges.items():
            if v in args[0]:
                assert not reduce_vars
                index_vars.append(v)
                index_size.append(s)
            else:
                assert v in args[1]
                reduce_vars.append(v)
                reduce_size.append(s)
        return (index_size, reduce_size), body, (index_vars, reduce_vars)

    def simplify_and_reorder(
        self,
        extra_indexing_constraints: Optional[Tuple[Dict[Any, Any], List[Any]]] = None,
    ):
        """
        This is a main place where we do loop transformations in a
        backend-agnostic way.

        Here we:
            1) Remove any 1 dimensions
            2) Fuse contiguous dimensions together
            3) Reorder dimensions based on stride orders

        Optional argument extra_indexing_constraints can be used to append additional
        indexing expressions to existing ones derived from buffer's body. This can be useful
        to fuse scheduler nodes with compatible ranges, e.g. (s0*s1*...,) and (s0, s1, s2, ...)
        on CPU by preventing indexing simplifications and obtaining index/reduce ranges for
        the scheduler node compatible with other nodes.
        """
        (
            (index_size, reduce_size),
            body,
            (index_vars, reduce_vars),
        ) = self.get_default_sizes_body()

        index_formulas = [*body.indexing_exprs.values()]
        if extra_indexing_constraints is not None:
            assert (
                isinstance(extra_indexing_constraints, tuple)
                and len(extra_indexing_constraints) == 2
            )
            extra_indexing_ranges, extra_indexing_expr = extra_indexing_constraints
            assert isinstance(extra_indexing_ranges, dict)
            assert isinstance(extra_indexing_expr, list)
            assert all(isinstance(f, Expr) for f in extra_indexing_expr)

            expected_var_ranges = body.var_ranges
            assert expected_var_ranges == extra_indexing_ranges, (
                expected_var_ranges,
                extra_indexing_ranges,
            )
            # remove already existing expressions
            extra_indexing_expr = [
                e for e in extra_indexing_expr if e not in index_formulas
            ]
            index_formulas += extra_indexing_expr

        memory_addrs = [*body.writes_name2expr.values()]
        if not V.graph.has_feature(self, BackendFeature.PREFER_STORE_LOOP_ORDER):
            memory_addrs.extend(body.reads_name2expr.values())

        def simplify_and_reorder(x_vars, support_vars, sizes):
            sizes, reindex0, reindex1 = self._apply_loop_reordering(
                x_vars, support_vars, sizes, memory_addrs
            )
            # for NHWC: reindex0([0,1,2,3]) = [0,2,3,1], reindex1([0,1,2,3]) = [0,3,2,1]
            x_vars = reindex0(x_vars)
            sizes, reindex2, prune = V.graph.sizevars._simplify_loops(
                x_vars,
                sizes,
                index_prevent_reordering(index_formulas, x_vars, sizes),
            )
            reindex = fuse_reindexing(reindex1, reindex2)
            return sizes, reindex, reindex1

        support_vars = index_vars + reduce_vars
        iter_ranges, iter_reindex, _ = simplify_and_reorder(
            index_vars,
            support_vars,
            index_size,
        )
        reduce_ranges, reduce_reindex, _ = simplify_and_reorder(
            reduce_vars, support_vars, reduce_size
        )

        # retrace the loop body with simplification and reordering applied
        (iter_vars, reduce_vars), var_ranges = dependencies.index_vars_no_squeeze(
            iter_ranges, reduce_ranges, prefix="z"
        )
        body = LoopBody(
            body, [iter_reindex(iter_vars), reduce_reindex(reduce_vars)], var_ranges
        )
        return (iter_ranges, reduce_ranges), body

    @staticmethod
    def _apply_loop_reordering(
        index_vars,
        support_vars,
        sizes,
        memory_addrs,
        priority_idx=None,
    ):
        """
        Shuffle the order of loops around to hopefully improve performance.
        """
        from .scheduler import pick_loop_order

        if priority_idx is None:
            priority_idx = []

        try:
            strides = [
                V.graph.sizevars.stride_hints(expr, index_vars, support_vars)
                for expr in memory_addrs
            ]
            assert len(strides) == len(memory_addrs) and len(strides[0]) == len(
                index_vars
            )
            order = list(reversed(pick_loop_order(strides, sizes, priority_idx)))
        except Exception:
            if config.debug:
                log.warning(
                    "Did not simplify complex index:\n%s\n%s",
                    dict(zip(index_vars, sizes)),
                    memory_addrs,
                )
            order = list(range(len(sizes)))
        sizes = [sizes[i] for i in order]
        return sizes, same_reorder(order), inverse_reorder(order)

    def get_reduction_size(self):
        return self.data.get_reduction_size()

    def get_reduction_type(self):
        return self.data.get_reduction_type()

    def is_no_op(self):
        return self.data.is_zero_elements()

    def should_allocate(self):
        return True

    def constant_to_device(self, device):
        """Move this to a given device. Requires that all reads are to constants."""
        return self.data.constant_to_device(device)


class TemplateBuffer(OperationBuffer):
    """
    Represents a Triton (in the future other type) of template operator
    that we can fuse an epilogue onto.
    """

    def __init__(self, layout, inputs, make_kernel_render):
        super().__init__(name=None, layout=layout)
        self.inputs = InputsKernel.unwrap_storage(inputs)
        self.make_kernel_render = make_kernel_render
        self.name = V.graph.register_buffer(self)
        V.graph.register_operation(self)

    def get_read_writes(self):
        return self.normalized_read_writes()

    def normalized_read_writes(self):
        name = self.get_name()
        indexer = self.layout.make_indexer()

        def dummy(index, rindex):
            assert len(rindex) == 0
            return ops.store(name, indexer(index), "fake")

        deps = dependencies.extract_read_writes(
            dummy, self.get_size(), (), normalize=True
        )
        deps.reads = {dependencies.StarDep(x.get_name()) for x in self.inputs}
        return deps

    def get_reduction_size(self):
        return 1

    def get_reduction_type(self):
        return None

    def is_no_op(self):
        return False

    def should_allocate(self):
        return True

    def simplify_and_reorder(
        self,
        extra_indexing_constraints: Optional[Tuple[Dict[Any, Any], List[Any]]] = None,
    ):
        return (
            (
                self.get_size(),
                (),
            ),
            None,
        )


class TritonTemplateBuffer(TemplateBuffer):
    def __init__(
        self,
        layout,
        inputs,
        make_kernel_render,
        debug_extra=None,
        mutated_inputs: Optional[Iterable[IRNode]] = None,
    ):
        """
        NOTE:[TritonTemplates with multiple outputs]
        We want the ability for TritonTemplates to output multiple tensors. Triton
        kernels have no notion of outputs and this is done by creating tensors that
        are then mutated by the kernel. Currenlty our STORE_OUTPUT codegen doesn't
        support creating multinode outputs for triton templates.
        We work around this by creating an extra input buffer during the lowering
        and we mark them as mutated inputs.
        """
        super().__init__(layout, inputs, make_kernel_render)
        self.debug_extra = debug_extra
        self.mutated_inputs = mutated_inputs
        self.outputs: List[Buffer] = [self]
        if mutated_inputs is not None:
            # Ensure that the mutated inputs are only allowed for certain nodes
            allowed_set = {
                torch.ops.higher_order.flex_attention,
                torch.ops.higher_order.flex_attention_backward,
            }
            current_node = V.graph.current_node.target
            assert (
                current_node in allowed_set
            ), f"Mutated inputs are only allowed for {allowed_set} but got {current_node}"
            device = self.inputs[0].get_device()
            self.outputs += [
                MutationOutput(NoneLayout(device), buf, self) for buf in mutated_inputs
            ]

    def get_outputs(self) -> List[Buffer]:
        return self.outputs

    def __str__(self):
        out = f"TritonTemplateBuffer(layout={self.layout}, {self.debug_extra})"
        return out


PrimitiveInfoType = Union[int, float, bool, str, List[Union[int, str, float, bool]]]


class ChoiceCaller:
    """
    Represents a possible choice used in autotune_process.py.
    During autotuning, self.benchmark() is first called to get benchmark result,
    and if this choice is selected, self.output_node() is called to get the output_node.

    Children classes: TritonTemplateCaller, CUDATemplateCaller.
    """

    def __init__(self, name, input_nodes, layout):
        super().__init__()
        self.name = name
        self.layout = layout
        self.input_nodes = input_nodes

    def benchmark(self, *args, out) -> float:
        algo = self.to_callable()
        return do_bench(algo, args, {"out": out})

    def call_name(self) -> str:
        raise NotImplementedError

    def to_callable(self):
        raise NotImplementedError

    def hash_key(self) -> str:
        raise NotImplementedError

    def output_node(self) -> TensorBox:
        raise NotImplementedError

    def info_dict(self) -> Dict[str, Union[PrimitiveInfoType, List[PrimitiveInfoType]]]:
        """Information returned here is logged to the autotune log file when that is enabled."""
        return {}


class TritonTemplateCallerBase(ChoiceCaller):
    def get_make_kernel_render(self) -> Any:
        raise NotImplementedError


class MultiTemplateBuffer(TritonTemplateBuffer):
    """
    Represents a Buffer with multiple backing implementation choices.

    Choices can be TritonTemplates or ExternKernels. During scheduling if there is a potential
    epilogue we will benchmark each of the choices with the epilogue to determine an implementation.
    Otherwise, the fastest base choice will be chosen.
    """

    def __init__(
        self,
        layout: Layout,
        inputs: List[IRNode],
        choice_timings: Callable[[], Dict[ChoiceCaller, float]],
    ):
        super().__init__(layout=layout, inputs=inputs, make_kernel_render=None)
        self._choice_timings_fn = choice_timings
        self._choice_timings: Optional[Dict[ChoiceCaller, float]] = None
        self.original_inputs = inputs

    @property
    def choice_timings(self) -> Dict[ChoiceCaller, float]:
        if self._choice_timings is None:
            self._choice_timings = self._choice_timings_fn()
        return self._choice_timings

    @contextlib.contextmanager
    def swap_as_triton_caller(self, caller: TritonTemplateCallerBase):
        assert isinstance(caller, torch._inductor.select_algorithm.TritonTemplateCaller)
        assert self.layout == caller.layout

        render = self.make_kernel_render
        self.make_kernel_render = caller.get_make_kernel_render()
        try:
            yield
        finally:
            self.make_kernel_render = render

    def finalize_as_triton_caller(self, caller: TritonTemplateCallerBase):
        assert isinstance(caller, torch._inductor.select_algorithm.TritonTemplateCaller)
        assert self.layout.size == caller.layout.size
        assert self.layout.stride == caller.layout.stride
        self.make_kernel_render = caller.get_make_kernel_render()

    def get_min_choice(self) -> Tuple[ChoiceCaller, float]:
        min_choice = min(self.choice_timings, key=self.choice_timings.get)  # type: ignore[arg-type]
        return (min_choice, self.choice_timings[min_choice])


class CUDATemplateBuffer(TemplateBuffer):
    def __init__(
        self,
        layout,
        inputs,
        make_kernel_render,
        workspace_size: int,
        template: CUDATemplate,  # type: ignore[name-defined]  # noqa: F821
    ):
        super().__init__(layout, inputs, make_kernel_render)
        # Global memory (in bytes) needed for this template.
        self.workspace_size = workspace_size
        self.template = template

    def get_workspace_size(self):
        return self.workspace_size if self.workspace_size is not None else 0


class CppTemplateBuffer(TemplateBuffer):
    def __init__(self, layout, inputs, make_kernel_render, template, choice):
        super().__init__(layout, inputs, make_kernel_render)
        self.template = template
        self.choice = choice


@dataclasses.dataclass
class InputsKernel(OperationBuffer):
    inputs: List[Buffer]

    def get_read_writes(self):
        reads: Set[dependencies.Dep] = set()
        StarDep = dependencies.StarDep
        for input in self.inputs:
            if isinstance(input, list):
                reads.update(StarDep(x.get_name()) for x in input)
            else:
                reads.add(StarDep(input.get_name()))

        writes: Set[dependencies.Dep] = {
            StarDep(buf.get_name()) for buf in self.get_outputs()
        }

        return dependencies.ReadWrites(
            reads=reads,
            writes=writes,
            index_exprs=set(),
        )

    @classmethod
    def unwrap_storage_for_input(cls, x):
        if isinstance(x, TensorBox):
            x = x.data
        if isinstance(x, StorageBox):
            x = x.data
        if isinstance(x, BaseView) and not isinstance(x, ReinterpretView):
            x = ExternKernel.realize_input(x)
        if isinstance(x, TensorBox):
            # when converting to ReinterpretView fails in the
            # realize_input call above, the result will be wrapped
            # into TensorBox / StorageBox pair as a result of the
            # cls.copy_input call; so we should unwrap recursively
            return cls.unwrap_storage_for_input(x)
        if isinstance(x, TorchBindObject):
            return x
        assert isinstance(x, (Buffer, ReinterpretView)), x
        return x

    @staticmethod
    def unwrap_storage(inputs):
        inputs_new = []
        for x in inputs:
            if isinstance(x, list):
                x = [InputsKernel.unwrap_storage_for_input(i) for i in x]
            else:
                x = InputsKernel.unwrap_storage_for_input(x)
            inputs_new.append(x)
        return inputs_new

    def is_extern(self):
        return True


class NopKernel(InputsKernel):
    def is_no_op(self):
        return True


class ConcatKernel(NopKernel):
    """
    There isn't actually a real kernel for concat, we just change the
    storage for the upstream data.
    """

    @classmethod
    def create(cls, inputs, dim):
        device = inputs[0].get_device()
        dtype = inputs[0].get_dtype()
        new_size = list(inputs[0].get_size())
        offsets_start = [0]
        offsets_end = [new_size[dim]]
        assert 0 <= dim < len(new_size)
        for i in range(1, len(inputs)):
            input_size = inputs[i].get_size()
            offsets_start.append(new_size[dim])
            assert len(input_size) == len(new_size)
            assert inputs[i].get_dtype() == dtype
            assert inputs[i].get_device() == device
            for j in range(len(new_size)):
                if j == dim:
                    new_size[j] = new_size[j] + input_size[j]
                else:
                    new_size[j] = V.graph.sizevars.guard_equals(
                        new_size[j], input_size[j]
                    )
            offsets_end.append(new_size[dim])

        output_stride = FlexibleLayout.contiguous_strides(new_size)
        # If any of the inputs is in CL format, use CL format for the output
        for i in range(len(inputs)):
            x = inputs[i]
            if is_storage_and_layout(x):
                layout = x.get_layout()
                if isinstance(
                    layout, FixedLayout
                ) and Layout.is_channels_last_contiguous(layout.size, layout.stride):
                    # use CL stride for the output
                    output_stride = make_channels_last_strides_for(new_size)
                    break
        any_input_is_storage_and_layout = any(is_storage_and_layout(x) for x in inputs)
        fx_node_args = V.graph.current_node.args[0]
        assert isinstance(fx_node_args, list)
        # If any of the inputs has meta tensor and the meta tensor is in CL format, use CL format for the output
        if any_input_is_storage_and_layout is False and any(
            "val" in arg.meta
            and (
                arg.meta["val"].is_contiguous(memory_format=torch.channels_last)
                or arg.meta["val"].is_contiguous(memory_format=torch.channels_last_3d)
            )
            for arg in fx_node_args
        ):
            output_stride = make_channels_last_strides_for(new_size)

        concat_kernel = ConcatKernel(
            name=None,
            layout=FixedLayout(
                device=device,
                dtype=dtype,
                size=new_size,
                stride=output_stride,
            ),
            inputs=[],
        )
        kernel = StorageBox(concat_kernel)
        op_names = []
        for i in range(len(inputs)):
            input_buffer = cls.realize_into(
                inputs[i],
                SliceView.create(
                    kernel, dim, offsets_start[i], offsets_end[i], clamp=False
                ),
            )
            concat_kernel.inputs.append(input_buffer)

            if isinstance(inputs[i].data, BaseView):
                input_unwrapped = inputs[i].data.unwrap_view()
            else:
                input_unwrapped = inputs[i].data

            if (
                input_unwrapped.is_input_buffer()
                and is_gpu(inputs[i].get_device().type)
                and not is_dynamic(input_buffer)
            ):
                op_names.append(input_buffer.get_operation_name())

        if len(op_names) > 1 and V.graph.has_feature(device, BackendFeature.FOREACH):
            V.graph.register_operation_list(op_names)

        concat_kernel.name = V.graph.register_buffer(concat_kernel)
        concat_kernel.inputs = cls.unwrap_storage(concat_kernel.inputs)
        V.graph.register_operation(concat_kernel)

        return kernel

    @classmethod
    def can_realize_into_without_copy(cls, src):
        if isinstance(src, TensorBox):
            # unwrap a TensorBox
            return cls.can_realize_into_without_copy(src.data)

        return isinstance(src.data.layout, FlexibleLayout) and not isinstance(
            src.data, ExternKernelAlloc
        )

    @classmethod
    def realize_into(cls, src, dst):
        # Attempt to turn this into a ReinterpretView rather than assert.
        # This has concessions around layout, as as_storage_and_layout
        # can cause us to go from flexible to fixed layout.
        if not isinstance(dst, ReinterpretView):
            if is_storage_and_layout(dst):
                storage, layout = as_storage_and_layout(dst)
                dst = ReinterpretView(storage, layout)
        assert isinstance(dst, ReinterpretView), dst
        if isinstance(src, TensorBox):
            # unwrap a TensorBox
            return cls.realize_into(src.data, dst)
        if isinstance(src, StorageBox):
            src.realize()
            # ExternKernelAlloc has specific requirements for output layout, should create a copy
            assert hasattr(src.data, "layout")
            if cls.can_realize_into_without_copy(src):
                src.data.layout = NonOwningLayout(dst)
                return src.data
        # introduce a copy
        pw = Pointwise.create(
            device=src.get_device(),
            dtype=src.get_dtype(),
            inner_fn=src.make_loader(),
            ranges=[
                V.graph.sizevars.guard_equals(a, b)
                for a, b in zip(src.get_size(), dst.get_size())
            ],
        )
        return cls.realize_into(pw, dst)

    def should_allocate(self):
        return True


def get_aten_cpp_kernel_name(kernel):
    # Calling with the default kernel name can lead to ambiguous behavior like the following example.
    # repeat_interleave(const at::Tensor & repeats, c10::optional<int64_t> output_size=std::nullopt)
    # repeat_interleave(const at::Tensor & self, int64_t repeats,
    #       c10::optional<int64_t> dim=std::nullopt, c10::optional<int64_t> output_size=std::nullopt)
    if not isinstance(kernel, torch._ops.OpOverload) or kernel.namespace != "aten":
        return None
    opname = (
        kernel.__name__.split(".")[0]
        if kernel._overloadname == "default"
        else kernel.__name__.replace(".", "_")
    )
    return f"at::_ops::{opname}::call"


@dataclasses.dataclass
class ExternKernel(InputsKernel):
    constant_args: Tuple[Any, ...] = ()
    kwargs: Dict[str, Any] = dataclasses.field(default_factory=dict)
    output_view: Optional[ReinterpretView] = None
    python_kernel_name: Optional[str] = None
    cpp_kernel_name: Optional[str] = None
    # FIXME: in some cases we sill need to explicitly pass in ordered_kwargs_for_cpp_kernel
    # We shouldn't need to do this since the information can be retrieved from op_overload._schema.
    ordered_kwargs_for_cpp_kernel: Iterable[str] = dataclasses.field(
        default_factory=list
    )
    op_overload: Optional[
        Union[torch._ops.OpOverload, torch._ops.HigherOrderOperator]
    ] = None
    arg_properties: Optional[List[Dict[str, Any]]] = None
    kwarg_properties: Optional[Dict[str, Dict[str, Any]]] = None
    unbacked_bindings: Dict[sympy.Symbol, pytree.KeyPath] = dataclasses.field(
        default_factory=dict
    )

    def __init__(
        self,
        name,
        layout,
        inputs,
        constant_args=(),
        kwargs=None,
        output_view=None,
        python_kernel_name=None,
        cpp_kernel_name=None,
        ordered_kwargs_for_cpp_kernel=(),
        op_overload=None,
    ):
        super().__init__(
            name,
            layout,
            inputs,
        )
        self.constant_args = constant_args
        self.kwargs = kwargs if kwargs else {}
        self.output_view = output_view
        self.python_kernel_name = python_kernel_name
        # If cpp_kernel_name is None, we will try to construct it from op_overload
        self.cpp_kernel_name = cpp_kernel_name or get_aten_cpp_kernel_name(op_overload)
        self.ordered_kwargs_for_cpp_kernel = ordered_kwargs_for_cpp_kernel
        self.op_overload = op_overload
        self.collect_arg_kwarg_properties()
        self.unbacked_bindings = {}
        self.fx_node = V.graph.current_node

    def get_unbacked_symbol_defs(self) -> Set[sympy.Symbol]:
        return set()

    def collect_arg_kwarg_properties(self):
        # if self.op_overload is torch._ops.OpOverload, we can use its schema to collect additional
        # information for args and kwargs, e.g. type and default value, to help with the cpp wrapper codegen
        self.arg_properties = (
            [
                {
                    "name": x.name,
                    "type": x.real_type,
                    "default_value": x.default_value,
                }
                for x in self.op_overload._schema.arguments
                if not x.kwarg_only
            ]
            if isinstance(self.op_overload, torch._ops.OpOverload)
            else [{} for i in range(len(self.inputs))]
        )
        self.allarg_properties = (
            {
                x.name: {"type": x.real_type, "default_value": x.default_value}
                for x in self.op_overload._schema.arguments
            }
            if isinstance(self.op_overload, torch._ops.OpOverload)
            else {}
        )
        # FIXME: self.kwargs does not always match kwargs defined in schema, so sometimes
        # ordered_kwargs_for_cpp_kernel is explicilty passed in.
        if (
            isinstance(self.op_overload, torch._ops.OpOverload)
            and not self.ordered_kwargs_for_cpp_kernel
        ):
            self.ordered_kwargs_for_cpp_kernel = [
                x.name for x in self.op_overload._schema.arguments if x.kwarg_only
            ]

    def fill_non_provided_args(self, args, kwargs, convert_val_to_str=False):
        # Previously, we want to maintain forward-compatibility by skipping
        # default args in the serialized artifacts in fbcode. However,
        # some of our shim interfaces require default values being set.
        # Discussed with Sherlock offline and we decided to allow serializing
        # default args into the C++ wrapper code for now. We will refine this
        # part if we see real FC requirement. More details related to FC
        # can be found at:
        # https://docs.google.com/document/d/1FzWm-sHYwmRi3x_g036kOxd99KaYquUsA-L5JwOn8ys/edit?usp=sharing
        assert isinstance(args, (list, tuple))
        if isinstance(args, tuple):
            args = list(args)
        assert self.arg_properties, "ExternKernel.arg_properties should not be empty"

        n_args = len(args)
        n_pos_args = len(self.arg_properties)
        # For cpp wrapper, if some positional args are not provided, we need to check
        # if they're in the kwargs or use their default value
        if n_args < n_pos_args:
            log.debug(
                "%s has %d unprovided positional arguments. "
                "Will check if they are in the keyword arguments or will use default values.",
                self.op_overload,
                n_pos_args - n_args,
            )
            for i in range(n_args, n_pos_args):
                arg_name = self.arg_properties[i]["name"]
                args.append(
                    kwargs[arg_name]
                    if arg_name in kwargs
                    else self.arg_properties[i]["default_value"]
                )
        return args

    def decide_layout(self):
        if isinstance(self.layout, FlexibleLayout):
            self.apply_constraint()
            self.freeze_layout()

    def codegen_comment(self, wrapper):
        origin_str, detailed_origin_str = get_kernel_metadata(self, wrapper)
        if origin_str:
            wrapper.writeline(origin_str)

    def codegen(self, wrapper):
        raise NotImplementedError

    def get_kernel_name(self):
        return (
            (
                V.graph.wrapper_code.get_c_shim_func_name(self.cpp_kernel_name)  # type: ignore[attr-defined]
                if config.abi_compatible
                else self.cpp_kernel_name
            )
            if V.graph.cpp_wrapper
            else self.python_kernel_name
        )

    @staticmethod
    def copy_input(x):
        pw = Pointwise.create(
            device=x.get_device(),
            dtype=x.get_dtype(),
            inner_fn=x.make_loader(),
            ranges=x.get_size(),
            origin_node=x.get_origin_node(),
            traceback=x.get_traceback(),
        )
        pw.realize()
        return pw

    @classmethod
    def process_kernel(
        cls, kernel, *args, **kwargs
    ) -> Tuple[
        Any,
        List[Any],
        List[Any],
        Callable[[Any, Any], Any],
        Optional[Dict[sympy.Symbol, pytree.KeyPath]],
    ]:
        binded_args = {"args": args, "kwargs": kwargs}

        args_flat, args_spec = pytree.tree_flatten(binded_args)

        is_arg_tensor = []
        tensor_args = []
        non_tensor_args: List[Any] = []
        for arg in args_flat:
            is_arg_tensor.append(isinstance(arg, IRNode))
            if is_arg_tensor[-1]:
                tensor_args.append(arg)
            else:
                if isinstance(arg, sympy.Expr):
                    arg = V.graph.sizevars.shape_env.create_symintnode(arg, hint=None)
                non_tensor_args.append(arg)

        def unflatten_args(new_tensor_args, new_non_tensor_args):
            result = []
            it_tensors = iter(new_tensor_args)
            it_non_tensors = iter(new_non_tensor_args)
            for is_tensor in is_arg_tensor:
                if is_tensor:
                    result.append(next(it_tensors))
                else:
                    result.append(next(it_non_tensors))
            r = pytree.tree_unflatten(result, args_spec)
            return r.get("args", []), r.get("kwargs", {})

        tensor_args = [cls.realize_input(x) for x in tensor_args]

        # freeze layout otherwise our output stride calculation might
        # become incorrect
        for x in tensor_args:
            if is_storage_and_layout(x):
                as_storage_and_layout(x, freeze=True)

        # Rerun fake tensor propagation, because Inductor may have changed the
        # strides of inputs and we need to determine accurately what the
        # output stride will be.
        example_args: List[Union[torch.Tensor, torch._C.ScriptObject]] = []

        # We need to retain the constant values of fake tensors that we originally
        # propagated the graph with, because for some operators running without a
        # constant would trigger an error / DataDependentException
        for x in tensor_args:
            # if x is a view of a constant, we need to realize the view
            # (we can't pass the constant into the kernel directly)
            if not isinstance(x, BaseView) and x.get_name() in V.graph.constants:
                example_args.append(V.graph.constants[x.get_name()])
            elif (
                not isinstance(x, BaseView)
                and x.get_name() in V.graph.torchbind_constants
            ):
                example_args.append(V.graph.torchbind_constants[x.get_name()])
            else:
                example_args.append(ir_node_to_tensor(x, guard_shape=True))

        new_args, new_kwargs = unflatten_args(example_args, non_tensor_args)
        example_output = kernel(*new_args, **new_kwargs)

        unbacked_bindings: Optional[Dict[sympy.Symbol, pytree.KeyPath]] = None
        if shape_env := V.fake_mode.shape_env:
            rebind_unbacked(shape_env, V.current_node, example_output)
            unbacked_bindings = compute_unbacked_bindings(
                shape_env, example_output, V.current_node.meta.get("val")
            )

        example_out_li = (
            [example_output]
            if not isinstance(example_output, (list, tuple))
            else example_output
        )
        for t in example_out_li:
            if isinstance(t, torch.Tensor) and t.is_sparse:
                msg = "sparsity not handled. Please file issue for sparse inference weights."
                if stack_trace := V.graph.current_node.meta.get("stack_trace", None):
                    msg = f"{msg} Found from : \n {stack_trace}"
                V.graph.disable_cudagraphs_reason = msg

        return (
            example_output,
            tensor_args,
            non_tensor_args,
            unflatten_args,
            unbacked_bindings,
        )

    @classmethod
    def convert_to_reinterpret_view(cls, x):
        """
        In order to pass this to an extern kernel we need a
        ReinterpretView not a View.  This allows us to avoid some
        unneeded copies.
        """
        assert isinstance(x, BaseView)
        if isinstance(x, ReinterpretView):
            return x

        # NOTE: Don't use extract_read_writes here as it fails when
        # make_loader() inlines the computation
        x_unwrap_view = x.unwrap_view()
        x_unwrap_view_fx_node = V.graph.get_buffer(
            x_unwrap_view.get_name()
        ).get_origin_node()
        # Prefer channels last format according to how the format is set from eager.
        if (
            x_unwrap_view_fx_node is not None
            and "val" in x_unwrap_view_fx_node.meta
            and isinstance(x_unwrap_view.layout, FlexibleLayout)
            and (
                x_unwrap_view_fx_node.meta["val"].is_contiguous(
                    memory_format=torch.channels_last
                )
                or x_unwrap_view_fx_node.meta["val"].is_contiguous(
                    memory_format=torch.channels_last_3d
                )
            )
        ):
            x_unwrap_view.freeze_layout_with_same_order(
                make_channels_last_strides_for(x_unwrap_view.get_size())
            )
        else:
            x_unwrap_view.freeze_layout()

        index_args, var_ranges = dependencies.index_vars_squeeze(
            x.get_size(), prefix="r"
        )
        range_vars = index_args[0]
        index = x.make_indexer()(range_vars)

        index = V.graph.sizevars.simplify_with_ranges(index, var_ranges)
        strides = V.graph.sizevars.stride_vars(index, range_vars)
        offset = V.graph.sizevars.offset_var(index, range_vars)
        expected = sympy_dot(range_vars, strides) + offset

        if index != expected:
            log.debug(
                "convert_to_reinterpret_view failed: stride=%s offset=%s index=%s",
                strides,
                offset,
                index,
            )
            raise NotImplementedError

        return ReinterpretView(
            data=x.data,
            layout=FixedLayout(
                device=x.get_device(),
                dtype=x.get_dtype(),
                size=x.get_size(),
                stride=strides,
                offset=offset,
            ),
        )

    @classmethod
    def realize_input(cls, x):
        if x is None:
            return NoneAsConstantBuffer()
        if isinstance(x, (sympy.Expr, sympy.logic.boolalg.Boolean, int)):
            return ShapeAsConstantBuffer(x)
        if isinstance(x, Constant):
            return V.graph.add_tensor_constant(
                torch.tensor(x.value, dtype=x.get_dtype(), device=x.get_device())
            )
        if isinstance(x, ConstantBuffer):
            return x
        if isinstance(x, TensorBox):
            return cls.realize_input(x.data)
        if isinstance(x, ReinterpretView):
            return ReinterpretView(cls.realize_input(x.data), x.get_layout())
        if isinstance(x, BaseView):
            x.realize()
            if is_storage_and_layout(x.unwrap_view()):
                try:
                    return cls.convert_to_reinterpret_view(x)
                except NotImplementedError:
                    pass
        if isinstance(x, StorageBox):
            # TODO(jansel): impose layout preference on realized buffer
            x.realize()
            return x
        if isinstance(x, TorchBindObject):
            return x
        return cls.copy_input(x)

    @classmethod
    def require_stride1(cls, x):
        if is_storage_and_layout(x):
            if len(x.get_stride()) == 0:
                return x
            for stride in x.get_stride():
                if stride == 1:
                    return x
        return cls.copy_input(x)

    @classmethod
    def require_stride_order(cls, x, order, allow_padding=False):
        if x.get_numel() == 0:  # Layout doesn't matter
            return x

        # require x to have the layout as strided_ordered as order
        if is_storage_and_layout(x):
            while isinstance(x.get_layout(), NonOwningLayout):
                x = x.get_layout().view
            if isinstance(x.get_layout(), FlexibleLayout):
                # If the the FlexibleLayout already has the size and stride in the required order,
                # freeze it to a FixedLayout by using its current size and stride.
                # The behavior of using its current size and stride or the given order can be different
                # if the size and stride has ambiguilty, for example for a 4D input where the iC = 1:
                # size=[s0, 1, 28, 28], stride=[784, 784, 28, 1]. If the required order is [3, 0, 2, 1] (channels last),
                # the current size and stride already satisfies this order.
                # However by freezing it to the required order, the layout will be changed to:
                # size=[s0, 1, 28, 28], stride=[784, 1, 28, 1]), which is not actually necessary.

                # fix flexiblelayout to be FixedLayout with stride_order
                as_storage_and_layout(
                    x,
                    freeze=True,
                    want_contiguous=False,
                    stride_order=get_stride_order(
                        V.graph.sizevars.size_hints(x.get_layout().stride)
                    )
                    if is_stride_order_storage_and_layout(x, order)
                    else order,
                    allow_padding=allow_padding,
                )
                return x
            elif isinstance(
                x.get_layout(), FixedLayout
            ) and x.get_layout().is_stride_ordered(order):
                return x
            elif isinstance(x.get_layout(), MutationLayoutSHOULDREMOVE):
                if isinstance(x.get_layout().real_layout(), FlexibleLayout):
                    raise AssertionError(
                        "the MutationLayoutSHOULDREMOVE's real layout shouldn't be FlexibleLayout"
                    )
                elif isinstance(
                    x.get_layout().real_layout(), FixedLayout
                ) and x.get_layout().real_layout().is_stride_ordered(order):
                    return x

        # TODO - Storage to InputBuffer
        if isinstance(x, InputBuffer) and x.get_layout().is_stride_ordered(order):
            return x
        if (
            isinstance(x, TensorBox)
            and isinstance(x.data, BaseView)
            and not isinstance(x.data, ReinterpretView)
            and is_storage_and_layout(x.unwrap_view())
            and not isinstance(x.unwrap_view().data, ExternKernelAlloc)
        ):
            try:
                x.data = cls.convert_to_reinterpret_view(x.data)
                return cls.require_stride_order(x, order, allow_padding=allow_padding)
            except NotImplementedError:
                pass
        x = cls.copy_input(x)
        as_storage_and_layout(
            x,
            freeze=True,
            want_contiguous=False,
            stride_order=order,
            allow_padding=allow_padding,
        )
        assert is_stride_order_storage_and_layout(x, order)
        return x

    @classmethod
    def require_channels_last(cls, x):
        return cls.require_stride_order(x, NHWC_STRIDE_ORDER)

    @classmethod
    def require_channels_last_3d(cls, x):
        return cls.require_stride_order(x, NHWDC_STRIDE_ORDER)

    @classmethod
    def require_contiguous(cls, x):
        return cls.require_stride_order(x, list(reversed(range(len(x.get_size())))))

    def apply_constraint(self):
        pass

    def codegen_const_args(self):
        if V.graph.cpp_wrapper:
            result = []
            for i, x in enumerate(self.constant_args):
                idx = len(self.inputs) + i
                type_ = (
                    self.arg_properties[i].get("type")
                    if self.arg_properties and idx < len(self.arg_properties)
                    else None
                )
                result.append(
                    V.graph.wrapper_code.val_to_arg_str(x, type_)  # type: ignore[arg-type]
                )
            return result
        else:
            return map(V.graph.wrapper_code.val_to_arg_str, self.constant_args)

    def codegen_args(self):
        args = []
        for i, x in enumerate(self.inputs):
            if isinstance(x, list):
                names = [i.codegen_reference() for i in x]
                codegen_reference = f'[{", ".join(names)}]'
                args.append(codegen_reference)
            else:
                if V.graph.cpp_wrapper:
                    assert self.arg_properties and i < len(
                        self.arg_properties
                    ), "Invalid access to ExternKernel.arg_properties"
                    type_ = self.arg_properties[i].get("type")
                    args.append(
                        V.graph.wrapper_code.val_to_arg_str(  # type: ignore[arg-type]
                            x, type_
                        )
                    )
                else:
                    args.append(x.codegen_reference())
        args.extend(self.codegen_const_args())
        return args

    def get_kwargs_value(self, arg_name):
        if arg_name in self.kwargs:
            return self.kwargs.get(arg_name)
        if self.allarg_properties and self.allarg_properties.get(arg_name):
            return self.allarg_properties.get(arg_name).get("default_value")  # type: ignore[union-attr]
        else:
            raise AssertionError(f"{arg_name} not in self.allarg_properties")

    def codegen_kwargs(self, skip_out=False):
        if V.graph.cpp_wrapper:
            kwargs = []
            for arg_name in self.ordered_kwargs_for_cpp_kernel:
                if skip_out and arg_name == "out":
                    # ExternKernelOut has its own logic for inserting the out parameter
                    continue

                v = self.get_kwargs_value(arg_name)
                if isinstance(v, sympy.Expr):
                    kwargs.append(v)
                else:
                    type_ = (
                        self.allarg_properties.get(arg_name).get("type")  # type: ignore[union-attr]
                        if self.allarg_properties and arg_name in self.allarg_properties
                        else None
                    )
                    kwargs.append(
                        V.graph.wrapper_code.val_to_arg_str(  # type: ignore[arg-type]
                            v, type_
                        )
                    )
        else:
            kwargs = [
                f"{k}={V.graph.wrapper_code.val_to_arg_str(v)}"  # type: ignore[misc]
                for k, v in self.kwargs.items()
            ]
        return kwargs

    def codegen_size_asserts(self, wrapper):
        if config.size_asserts and not V.graph.cpp_wrapper:
            # comparing strides for 0 size tensor is tricky. Ignore them for now.
            if sympy_product(self.get_size()) == 0:
                return
            size = V.graph.wrapper_code.codegen_shape_tuple(self.get_size())
            stride = V.graph.wrapper_code.codegen_shape_tuple(self.get_stride())
            wrapper.writeline(
                f"assert_size_stride({self.get_name()}, {size}, {stride})"
            )

    def get_group_stride(self):
        """
        get output sizes and strides, for template_codegen
        """
        _size = self.get_size()
        _stride = self.get_stride()
        # iter_ranges = _size of output tensor, reduce_range = [] because no reduction
        return [_size, []], _stride

    def canonicalize(self):
        """
        Manually get canonicalization of the output index
        """
        # manually generate index formula for conv
        sizevars = V.graph.sizevars
        sizes = self.get_size()
        strides = self.get_stride()
        strides = [sizevars.size_hint(x) for x in strides]
        # TODO: I can't tell if the symbols here are temporary
        index_vars = [sympy_index_symbol(f"d{i}") for i in range(len(sizes))]
        # reorder index vars according to stride
        index_order = sorted(range(len(strides)), key=strides.__getitem__, reverse=True)
        lookup = {pos: idx for idx, pos in enumerate(index_order)}
        order = [lookup[i] for i in range(len(lookup))]
        index_vars = [index_vars[i] for i in order]
        indexer = self.make_indexer()
        index = indexer(index_vars)

        new_sizes, reindex, prune = V.graph.sizevars._simplify_loops(
            index_vars, sizes, [index]
        )

        # assign new variables each dimension to deal with numbering mismatches
        # d0, d1, d2 could become d0, d2 -- which won't match d0, d1
        _, add_var = var_builder("c")
        replacement = dict(zip(index_vars, reindex([add_var(x) for x in new_sizes])))

        index = sympy_subs(sympy.expand(index), replacement)  # type: ignore[arg-type]
        return index, tuple(new_sizes)

    def get_unbacked_symbol_uses(self) -> Set[sympy.Symbol]:
        # NB: It's not necessary to check regular inputs as we automatically
        # have dependencies on them
        r = set()
        for arg in self.constant_args:
            r |= maybe_free_unbacked_symbols(arg)
        for arg in self.kwargs.values():
            r |= maybe_free_unbacked_symbols(arg)
        return r

    def __str__(self):
        kernel_name = getattr(self, "python_kernel_name", None)
        lines = [
            f"python_kernel_name={kernel_name!r}",
        ]
        lines += [
            f"{field.name}={getattr(self, field.name)}"
            for field in dataclasses.fields(self)
        ]
        lines.append(f"origin_node={self.origin_node!r}")
        return self.str_helper(lines)

    __repr__ = __str__


@dataclasses.dataclass
class ExternKernelOut(ExternKernel):
    def codegen(self, wrapper):
        self.codegen_comment(wrapper)
        args = [*self.codegen_args(), *self.codegen_kwargs(skip_out=True)]
        wrapper.generate_extern_kernel_out(
            self.get_kernel_name(),
            self.codegen_reference(),
            self.output_view.codegen_reference() if self.output_view else None,
            args,
        )

    def __init__(
        self,
        layout,
        inputs,
        constant_args=(),
        kwargs=None,
        output_view=None,
        python_kernel_name=None,
        cpp_kernel_name=None,
        ordered_kwargs_for_cpp_kernel=(),
        op_overload=None,
    ):
        super().__init__(
            None,
            layout,
            self.unwrap_storage(inputs),
            constant_args,
            kwargs or {},
            None,
            python_kernel_name,
            cpp_kernel_name,
            ordered_kwargs_for_cpp_kernel,
            op_overload,
        )
        self.name = V.graph.register_buffer(self)
        V.graph.register_operation(self)

    def should_allocate(self):
        return True


class RandomSeeds(ExternKernelOut):
    def __init__(self, count: int, device: torch.device):
        limits = torch.iinfo(torch.int64)
        super().__init__(
            layout=FixedLayout(
                device=device,
                dtype=torch.int64,
                size=[count],
            ),
            inputs=[],
            constant_args=[limits.min, limits.max, [count]],
            python_kernel_name="aten.randint.low_out",
            # FIXME: Ideally we should only use at::_ops::randint_low_out::call here,
            # but the signature is different from is at::randint_out. Again,
            # we can simplify the code when only keeping an ABI-compatible version.
            cpp_kernel_name="at::_ops::randint_low_out::call"
            if config.abi_compatible
            else "at::randint_out",
            op_overload=aten.randint.low_out,
        )


class ExternKernelAlloc(ExternKernel):
    def codegen(self, wrapper):
        self.codegen_comment(wrapper)
        args = [*self.codegen_args(), *self.codegen_kwargs()]
        V.graph.wrapper_code.generate_extern_kernel_alloc(self, args)
        if isinstance(self.layout, Layout):
            self.codegen_size_asserts(wrapper)

    def __init__(
        self,
        layout,
        inputs,
        constant_args=(),
        kwargs=None,
        python_kernel_name=None,
        cpp_kernel_name=None,
        ordered_kwargs_for_cpp_kernel=(),
        op_overload=None,
    ):
        super().__init__(
            None,
            layout,
            self.unwrap_storage(inputs),
            constant_args,
            kwargs or {},
            None,
            python_kernel_name,
            cpp_kernel_name,
            ordered_kwargs_for_cpp_kernel,
            op_overload,
        )
        self.name = V.graph.register_buffer(self)
        V.graph.register_operation(self)

    def should_allocate(self):
        return False

    def apply_constraint(self):
        raise NotImplementedError


class MutationOutput(Buffer):
    """
    An output buffer that represents the mutation of a pre-existing buffer
    """

    def __init__(self, layout, mutated_node, mutating_node: Operation):
        super().__init__(name=None, layout=layout)
        mutated_node_name = mutated_node.get_name()
        V.graph.mark_buffer_mutated(mutated_node_name)
        self.mutation_names = [mutated_node_name]
        self.mutating_node: Operation = mutating_node
        self.name = V.graph.register_buffer(self)

    def get_defining_op(self) -> Operation:
        return self.mutating_node

    def get_mutation_names(self):
        return self.mutation_names

    def should_allocate(self):
        return False


class UserDefinedTritonKernel(ExternKernel):
    def get_kernel_and_configs(self):
        from triton.runtime.autotuner import Autotuner

        from torch._higher_order_ops.triton_kernel_wrap import kernel_side_table

        kernel = kernel_side_table.get_kernel(self.kernel_idx)
        configs = []
        if isinstance(kernel, Autotuner):
            configs = kernel.configs
            kernel = kernel.fn
        return kernel, configs

    def codegen(self, wrapper):
        kernel, configs = self.get_kernel_and_configs()

        # Definition of kernel
        new_name, triton_meta = wrapper.define_user_defined_triton_kernel(
            kernel, configs, self.kwargs
        )
        raw_args = [
            self.get_kwargs_value(k) for k in self.ordered_kwargs_for_cpp_kernel
        ]
        # Call to kernel
        self.codegen_comment(wrapper)
        wrapper.generate_user_defined_triton_kernel(
            new_name, raw_args, self.grid, configs, triton_meta, kernel.constexprs
        )

    def get_unbacked_symbol_uses(self) -> Set[sympy.Symbol]:
        # add unbacked symbols used in the grid to the ones used
        # in the kwargs (the latter is generated by ExternKernel)
        return super().get_unbacked_symbol_uses() | free_unbacked_symbols(self.grid)

    def get_unbacked_symbol_defs(self) -> Set[sympy.Symbol]:
        return set()

    def __init__(self, *, kernel_idx, grid, kernel_args):
        inputs = []
        kwargs = {}
        constant_args = []
        for k, v in kernel_args.items():
            if isinstance(v, TensorBox):
                t = InputsKernel.unwrap_storage_for_input(self.realize_input(v))
                inputs.append(t)
                kwargs[k] = t
            else:
                constant_args.append(v)
                kwargs[k] = v

        assert len(inputs) != 0
        self.device = inputs[0].get_device()

        super().__init__(
            None,
            NoneLayout(self.device),  # type: ignore[arg-type]
            inputs,
            tuple(constant_args),
            kwargs,
        )
<<<<<<< HEAD
=======
        self.name = V.graph.register_buffer(self)
        V.graph.register_operation(self)
>>>>>>> f8f41dcb
        self.kernel_idx = kernel_idx
        self.grid = grid

        kernel, configs = self.get_kernel_and_configs()
        # If we are autotuning, not all arguments will be passed
        self.ordered_kwargs_for_cpp_kernel = [
            arg for arg in kernel.arg_names if arg in kernel_args
        ]

        from torch._higher_order_ops.triton_kernel_wrap import identify_mutated_tensors

        autotuned_kwargs = configs[0].kwargs if len(configs) > 0 else {}
        self.mutable_args = [
            kernel_args[key]
            for key in identify_mutated_tensors(
                kernel, {**kernel_args, **autotuned_kwargs}
            )
        ]

        self.outputs: List[Buffer] = [
            MutationOutput(NoneLayout(self.device), buf, self)
            for buf in self.mutable_args
        ]
        V.graph.register_operation(self)

    def get_device(self) -> torch.device:
        return self.device

    def get_outputs(self) -> List[Buffer]:
        return self.outputs


def mark_node_as_mutating(cur_buffer, *mutated_nodes: IRNode):
    """
    Allows ops in mutated_nodes to be marked as being mutated as well as
    indicates to the scheduler that these ops depend on cur_buffer.

    NB: Use this instead of directly constructing MutationOutput
    """
    for node in mutated_nodes:
        assert isinstance(
            node, IRNode
        ), f"{node} node is type {type(node)} and is not an IRNode"
        MutationOperation(node.get_layout(), node, cur_buffer)


class MutationOperation(InputsKernel):
    # TODO: Remove this, and use MutationOutput directly
    def __init__(self, layout, mutated_node, node_doing_mutating):
<<<<<<< HEAD
        super().__init__(None, layout, inputs=[node_doing_mutating])
        self.device = node_doing_mutating.get_device()
        self.outputs: List[Buffer] = [MutationOutput(layout, mutated_node, self)]
        V.graph.register_operation(self)

    def get_device(self):
        return self.device

    def get_outputs(self) -> List[Buffer]:
        return self.outputs
=======
        # NB: Do not directly construct this - use `mark_node_as_mutating`
        super().__init__(None, layout, [mutated_node, node_doing_mutating], ())
        self.node_doing_mutating = node_doing_mutating
        self.name = V.graph.register_buffer(self)
        V.graph.register_operation(self)
>>>>>>> f8f41dcb

    def should_allocate(self):
        return False

    def is_no_op(self):
        return True


class InplaceBernoulliFallback(ExternKernel):
    """
    This needs to be a custom class to handle mutation properly
    """

    def codegen(self, wrapper):
        (x,) = (t.codegen_reference() for t in self.inputs)

        if V.graph.cpp_wrapper and config.abi_compatible:
            # Inductor doesn't really support aten Generator, so the Generator kwarg is always NULL here,
            # which needs to be explicitly generated for cpp wrapper
            wrapper.writeline(
                f"{self.get_kernel_name()}({x}, {', '.join(map(repr, self.constant_args))}, NULL){wrapper.ending}"
            )
        else:
            wrapper.writeline(
                f"{self.get_kernel_name()}({x}, {', '.join(map(repr, self.constant_args))}){wrapper.ending}"
            )

    def should_allocate(self):
        return False

    def get_mutation_names(self):
        return [self.inputs[0].get_name()]

    def get_unbacked_symbol_defs(self) -> Set[sympy.Symbol]:
        return set()

    def __init__(self, op_overload, x, *constant_args):
        super().__init__(
            None,
            NoneLayout(x.get_device()),  # type: ignore[arg-type]
            self.unwrap_storage([x]),
            constant_args,
            op_overload=op_overload,
        )
        self.name = V.graph.register_buffer(self)
        V.graph.register_operation(self)
        self.python_kernel_name = "aten.bernoulli_"
        if not config.abi_compatible:
            # TODO: this should be simplified once we switch to ABI-compatible only
            self.cpp_kernel_name = "at::native::bernoulli_"
        mark_node_as_mutating(self, x)


# Used to deal with torch.complex types
class InplaceCopyFallback(ExternKernel):
    """
    This needs to be a custom class to handle mutation properly
    """

    def codegen(self, wrapper):
        (dst, src, non_blocking) = self.codegen_args()
        wrapper.writeline(
            f"{self.get_kernel_name()}({dst}, {src}, {non_blocking}){wrapper.ending}"
        )

    def should_allocate(self):
        return False

    def get_mutation_names(self):
        return [self.inputs[0].get_name()]

    def get_unbacked_symbol_defs(self) -> Set[sympy.Symbol]:
        return set()

    def __init__(
        self,
        layout,
        inputs,
        constant_args,
    ):
        super().__init__(
            None,
            layout,
            inputs,
            constant_args,
            python_kernel_name="aten.copy_",
            cpp_kernel_name=(
                "aoti_torch_copy_" if config.abi_compatible else "at::_ops::copy_::call"
            ),
        )
        self.name = V.graph.register_buffer(self)
        V.graph.register_operation(self)

    @classmethod
    def create(cls, dst, src, non_blocking: bool = False):
        inputs = [cls.realize_input(t) for t in [dst, src]]
        constant_args = (non_blocking,)
        result = InplaceCopyFallback(
            NoneLayout(dst.get_device()),  # type: ignore[arg-type]
            inputs,
            constant_args,
        )
        mark_node_as_mutating(result, dst)
        return result


class MutatingFirstArgExternKernel(ExternKernel):
    """
    This needs to be a custom class to handle mutation properly
    """

    def codegen(self, wrapper):
        argrefs = [
            *(t.codegen_reference() for t in self.inputs),
            *map(repr, self.constant_args),
        ]
        wrapper.writeline(
            f"{self.get_kernel_name()}({', '.join(argrefs)}){wrapper.ending}"
        )

    def should_allocate(self):
        return False

    def get_mutation_names(self):
        return [self.inputs[0].get_name()]

    def get_unbacked_symbol_defs(self) -> Set[sympy.Symbol]:
        return set()

    def has_side_effects(self):
        return True


class ResizeStorageBytes(MutatingFirstArgExternKernel):
    def __init__(self, variable, new_size):
        assert isinstance(new_size, int), "TODO: dynamic shapes"
        super().__init__(
            None,
            NoneLayout(variable.get_device()),  # type: ignore[arg-type]
            self.unwrap_storage([variable]),
            constant_args=(new_size,),
        )
        V.graph.mark_buffer_mutated(variable.get_name())
        self.name = V.graph.register_buffer(self)
        V.graph.register_operation(self)
        self.python_kernel_name = "inductor_ops.resize_storage_bytes_"
        self.cpp_kernel_name = "torch::inductor::resize_storage_bytes_"
        V.graph.never_reuse_buffers.add(variable.data.get_name())
        mark_node_as_mutating(self, variable)


class SetSourceTensorKernel(ExternKernelAlloc):
    def __init__(self, self_tensor, storage_tensor):
        self_tensor.freeze_layout()
        super().__init__(
            self_tensor.get_layout(),
            [self_tensor, storage_tensor],
            python_kernel_name="torch.ops.aten.set_.source_Tensor",
        )
        V.graph.never_reuse_buffers.add(self_tensor.data.get_name())
        V.graph.never_reuse_buffers.add(storage_tensor.get_name())
        V.graph.never_reuse_buffers.add(self.get_name())
        mark_node_as_mutating(self, self_tensor, storage_tensor)

    def get_inputs_that_alias_output(self):
        return [self.inputs[0].get_name(), self.inputs[1].get_name()]

    def get_mutation_names(self):
        return [self.inputs[1].get_name()]

    def has_side_effects(self):
        return True


class ScatterFallback(ExternKernel):
    """
    This needs to be a custom class to handle mutation properly.
    This class handles both aten.scatter_ and aten.scatter_reduce_.
    It also handle the case `src` being a scalar properly.
    """

    def codegen(self, wrapper):
        reduce = self.kwargs["reduce"]
        if V.graph.cpp_wrapper:
            # Follow aten/src/ATen/native/ReductionType.h:get_operator_enum
            get_operator_enum = {"add": "sum", "multiply": "prod"}
            if reduce in get_operator_enum:
                reduce = get_operator_enum[reduce]

        if self.src_is_tensor:
            (x, index, src) = (t.codegen_reference() for t in self.inputs)
        else:
            (x, index) = (t.codegen_reference() for t in self.inputs)
            src = self.constant_args[1]
        wrapper.generate_scatter_fallback(
            x,
            [x, self.constant_args[0], index, src],
            self.cpp_kernel_name,
            self.python_kernel_name,
            self.src_is_tensor,
            reduce,
            self.codegen_kwargs(),
        )

    def should_allocate(self):
        return False

    def get_mutation_names(self):
        return [self.inputs[0].get_name()]

    def get_unbacked_symbol_defs(self) -> Set[sympy.Symbol]:
        return set()

    def __init__(
        self,
        op_overload,
        x,
        dim: int,
        index,
        src,
        *,
        reduce: Optional[str] = None,
        include_self: bool = True,
    ):
        self.src_is_tensor = isinstance(src, TensorBox)

        constant_args: Tuple[Any, ...]
        if self.src_is_tensor:
            tensors = [self.realize_input(t) for t in [x, index, src]]
            constant_args = (dim,)
        else:
            tensors = [self.realize_input(t) for t in [x, index]]
            constant_args = (dim, src)

        super().__init__(
            None,
            NoneLayout(x.get_device()),  # type: ignore[arg-type]
            self.unwrap_storage(tensors),
            constant_args,
            {"reduce": reduce, "include_self": include_self},
            python_kernel_name=str(op_overload),
            ordered_kwargs_for_cpp_kernel=["reduce", "include_self"],
            op_overload=op_overload,
        )
        self.cpp_kernel_name = get_aten_cpp_kernel_name(op_overload)
        self.name = V.graph.register_buffer(self)
        V.graph.register_operation(self)
        mark_node_as_mutating(self, x)


class IndexPutFallback(ExternKernel):
    """
    This needs to be a custom class to handle mutation and indices properly
    """

    def codegen(self, wrapper):
        (x, values, *valid_indices) = (t.codegen_reference() for t in self.inputs)
        indices = []
        iter_valid_indices = iter(valid_indices)
        for i, _ in enumerate(self.indices):
            if self.indices[i] is not None:
                indices.append(next(iter_valid_indices))
            else:
                indices.append(V.graph.wrapper_code.none_str)

        wrapper.generate_index_put_fallback(
            self.get_kernel_name(), x, indices, values, *self.codegen_const_args()
        )

    def should_allocate(self):
        return False

    def get_mutation_names(self):
        return [self.inputs[0].get_name()]

    def get_unbacked_symbol_defs(self) -> Set[sympy.Symbol]:
        return set()

    def __init__(self, op_overload, x, indices, values, accumulate):
        self.indices = indices
        valid_indices = [i for i in indices if i is not None]
        tensors = [self.realize_input(x) for x in [x, values, *valid_indices]]
        cpp_kernel_name = (
            "aoti_torch_index_put_out" if config.abi_compatible else "at::index_put_out"
        )
        super().__init__(
            None,
            NoneLayout(x.get_device()),  # type: ignore[arg-type]
            self.unwrap_storage(tensors),
            (accumulate,),
            python_kernel_name="aten.index_put_",
            cpp_kernel_name=cpp_kernel_name,
            op_overload=op_overload,
        )
        self.name = V.graph.register_buffer(self)
        V.graph.register_operation(self)
        mark_node_as_mutating(self, x)


class DeviceCopy(ExternKernelOut):
    @classmethod
    def create(cls, x, device):
        if (
            not x.is_extern()
            and all(r in V.graph.constants for r in x.get_read_names())
            and not config.aot_inductor.use_runtime_constant_folding
        ):
            return x.constant_to_device(device)

        V.graph.add_device_info(device)
        V.graph.add_device_info(x.get_device())

        developer_warning("DeviceCopy in input program")
        return DeviceCopy(
            FlexibleLayout(
                device=device,
                dtype=x.get_dtype(),
                size=x.get_size(),
            ),
            [cls.realize_input(x)],
        )

    def codegen(self, wrapper):
        args = self.codegen_args()
        assert len(args) == 1
        if self.output_view:
            wrapper.codegen_device_copy(args[0], self.output_view.codegen_reference())
        else:
            wrapper.codegen_device_copy(args[0], self.codegen_reference())


class DynamicScalar(ExternKernel):
    """
    The result of a call to aten._local_scalar_dense.
    """

    def get_reads(self):
        return ()

    def should_allocate(self):
        return False

    def __init__(self, sym, keypath, data):
        data.realize()
        super().__init__(None, NoneLayout(torch.device("cpu")), self.unwrap_storage([data]))  # type: ignore[arg-type]
        self.sym = sym
        self.keypath = keypath

    def get_unbacked_symbol_defs(self) -> Set[sympy.Symbol]:
        return {self.sym}

    def codegen(self, wrapper):
        wrapper.codegen_dynamic_scalar(self)


class AssertScalar(ExternKernel):
    """
    The result of a call to aten._assert_scalar
    """

    def get_reads(self):
        return ()

    def should_allocate(self):
        return False

    def __init__(self, scalar, msg):
        super().__init__(
            # Buffer(name, layotu)
            None,
            NoneLayout(torch.device("cpu")),  # type: ignore[arg-type]
            # InputsKernel(inputs)
            [],
        )  # type: ignore[arg-type]
        self.scalar = scalar
        self.msg = msg

    def has_side_effects(self):
        return True

    def get_unbacked_symbol_uses(self):
        return free_unbacked_symbols(self.scalar)

    def codegen(self, wrapper):
        if V.graph.cpp_wrapper:
            pass
        else:
            # NB: It is EXTREMELY important not to simplify the scalar under
            # assertion here, because simplify is done with respect to
            # runtime asserts.  So if you have "u0 == 0" in the runtime
            # asserts, if you subsequently try to simplify(u0 == 0), you will
            # get True (because we've already runtime assert'ed that it's
            # true).  But we're code generating the actual runtime assert
            # here!!
            wrapper.writeline(
                f"if not {V.graph.wrapper_code.codegen_python_sizevar(self.scalar, simplify=False)}:"
            )
            wrapper.writeline(f"    raise RuntimeError({repr(self.msg)})")
            # No one should ever use this buffer, but for uniformity
            # define the variable and assign it None
            wrapper.writeline(f"{self.get_name()} = None")


@dataclasses.dataclass
class ExternKernelNode:
    name: str
    node: export_schema.Node


has_c_shim = {
    aten._embedding_bag.default,
    aten._fft_c2c.default,
    aten._scaled_dot_product_efficient_attention.default,
    aten._scaled_dot_product_flash_attention.default,
    aten._scaled_dot_product_cudnn_attention.default,
    aten._scaled_mm.default,
    aten.addmm.out,
    aten.bmm.out,
    aten.copy_.default,
    aten.mm.out,
    aten.repeat_interleave.Tensor,
    aten.nonzero.default,
    aten.view.dtype,
    aten.view_as_real.default,
}


class FallbackKernel(ExternKernelAlloc):
    def __init__(
        self,
        layout,
        kernel,
        tensor_args,
        nontensor_args,
        unflatten_args,
        kwargs=None,
        *,
        unbacked_bindings=None,
    ):
        if (
            kernel == aten.mul.Tensor
            and len(tensor_args) == 1
            and len(nontensor_args) == 1
        ):
            # When aten.mul.Tensor's second arg is constant, cpp wrapper expects
            # to call mul_Scalar. A more proper fix is to do it in decomposition.
            # See https://github.com/pytorch/pytorch/issues/123478
            kernel = aten.mul.Scalar

        super().__init__(
            layout,
            tuple(tensor_args),
            tuple(nontensor_args),
            op_overload=kernel,
        )

        # We need output buffers for generating kernel arguments in the
        # abi-compatible mode, where we retrieve outputs by pass each individual
        # output through the abi-compatible interface.
        self.outputs: Sequence[Any] = []
        self.use_runtime_dispatch = False
        self.unbacked_bindings = unbacked_bindings

        assert isinstance(
            kernel,
            (
                torch._ops.OpOverload,
                torch._ops.HigherOrderOperator,
            ),
        ), f"Fails to create FallbackKernel for {kernel}: {type(kernel)} not supported"
        self.op_overload = kernel
        self.unflatten_args = unflatten_args
        self.kwargs = {} if kwargs is None else kwargs
        V.graph.warn_fallback(self.python_kernel_name)

        # args that are aliased
        self.alias_names: List[str] = []
        # args that are mutated AND returned from the op
        self.mutation_names: List[str] = []

        if isinstance(self.op_overload, torch._ops.HigherOrderOperator):
            # We assume here that HOPs with FallbackKernel are functional.
            # This may not always be true! HOPs must individually opt-in to
            # FallbackKernel, so please check this if you opt-in.
            return

        if "_c10d_functional" in self.op_overload.name():
            # _c10d_functional kernels are lowered into _CollectiveKernel which
            # derives from FallbackKernel for the cpp codegen. The kernels
            # don't pass the can_auto_functionalize check, but their mutation
            # is handled properly by _CollectiveKernel.
            return

        schema = self.op_overload._schema

        # NOTE: [FallbackKernel supported operators]
        # We only support three types of operators:
        # - functional ops
        # - view ops
        # - inplace aten ops
        # - mutating ops that are auto-functionalizable. That is,
        # the operator may mutate any number of inputs, but its outputs
        # may not alias any of the inputs.
        #
        # The unsupported cases usually do not show up here (because
        # AOTAutograd functionalized them away); the only way for an in-place
        # op to show up here is if a lowering or pass introduced it.
        if torch._library.utils.mutates_and_returns_first_arg(self.op_overload):
            self.mutation_names.append(tensor_args[0].get_name())
            return

        if schema.is_mutable and not can_auto_functionalize(kernel):
            raise NotImplementedError(
                f"NYI: Can't generate FallbackKernel for {kernel}"
            )

        schema_args = schema.arguments
        args, kwargs = self.unflatten_args(self.inputs, self.constant_args)

        def handle_aliasing_and_mutation(info, arg):
            # Assertions to make sure we didn't mismatch args
            if isinstance(info.type, torch.ListType):
                assert isinstance(arg, (list, tuple))
            is_optional_tensor = isinstance(
                info.type, torch.OptionalType
            ) and isinstance(info.type.getElementType(), torch.TensorType)
            is_list_tensor = isinstance(info.type, torch.ListType) and isinstance(
                info.type.getElementType(), torch.TensorType
            )
            if is_optional_tensor or isinstance(info.type, torch.TensorType):
                # PyTorch also accepts None and scalar types for args marked as "Tensor".
                # We're not going to check all of them here.
                assert not isinstance(arg, (tuple, list))

            if arg is None:
                return
            if info.alias_info is None:
                return
            if is_list_tensor:
                for tensor_arg in arg:
                    self.alias_names.append(tensor_arg.get_name())
                    mark_node_as_mutating(self, tensor_arg)
            else:
                assert isinstance(info.type, torch.TensorType) or is_optional_tensor
                self.alias_names.append(arg.get_name())
                if info.alias_info.is_write:
                    mark_node_as_mutating(self, arg)

        for info, arg in torch._library.utils.zip_schema(schema, args, kwargs):
            handle_aliasing_and_mutation(info, arg)

    def codegen_unbacked_symbol_defs(self, wrapper):
        if not hasattr(self, "unbacked_bindings"):
            return

        unbacked_bindings = resolve_unbacked_bindings(
            V.graph.sizevars.shape_env, self.unbacked_bindings
        )

        if not unbacked_bindings:
            return

        for s, keypath in unbacked_bindings.items():

            def go(expr, keypath):
                if keypath == ():
                    return expr

                if (
                    len(keypath) >= 2
                    and isinstance(keypath[0], CallMethodKey)
                    and isinstance(keypath[1], pytree.SequenceKey)
                ):
                    return go(
                        f"{expr}.{keypath[0].name}({keypath[1].idx})", keypath[2:]
                    )
                elif isinstance(keypath[0], CallMethodKey):
                    return go(f"{expr}.{keypath[0].name}()", keypath[1:])
                elif isinstance(keypath[0], pytree.SequenceKey):
                    return go(f"{expr}[{keypath[0].idx}]", keypath[1:])
                elif isinstance(keypath[0], DivideByKey):
                    # TODO: need to assert divisibility
                    # TODO: this is invalid C++ codegen
                    return go(f"{expr}.__floordiv__({keypath[0].divisor})", keypath[1:])
                else:
                    raise AssertionError(f"unrecognized keypath {keypath}")

            def go_outer():
                if V.graph.cpp_wrapper and config.abi_compatible:
                    # Special handling for the top level buffer access,
                    # because self.get_name() is actually never bound; the
                    # individual output arguments are bound by
                    # generate_c_shim_fallback_kernel
                    if len(self.outputs) == 1:
                        return go(self.outputs[0].get_name(), keypath)
                    else:
                        assert isinstance(keypath[0], pytree.SequenceKey)
                        return go(self.outputs[keypath[0].idx].get_name(), keypath[1:])
                else:
                    return go(self.get_name(), keypath)

            wrapper.writeline(
                f"{wrapper.codegen_unbacked_symbol_decl(s)} = {go_outer()}{wrapper.ending}"
            )

    def get_unbacked_symbol_defs(self) -> Set[sympy.Symbol]:
        if unbacked_bindings := getattr(self, "unbacked_bindings", None):
            return resolve_unbacked_bindings(
                V.graph.sizevars.shape_env, unbacked_bindings
            ).keys()
        else:
            return set()

    def set_cpp_kernel(self, kernel):
        from .codegen.wrapper import get_cpp_op_schema

        assert (
            not kernel._schema.is_mutable
        ), f"mutable {kernel.__name__} is not supported with cpp_wrapper"

        # These checks are here because ops that return aliasing tensors will
        # return type Tensor& instead of Tensor, but codegen will always write
        # type Tensor on the LHS.
        def is_not_write(arg):
            return arg.alias_info is None or not arg.alias_info.is_write

        assert all(
            is_not_write(x) for x in kernel._schema.arguments
        ), f"{kernel.__name__} with alias_info arguments is not supported with cpp_wrapper"
        assert all(
            is_not_write(x) for x in kernel._schema.returns
        ), f"{kernel.__name__} with alias_info returns is not supported with cpp_wrapper"

        self.cpp_kernel_name = kernel._schema.name
        self.cpp_kernel_overload_name = kernel._schema.overload_name
        self.cpp_kernel_key = f"{self.cpp_kernel_name.replace('::', '_')}_{self.cpp_kernel_overload_name}"  # type: ignore[union-attr]

        self.cpp_op_schema = get_cpp_op_schema(kernel)

    def codegen_args(self):
        @dataclasses.dataclass
        class Shim:
            ref: Any

            def __repr__(self):
                return self.ref

        tensor_args = [Shim(x.codegen_reference()) for x in self.inputs]
        args, kwargs = self.unflatten_args(tensor_args, self.constant_args)
        if V.graph.cpp_wrapper and isinstance(self.op_overload, torch._ops.OpOverload):
            args = self.fill_non_provided_args(args, kwargs)
            args = [
                V.graph.wrapper_code.val_to_arg_str(x, param.real_type)
                for param, x in zip(self.op_overload._schema.arguments, args)
            ]
        else:
            args = [V.graph.wrapper_code.val_to_arg_str(x) for x in args]

        # let self.codegen_kwargs handle kwargs
        self.kwargs.update(kwargs)
        return args

    @staticmethod
    def find_device(tensor_args, example_output):
        if tensor_args:
            devices = [arg.get_device() for arg in tensor_args if arg.get_device()]
            return devices[0]
        if isinstance(example_output, torch.Tensor):
            return example_output.device
        if isinstance(example_output, (list, tuple)):
            device_set = {FallbackKernel.find_device(None, x) for x in example_output}
            # Remove None
            devices = [device for device in device_set if device]
            if len(devices) == 1:
                return devices[0]
            for device in devices:
                if is_gpu(device.type):
                    return device
            return devices[0]
        return None

    def has_side_effects(self):
        if isinstance(self.op_overload, torch._ops.HigherOrderOperator):
            return False
        return get_schema_info(self.op_overload).is_mutable()

    def get_inputs_that_alias_output(self):
        return self.alias_names

    def get_mutation_names(self):
        assert len(self.mutation_names) <= 1
        return self.mutation_names

    # ProxyExecutor Design Note
    # We export the ExternFallbackNodes (for custom ops) into a serialized file
    # and run it with a host side proxy executor to address the ABI problem
    # This is currently only implemented for fbcode. Eventually, we will also make this work for OSS.
    # Detailed design doc can be found at
    # https://docs.google.com/document/d/1wC4DOZFaYym2t1Esz0X5yxlLI3RDnSiyRbUus3bkJ64/edit?usp=sharing
    def export_extern_kernel_node(self):
        assert isinstance(self, FallbackKernel)
        args, kwargs = self.unflatten_args(self.inputs, self.constant_args)
        args = self.fill_non_provided_args(args, kwargs)
        ordered_kwargs = [
            kwargs.get(key, None) for key in self.ordered_kwargs_for_cpp_kernel
        ]
        if not V.graph.aot_mode:
            # No need to serialize in the cpp wrapper JIT mode
            return [*args, *ordered_kwargs]

        serializer = GraphModuleSerializer(None, None)  # type: ignore[arg-type]
        named_arguments = serializer.serialize_inputs(self.op_overload, args, kwargs)  # type: ignore[arg-type]

        # serialize_outputs
        def handle_single_output(return_type, output):
            if isinstance(return_type, torch.TensorType):
                # For single Tensor
                out = output
                if isinstance(output, (list, tuple)):
                    assert len(output) == 1
                    out = output[0]
                return export_schema.Argument.create(
                    as_tensor=export_schema.TensorArgument(name=out.get_name())
                )
            elif isinstance(return_type, torch.ListType) and isinstance(
                return_type.getElementType(), torch.TensorType
            ):
                # For single TensorList
                return export_schema.Argument.create(
                    as_tensors=[
                        export_schema.TensorArgument(name=out.get_name())
                        for out in output
                    ]
                )
            else:
                raise RuntimeError(f"Unsupported return type {type(return_type)}")

        target = self.op_overload
        returns = target._schema.returns  # type: ignore[union-attr]
        if len(returns) == 1:
            return_type = returns[0].real_type
            output_arguments = [handle_single_output(return_type, self.outputs)]
        else:
            # For tuple returns, e.g "-> (Tensor, Tensor)" or "-> (Tesnor, Tensor[])"
            assert isinstance(self.outputs, tuple)
            assert len(returns) == len(self.outputs)
            output_arguments = [
                handle_single_output(return_schema.real_type, output)
                for return_schema, output in zip(returns, self.outputs)
            ]

        node = ExternKernelNode(
            name=self.get_name(),
            node=export_schema.Node(
                target=self.op_overload.name(),  # type: ignore[union-attr]
                inputs=named_arguments,
                outputs=output_arguments,
                metadata={},
            ),
        )

        V.graph.extern_kernel_nodes.append(node)

        return [*args, *ordered_kwargs]

    def codegen(self, wrapper):
        kernel = self.op_overload
        if kernel.namespace == "aten":  # type: ignore[union-attr]
            # Aten Fallback Ops
            assert isinstance(kernel, torch._ops.OpOverload)
            if V.graph.cpp_wrapper:
                if (
                    config.is_fbcode()
                    and kernel not in has_c_shim
                    # C shim v2 is torchgen-ed, which should cover all aten ops.
                    # If you do hit a missed op, please update gen_aoti_c_shim.py.
                    and config.c_shim_version == "1"
                ):
                    log.warning(
                        "%s is missing a c-shim implementation, using proxy executor as fallback",
                        kernel,
                    )
                    self.use_runtime_dispatch = True
                    self.set_cpp_kernel(kernel)
            else:
                self.python_kernel_name = str(kernel)
        elif kernel.namespace == "_quantized":  # type: ignore[union-attr]
            # Internal Quantized Fallback Ops
            assert isinstance(kernel, torch._ops.OpOverload)
            if V.graph.cpp_wrapper:
                self.set_cpp_kernel(kernel)
                if not config.abi_compatible:
                    self.use_runtime_dispatch = True
            else:
                self.python_kernel_name = str(kernel)
        elif isinstance(kernel, torch._ops.HigherOrderOperator):
            self.python_kernel_name = f"torch.ops.higher_order.{kernel.__name__}"
        else:
            # For non-aten OpOverload, i.e. custom ops
            self.python_kernel_name = f"{kernel.__module__.replace('._ops.', '.ops.')}.{kernel.__name__}"  # type: ignore[union-attr]
            if V.graph.cpp_wrapper:
                self.use_runtime_dispatch = True
                self.set_cpp_kernel(kernel)

        if self.use_runtime_dispatch:
            self.codegen_comment(wrapper)

            exported_args = None
            args = None
            if config.abi_compatible:
                exported_args = self.export_extern_kernel_node()
            else:
                args = [*self.codegen_args(), *self.codegen_kwargs()]

            wrapper.generate_extern_kernel_alloc_and_find_schema_if_needed(
                self.get_name(),
                self.python_kernel_name,
                self.cpp_kernel_name,
                args,
                self.cpp_op_schema,
                self.cpp_kernel_key,
                self.cpp_kernel_overload_name,
                self.op_overload,
                exported_args,
                self.outputs,
            )
        else:
            self.codegen_comment(wrapper)
            args = [*self.codegen_args(), *self.codegen_kwargs()]
            V.graph.wrapper_code.generate_fallback_kernel(self, args)
            if isinstance(self.layout, Layout):
                self.codegen_size_asserts(wrapper)

        self.codegen_unbacked_symbol_defs(wrapper)

    @staticmethod
    def tensor_to_layout(output: torch.Tensor):
        return FixedLayout(
            output.device,
            output.dtype,
            convert_shape_to_inductor(output.size()),
            convert_shape_to_inductor(output.stride()),
        )

    @classmethod
    def create(cls, kernel, *args, **kwargs):
        fake_incorrect_kernels = (aten._fused_moving_avg_obs_fq_helper_functional,)
        context = (
            V.graph.fake_mode if kernel not in fake_incorrect_kernels else nullcontext()
        )
        with context:
            (
                example_output,
                tensor_args,
                non_tensor_args,
                unflatten_args,
                unbacked_bindings,
            ) = cls.process_kernel(kernel, *args, **kwargs)

        device = cls.find_device(tensor_args, example_output)
        if example_output is None:
            packed = cls(
                NoneLayout(device),
                kernel,
                tensor_args,
                non_tensor_args,
                unflatten_args,
                unbacked_bindings=unbacked_bindings,
            )

        else:
            assert device, "Not sure where to find device info"
            packed = cls(
                MultiOutputLayout(device),
                kernel,
                tensor_args,
                non_tensor_args,
                unflatten_args,
                unbacked_bindings=unbacked_bindings,
            )

        def generate_output(output, indices):
            if isinstance(output, (list, tuple)):
                return type(output)(
                    generate_output(output[i], indices + [(type(output), i)])
                    for i in range(len(output))
                )
            elif isinstance(output, dict):
                return {
                    key: generate_output(val, indices + [(type(output), key)])
                    for key, val in output.items()
                }
            elif isinstance(output, torch.Tensor):
                return MultiOutput(
                    cls.tensor_to_layout(output),
                    packed,
                    indices,
                )
            elif isinstance(output, int):
                return output
            elif isinstance(output, torch.SymInt):
                return output.node.expr
            else:
                assert (
                    output is None
                ), f"FallbackKernel output type {type(output)} is not supported"
                return None

        outputs = generate_output(example_output, [])
        if isinstance(outputs, (list, tuple, dict)):
            packed.outputs = outputs  # type: ignore[assignment]
        else:
            packed.outputs = [outputs]
        return outputs

    def apply_constraint(self):
        return super().apply_constraint()


@dataclasses.dataclass
class ComplexView(FallbackKernel):
    """View a complex number as two dtyped numbers or vice versa"""

    def should_allocate(self):
        return False

    def get_inputs_that_alias_output(self):
        # Signal to codegen that our output buffer isn't safe to reuse
        return [self.inputs[0].get_name()]

    def __init__(
        self,
        layout,
        kernel,
        tensor_args,
        nontensor_args,
        unflatten_args,
        *,
        unbacked_bindings=None,
    ):
        super().__init__(
            layout,
            kernel,
            tensor_args,
            nontensor_args,
            unflatten_args,
            unbacked_bindings=unbacked_bindings,
        )


@dataclasses.dataclass
class MultiOutputLayout(IRNode):
    device: torch.device


class MultiOutput(ExternKernel):
    # Given an input MultiOutputLayout buffer, indexes out an actual buffer
    # from that result.  This doesn't actually produce multiple outputs,
    # that's MultiOutputLayout!
    def codegen_list_tuple_access(self, basename, indices):
        if len(indices) > 0:
            itype, i = indices[0]
            if issubclass(itype, list):
                return self.codegen_list_tuple_access(f"{basename}[{i}]", indices[1:])
            elif issubclass(itype, tuple):
                # cpp wrapper code needs to use std::get<> to access a tuple
                tuple_access = V.graph.wrapper_code.codegen_tuple_access(
                    basename, self.get_name(), str(i)
                )
                return self.codegen_list_tuple_access(tuple_access, indices[1:])
            elif issubclass(itype, dict):
                return self.codegen_list_tuple_access(f"{basename}['{i}']", indices[1:])
            else:
                raise AssertionError("non supported index type: ", itype)
        else:
            return basename

    def codegen(self, wrapper):
        wrapper.codegen_multi_output(
            self.get_name(),
            self.codegen_list_tuple_access(self.inputs[0].get_name(), self.indices),
        )

    def __init__(self, layout, input, indices: List[Tuple[Any, ...]]):
        super().__init__(None, layout, [input], ())
        self.name = V.graph.register_buffer(self)
        V.graph.register_operation(self)
        self.indices = indices

    def get_unbacked_symbol_uses(self) -> Set[sympy.Symbol]:
        return self.inputs[0].get_unbacked_symbol_uses()

    def should_allocate(self):
        return False

    def get_inputs_that_alias_output(self):
        return [
            inp.get_name()
            for inp in self.inputs
            if isinstance(inp, FallbackKernel)
            and len(inp.get_inputs_that_alias_output()) > 0
        ]


@dataclasses.dataclass
class MutableBox(IRNode):
    """
    TensorBox / StorageBox allow in-place mutation of Tensors
    """

    data: IRNode

    def __getattr__(self, name):
        fn = getattr(self.data, name)
        if callable(fn):
            return fn
        raise AttributeError(f"{type(self.data).__name__}.{name} not callable")

    def realize(self):
        return self.data.realize()

    def get_unbacked_symbol_uses(self) -> Set[sympy.Symbol]:
        return self.data.get_unbacked_symbol_uses()

    def get_read_names(self) -> Set[str]:
        return self.data.get_read_names()

    def get_defining_op(self):
        return self.data.get_defining_op()

    def codegen_reference(self, writer=None):
        return self.data.codegen_reference(writer)

    @property
    def layout(self):
        return self.data.get_layout()

    def get_layout(self):
        return self.layout

    def get_size(self):
        return self.data.get_size()

    @property
    def dtype(self):
        return self.data.dtype

    def __str__(self):
        if isinstance(self.data, MutableBox):
            line0 = f"{type(self).__name__}({type(self.data).__name__}("
            endl = "))"
            inner = self.data.data
        else:
            line0 = f"{type(self).__name__}("
            inner = self.data
            endl = ")"

        lines = [
            line0,
            indent(str(inner)),
            endl,
        ]
        return "\n".join(lines)

    __repr__ = __str__


class TensorBox(MutableBox):
    @staticmethod
    def create(data):
        return TensorBox(StorageBox(data))


class StorageBox(MutableBox):
    def is_input_buffer(self):
        if isinstance(self.data, (InputBuffer, ReinterpretView)):
            return self.data.get_name() in V.graph.graph_inputs
        return False

    def is_module_buffer(self):
        return (
            isinstance(self.data, (ConstantBuffer))
            and self.data.get_name() in V.graph.constants
        )

    def realize(self):
        if isinstance(
            self.data,
            (
                ComputedBuffer,
                InputsKernel,
                InputBuffer,
                ReinterpretView,
                TemplateBuffer,
            ),
        ):
            return self.data.get_name()
        assert isinstance(self.data, (Pointwise, Reduction, Scan, Sort)), type(
            self.data
        )
        origin_node = self.data.get_origin_node()
        traceback = self.data.get_traceback()
        self.data = ComputedBuffer(
            name=None,
            layout=FlexibleLayout(
                device=self.data.get_device(),
                dtype=self.data.get_dtype(),
                size=self.data.get_size(),
            ),
            data=self.data,
        )
        self.data.name = V.graph.register_buffer(self.data)
        V.graph.register_operation(self.data)
        self.data.origins = self.origins
        self.data.origin_node = origin_node
        self.data.traceback = traceback
        return self.data.name

    def realize_hint(self):
        """
        Called on buffers we expect to be forced to realize later.
        """
        if (
            isinstance(self.data, (Pointwise, Reduction))
            and self.num_reads() > 1
            and self.is_pointwise_non_scalar_tensor_num_reads_larger_than_one()
        ):
            self.realize()

    def has_exceeded_max_reads(self):
        return isinstance(self.data, Pointwise) and (
            self.num_reads() > config.realize_acc_reads_threshold
            or self.has_large_inner_fn()
        )

    def mark_reuse(self, users):
        """
        A heuristic to decide if we should realize a tensor
        that is used multiple times.
        """

        def should_realize_on_cpu(loops: Union[Pointwise, Reduction]):
            """
            The heuristic for realizing reused result of heavy ops on cpu
            """
            heavy_ops = ["exp", "sigmoid"]  # a list of heavy ops
            fn_str = loops.inner_fn_str()
            return any((op + "(") in fn_str for op in heavy_ops)

        if (
            users > 1
            and isinstance(self.data, (Pointwise, Reduction))
            and (
                self.num_reads() > config.realize_reads_threshold
                or self.has_large_inner_fn()
                or (is_cpu(self.data) and should_realize_on_cpu(self.data))
            )
        ):
            self.realize()

    @cache_on_self
    def num_reads(self):
        data = self.data
        if isinstance(data, (InputsKernel, InputBuffer, ReinterpretView)):
            return 1
        if isinstance(data, ComputedBuffer):
            read_writes = data.get_read_writes()
        else:
            assert isinstance(data, (Pointwise, Reduction)), type(data)
            read_writes = ComputedBuffer(
                name=None,
                layout=FlexibleLayout(
                    device=data.get_device(),
                    dtype=data.get_dtype(),
                    size=data.get_size(),
                ),
                data=data,
            ).get_read_writes()
        return len(read_writes.reads)

    @cache_on_self
    def is_pointwise_non_scalar_tensor_num_reads_larger_than_one(self):
        # Skip the check for non Pointwise instances
        return (
            (sum(read.index != 0 for read in self.data.get_reads()) > 1)
            if isinstance(self.data, Pointwise)
            and all(
                not isinstance(read, dependencies.StarDep)
                for read in self.data.get_reads()
            )
            else True
        )


@dataclasses.dataclass
class Subgraph(IRNode):
    name: str
    graph_module: torch.fx.GraphModule
    graph: Optional[GraphLowering] = None


def _has_aliased_buffers(buffers):
    buffers = [
        buffer.unwrap_view() if isinstance(buffer, ReinterpretView) else buffer
        for buffer in buffers
    ]
    # assuming the same buffer is represented by the same IRNode object
    return len({id(buffer) for buffer in buffers}) < len(buffers)


@dataclasses.dataclass
class Conditional(ExternKernel):
    predicate: Optional[IRNode] = None
    operands: Optional[List[TensorBox]] = None
    true_subgraph: Optional[Subgraph] = None
    false_subgraph: Optional[Subgraph] = None
    outputs: Optional[List[MultiOutput]] = None

    def __init__(
        self,
        predicate: IRNode,
        operands: List[TensorBox],
        true_subgraph: Subgraph,
        false_subgraph: Subgraph,
        layout: MultiOutputLayout,
    ):
        self.predicate = predicate
        self.operands = operands
        self.true_subgraph = true_subgraph
        self.false_subgraph = false_subgraph

        inputs = []
        if not isinstance(predicate, ShapeAsConstantBuffer):
            inputs.append(predicate)
        inputs.extend(operands)

        super().__init__(
            name=None,
            layout=layout,  # type: ignore[arg-type]
            inputs=inputs,  # type: ignore[list-item]
        )

        self.name = V.graph.register_buffer(self)
        V.graph.register_operation(self)

    @classmethod
    def create(
        cls,
        predicate: TensorBox,
        true_fn: Subgraph,
        false_fn: Subgraph,
        operands: List[TensorBox],
    ):
        predicate = cls.realize_input(predicate)
        operands = [cls.realize_input(x) for x in operands]

        fx_operands = V.graph.current_node.args[-1]
        fake_operands = [x.meta["val"] for x in fx_operands]  # type: ignore[union-attr]

        for subgraph in (true_fn, false_fn):
            if subgraph.graph is None:
                # create and lower subgraphs
                subgraph.graph = V.graph.make_subgraph(
                    gm=subgraph.graph_module,
                    example_inputs=fake_operands,
                    subgraph_name=subgraph.name,
                )
                with V.set_graph_handler(subgraph.graph):
                    subgraph.graph.run(*fake_operands)

        true_outputs = true_fn.graph.graph_outputs  # type: ignore[union-attr]
        false_outputs = true_fn.graph.graph_outputs  # type: ignore[union-attr]

        for name, outputs in (("true_fn", true_outputs), ("false_fn", false_outputs)):
            if _has_aliased_buffers(true_outputs):
                raise AssertionError(
                    "Output aliasing is currently not supported in compiled torch.cond. "
                    f"The outputs of the {name} subgraph of torch.cond are aliased: {outputs}"
                )

        # make sure true and false outputs are structurally equivalent
        assert len(true_outputs) == len(false_outputs), (true_outputs, false_outputs)
        for i, (to, fo) in enumerate(zip(true_outputs, false_outputs)):
            assert to.get_size() == fo.get_size(), (i, to, fo)
            assert to.get_stride() == fo.get_stride(), (i, to, fo)
            assert to.get_device() == fo.get_device(), (i, to, fo)
            assert to.get_dtype() == fo.get_dtype(), (i, to, fo)
            assert to.get_layout().offset == fo.get_layout().offset, (i, to, fo)

        if not isinstance(predicate, ShapeAsConstantBuffer):
            # use predicate device for consistent codegen-ing
            device = predicate.get_device()
        else:
            # predicate is not a Tensor: use first operand's device
            assert (
                len(operands) > 0
            ), "When predicate is not a Tensor, there must be at least one operand in torch.cond."
            device = operands[0].get_device()

        conditional = Conditional(
            predicate=predicate,
            operands=operands,
            true_subgraph=true_fn,
            false_subgraph=false_fn,
            layout=MultiOutputLayout(device),
        )

        outputs = [
            MultiOutput(
                FixedLayout(
                    device=output.get_device(),
                    dtype=output.get_dtype(),
                    size=output.get_size(),
                    stride=output.get_stride(),
                    offset=output.get_layout().offset,
                ),
                conditional,
                [(list, i)],
            )
            # as the true and false outputs are equivalent,
            # we can use either of them here as a "template"
            for i, output in enumerate(true_outputs)
        ]

        conditional.outputs = outputs
        return outputs

    def codegen(self, wrapper):
        wrapper.codegen_conditional(self)


@dataclasses.dataclass
class WhileLoop(ExternKernel):
    carried_inputs: Optional[List[TensorBox]] = None
    additional_inputs: Optional[List[TensorBox]] = None
    cond_subgraph: Optional[Subgraph] = None
    body_subgraph: Optional[Subgraph] = None
    outputs: Optional[List[MultiOutput]] = None

    def __init__(
        self,
        carried_inputs: List[TensorBox],
        additional_inputs: List[TensorBox],
        cond_subgraph: Subgraph,
        body_subgraph: Subgraph,
        layout: MultiOutputLayout,
    ):
        self.carried_inputs = carried_inputs
        self.additional_inputs = additional_inputs
        self.cond_subgraph = cond_subgraph
        self.body_subgraph = body_subgraph

        super().__init__(
            name=None,
            layout=layout,  # type: ignore[arg-type]
            inputs=carried_inputs + additional_inputs,  # type: ignore[list-item]
        )

        self.name = V.graph.register_buffer(self)
        V.graph.register_operation(self)

    @classmethod
    def create(
        cls,
        cond_fn: Subgraph,
        body_fn: Subgraph,
        carried_inputs: List[TensorBox],
        additional_inputs: List[TensorBox],
    ):
        carried_inputs = [cls.realize_input(x) for x in carried_inputs]
        additional_inputs = [cls.realize_input(x) for x in additional_inputs]
        all_inputs = carried_inputs + additional_inputs

        fx_all_inputs = V.graph.current_node.args[-2] + V.graph.current_node.args[-1]  # type: ignore[operator]
        fake_all_inputs = [x.meta["val"] for x in fx_all_inputs]  # type: ignore[union-attr]

        for subgraph in (cond_fn, body_fn):
            if subgraph.graph is None:
                # create and lower subgraphs
                subgraph.graph = V.graph.make_subgraph(
                    gm=subgraph.graph_module,
                    example_inputs=fx_all_inputs,  # type: ignore[arg-type]
                    subgraph_name=subgraph.name,
                )
                with V.set_graph_handler(subgraph.graph):
                    subgraph.graph.run(*fake_all_inputs)

        cond_outputs = cond_fn.graph.graph_outputs  # type: ignore[union-attr]
        body_outputs = body_fn.graph.graph_outputs  # type: ignore[union-attr]

        if _has_aliased_buffers(body_outputs):
            raise AssertionError(
                "Output aliasing is currently not supported in compiled torch.while_loop. "
                f"The outputs of the body_fn subgraph of torch.while_loop are aliased: {body_outputs}"
            )

        # make sure cond_fn returns a boolean scalar Tensor
        assert len(cond_outputs) == 1, cond_outputs
        assert cond_outputs[0].get_dtype() == torch.bool, cond_outputs
        assert len(cond_outputs[0].get_size()) == 0, cond_outputs

        assert (
            len(all_inputs) > 0
        ), "torch.while_loop is assumed to have at least one operand."

        device = all_inputs[0].get_device()

        # make sure carried_inputs and body outputs are structurally equivalent
        assert len(carried_inputs) == len(body_outputs), (carried_inputs, body_outputs)
        for i, (op, bo) in enumerate(zip(carried_inputs, body_outputs)):
            assert op.get_size() == bo.get_size(), (i, op, bo)
            assert op.get_stride() == bo.get_stride(), (i, op, bo)
            # assume all carried_inputs and outputs are on the same device
            # as the MultiOutputLayout below requires single device
            assert op.get_device() == bo.get_device() == device, (i, op, bo, device)
            assert op.get_dtype() == bo.get_dtype(), (i, op, bo)
            assert op.get_layout().offset == bo.get_layout().offset, (i, op, bo)

        while_loop = WhileLoop(
            carried_inputs=carried_inputs,
            additional_inputs=additional_inputs,
            cond_subgraph=cond_fn,
            body_subgraph=body_fn,
            # asserted above that there is at least one operand
            layout=MultiOutputLayout(device),
        )

        outputs = [
            MultiOutput(
                FixedLayout(
                    device=output.get_device(),
                    dtype=output.get_dtype(),
                    size=output.get_size(),
                    stride=output.get_stride(),
                    offset=output.get_layout().offset,
                ),
                while_loop,
                [(list, i)],
            )
            for i, output in enumerate(body_outputs)
        ]

        for inp, out in zip(carried_inputs, outputs):
            if inp.get_name() in V.graph.graph_inputs:
                # if a carried input of the while_loop is a graph input,
                # it can be returned as is when the number of iterations
                # is zero. due to this, we can't (generally) reuse the
                # output buffers corresponding to the graph inputs, as
                # the inputs may end up being mutated.
                V.graph.never_reuse_buffers.add(out.get_name())

        while_loop.outputs = outputs
        return outputs

    def codegen(self, wrapper):
        wrapper.codegen_while_loop(self)


class EffectfulKernel(FallbackKernel):
    def __init__(
        self,
        layout,
        kernel,
        tensor_args,
        nontensor_args,
        unflatten_args,
        kwargs=None,
        *,
        unbacked_bindings=None,
    ):
        super().__init__(
            layout,
            kernel,
            tensor_args,
            nontensor_args,
            unflatten_args,
            kwargs=None,
            unbacked_bindings=unbacked_bindings,
        )

        from torch._higher_order_ops.effects import get_effect_key

        effect_type = get_effect_key(kernel, (*nontensor_args, *tensor_args), kwargs)
        assert effect_type is not None
        self.effect_type = effect_type
        self.prev_effect_buffer = V.graph.effectful_ops.get(effect_type, None)
        V.graph.effectful_ops[effect_type] = self

    def get_read_writes(self):
        read_writes = super().get_read_writes()

        if self.prev_effect_buffer is not None:
            read_writes.reads.add(
                dependencies.StarDep(self.prev_effect_buffer.get_name())
            )

        return read_writes

    def has_side_effects(self):
        return True


@dataclasses.dataclass
class TorchBindObject(IRNode):
    name: str
    value: torch._C.ScriptObject

    def get_name(self):
        return self.name

    def get_device(self):
        return None  # is there a device??

    def codegen_reference(self, writer=None):
        return self.name


class InterpreterShim(torch.fx.Interpreter):
    @staticmethod
    @functools.lru_cache(None)
    def _dummy_gm():
        return torch.fx.symbolic_trace(identity)

    def __init__(self, graph, submodules):
        # call super() with a placeholder to avoid constructing a
        # GraphModule which is very expensive (it does codegen).
        super().__init__(self._dummy_gm(), garbage_collect_values=False)
        self.module = self  # type: ignore[assignment]
        self.graph = graph
        self.submodules = submodules
        self.extra_traceback = False
        self.fetch_attr = submodules.__getitem__
        self.current_node = None

    def run_node(self, n: torch.fx.Node) -> Any:
        self.current_node = n
        return super().run_node(n)

    def run(self, *args, **kwargs):
        with V.set_interpreter_handler(self):
            return super().run(*args, **kwargs)


class LoopBody:
    """
    Captures the body of a Loops subclass into an FX graph.  Persists any
    indexing simplifications and makes it easier to analyze loop bodies.
    """

    def __init__(self, fn, args, var_ranges):
        super().__init__()
        self.var_ranges = var_ranges
        self.indexing_exprs = {}
        self.indexing_exprs_name = {}
        self.reads = []
        self.writes = []
        self.reads_name2expr = {}
        self.writes_name2expr = {}
        self.other = []
        self.submodules = {"get_index": self.get_index}
        self.subblocks = {}
        self.indirect_vars = []
        self.indirect_var_ranges: Dict[sympy.Symbol, sympy.Expr] = {}
        self.root_block = LoopBodyBlock(self, fn, args)
        self.indexing = None

    @cache_on_self
    def get_nodes(self):
        all_graphs = itertools.chain(
            (self.root_block.graph,),
            (block.graph for block in self.subblocks.values()),
        )
        return [node for graph in all_graphs for node in graph.nodes]

    @cache_on_self
    def bounds(self):
        # Doing a local import to avoid dumping all the code here
        from .bounds import BoundVars

        return BoundVars(self)

    def debug_str(self):
        lines = [f"var_ranges = {dict(self.var_ranges)}"]
        lines.extend([f"{name} = {val}" for name, val in self.indexing_exprs.items()])
        lines.extend(
            [
                block.debug_str(name)
                for name, block in itertools.chain(
                    [("body", self.root_block)], self.subblocks.items()
                )
            ]
        )
        return "\n".join(lines)

    def add_index_expr(self, expr: sympy.Expr, category, buf_name):
        getattr(self, category).append(expr)
        if buf_name is not None:
            getattr(self, f"{category}_name2expr")[buf_name] = expr
        if expr not in self.indexing_exprs_name:
            name = f"index{len(self.indexing_exprs)}"
            self.indexing_exprs_name[expr] = name
            self.indexing_exprs[name] = expr
        return self.indexing_exprs_name[expr]

    def add_submodule(self, block, prefix):
        """Not actually for nn.Modules, but subblocks in generated code are mapped to FX call_module opcodes"""
        if prefix[-1].isnumeric() and prefix not in self.submodules:
            name = prefix
        else:
            name = f"{prefix}{len(self.submodules)}"
        self.submodules[name] = block
        return name

    def add_indirect(self, size):
        var = sympy_index_symbol_with_prefix(SymT.INDIRECT, len(self.indirect_vars))
        assert var not in self.indirect_var_ranges
        self.indirect_vars.append(var)
        self.indirect_var_ranges[var] = size
        return var

    def replace_indirect(self, old, new):
        """Swap in a variable used in indirect indexing"""
        if str(old) == str(new):
            return
        assert self.indexing is not None
        self.indexing = {k: sympy_subs(v, {old: new}) for k, v in self.indexing.items()}

    def get_index(self, name):
        assert self.indexing is not None
        return self.indexing[name]

    def indexing_from_args(self, indices):
        index = [*itertools.chain.from_iterable(indices)]
        assert len(index) == len(self.var_ranges), (index, self.var_ranges)
        assert all(v not in self.var_ranges for v in index)
        replacements = dict(zip(self.var_ranges.keys(), index))
        return {
            name: sympy_subs(expr, replacements)
            for name, expr in self.indexing_exprs.items()
        }

    def __call__(self, *indices):
        self.indexing = self.indexing_from_args(indices)
        result = self.root_block()
        self.indexing = None
        return result


class LoopBodyBlock:
    """
    Captures the body of a Loops subclass into an FX graph.
    In normal cases there will be a 1:1 mapping between LoopBody and
    LoopBodyBlock, hower in the case of ops.masked() the masked out
    operations will manifest as an extra LoopBodyBlock.
    """

    def __init__(self, body: LoopBody, fn: Callable[..., Any], args: List[Any]):
        self.body = body

        def add_index(expr, category, buf_name=None):
            return tracer.create_proxy(
                "call_module",
                "get_index",
                (self.body.add_index_expr(expr, category, buf_name),),
                {},
            )

        class CaptureIndexing(V.WrapperHandler):  # type: ignore[name-defined]
            self.name = "CaptureIndexing"

            def load(self, name: str, index: sympy.Expr):
                index = add_index(index, "reads", name)
                return self._inner.load(name, index)

            def store(self, name, index, value, mode=None):
                index = add_index(index, "writes", name)
                return self._inner.store(name, index, value, mode)

            def store_reduction(self, name, index, value):
                index = add_index(index, "writes", name)
                return self._inner.store_reduction(name, index, value)

            def reduction(self, dtype, src_dtype, reduction_type, value):
                result = self._inner.reduction(dtype, src_dtype, reduction_type, value)
                if "welford" in reduction_type:
                    return tuple(result[i] for i in range(3))
                return result

            def index_expr(self, index, dtype):
                if isinstance(index, (int, sympy.Integer)):
                    return self._inner.constant(int(index), dtype)
                index = add_index(index, "other")
                return self._inner.index_expr(index, dtype)

            def check_bounds(self, index, size, lower, upper):
                index = add_index(index, "other")
                size = add_index(size, "other")
                return self._inner.check_bounds(index, size, lower, upper)

            def bucketize(
                self,
                values,
                offsets_name: str,
                offsets_size: sympy.Expr,
                indexing_dtype: torch.dtype,
                right: bool,
            ):
                offsets_size = add_index(offsets_size, "other")
                return self._inner.bucketize(
                    values, offsets_name, offsets_size, indexing_dtype, right
                )

            @staticmethod
            def masked(mask_proxy, masked_body: Callable[..., Any], other_proxy):
                """
                Recursively capture the masked out body in another LoopBodyBlock
                """

                subblock: LoopBodyBlock

                def shim(mask, other):
                    return V.ops.masked(mask, subblock, other)

                name = self.body.add_submodule(shim, "masked_subblock")
                subblock = LoopBodyBlock(self.body, masked_body, [])
                self.body.subblocks[name] = subblock
                return tracer.create_proxy(
                    "call_module", name, (mask_proxy, other_proxy), {}
                )

            @staticmethod
            def scan(
                dtype_proxy,
                combine_fn: Callable[
                    [Tuple[Any, ...], Tuple[Any, ...]], Tuple[Any, ...]
                ],
                value_proxy,
            ):
                def shim(dtypes, values):
                    return V.ops.scan(dtypes, combine_fn, values)

                name = self.body.add_submodule(shim, "scan")
                result = tracer.create_proxy(
                    "call_module",
                    name,
                    (dtype_proxy, value_proxy),
                    {},
                )
                # Proxies are iterable, but some methods expect tuples/lists
                return tuple(result[i] for i in range(len(value_proxy)))

            def sort(self, dtypes, values, stable, descending):
                result = self._inner.sort(dtypes, values, stable, descending)
                # Proxies are iterable, but some methods expect tuples/lists
                return tuple(result[i] for i in range(len(values)))

            def frexp(self, value_proxy):
                result = self._inner.frexp(value_proxy)
                # Proxies are iterable, but some methods expect tuples/lists
                return (result[0], result[1])

            @staticmethod
            def indirect_indexing(index_proxy, size, check=True):
                """
                Flow data from tensors into indexing formulas.
                Introduce a call_module to update the indexing.
                """

                var = self.body.add_indirect(size)

                def set_indirect(new_var):
                    self.body.replace_indirect(
                        var, V.ops.indirect_indexing(new_var, size, check)
                    )

                tracer.create_proxy(
                    "call_module",
                    self.body.add_submodule(set_indirect, f"set_{var}"),
                    (index_proxy,),
                    {},
                )
                return var

            @staticmethod
            def output(result):
                tracer.create_proxy("output", "output", (result,), {})

        tracer = torch.fx.Tracer()
        tracer.graph = torch.fx.Graph(tracer_cls=tracer.__class__)
        proxy_ops = tracer.create_proxy("placeholder", "ops", (), {})

        from .index_propagation import IndexPropagation
        from .sizevars import SimplifyIndexing

        handler: Any = SimplifyIndexing(
            CaptureIndexing(proxy_ops), self.body.var_ranges
        )
        if config.constant_and_index_propagation:
            handler = IndexPropagation(
                handler, self.body.var_ranges, self.body.indirect_var_ranges
            )

        with V.set_ops_handler(handler):
            # This indirection is just a cute way to get IndexPropagation to
            # unwrap the return value.
            ops.output(fn(*args))
        self.graph = tracer.graph

    def __call__(self):
        graph = self.graph
        submodules = self.body.submodules

        return InterpreterShim(graph, submodules).run(V.get_ops_handler())

    def debug_str(self, name="block"):
        code = torch.fx.GraphModule(self.body.submodules, self.graph).code
        return re.sub(
            # strip `; del var0` suffixes to make output prettier
            r";[^\n]*",
            "",
            code.strip().replace("def forward(", f"def {name}("),
        )


class _CollectiveKernel(FallbackKernel):
    def should_allocate(self):
        return False

    def has_side_effects(self):
        return True

    # This is identical to FallbackKernel.set_cpp_kernel(), minus the
    # part that checks against input aliasing and mutation.
    def set_cpp_kernel(self, kernel):
        from .codegen.wrapper import get_cpp_op_schema

        self.cpp_kernel_name = kernel._schema.name
        self.cpp_kernel_overload_name = kernel._schema.overload_name
        self.cpp_kernel_key = f"{self.cpp_kernel_name.replace('::', '_')}_{self.cpp_kernel_overload_name}"  # type: ignore[union-attr]

        self.cpp_op_schema = get_cpp_op_schema(kernel)
        self.ordered_kwargs_for_cpp_kernel = [
            x.name for x in kernel._schema.arguments if x.kwarg_only
        ]

    # NOTE: [In-Place Collective Safety]
    # Between the initiation and completion of an in-place collective, the
    # input buffers are subject to both volatile reads and volatile writes.
    # They must not be read, written to or reused by another kernel. To ensure
    # the constraints, we model collective -> wait_tensor as as two-step
    # mutation of the input buffers.
    @classmethod
    def create_inplace(
        cls, kernel, inputs: Union[TensorBox, List[TensorBox]], *args, **kwargs
    ) -> None:
        cpp_kernel_name = kernel._name
        python_kernel_name = cpp_kernel_name.replace("::", ".")
        with V.graph.fake_mode:
            (
                example_output,
                tensor_args,
                non_tensor_args,
                unflatten_args,
                unbacked_bindings,
            ) = cls.process_kernel(kernel, inputs, *args, **kwargs)
        assert not unbacked_bindings, f"{kernel} {unbacked_bindings}"
        for tensor_arg in tensor_args:
            tensor_arg.realize()

        packed = cls(
            NoneLayout(tensor_args[0].get_device()),
            kernel,
            tensor_args,
            non_tensor_args,
            unflatten_args,
        )
        packed.cpp_kernel_name = cpp_kernel_name
        packed.python_kernel_name = python_kernel_name

        inps = pytree.tree_leaves(inputs)
        mark_node_as_mutating(packed, *inps)
        # For inplace collective ops, the input is guaranteed to be alias of the returned value of op.
        packed.alias_names.extend([inp.get_name() for inp in inps])
        if "out" in kwargs:
            mark_node_as_mutating(packed, kwargs["out"])
            # For out-variant collective ops, the `out=` arg is guaranteed to be alias of the returned value of op.
            packed.alias_names.append(kwargs["out"].get_name())

    # NOTE: [Out-of-Place Collective Safety]
    # Between the initiation and completion of an out-of-place collective:
    #
    # Input buffers:
    # - Are subject to volatile reads
    # - Can be read by another kernel
    # - Must not be written to or reused by another kernel
    #
    # Output buffers:
    # - Are subject to volatile writes
    # - Must not be read, written to or reused by another kernel
    #
    # To ensure the safety of input buffers without sacrificing read
    # availability, we add input buffers as read deps of wait_tensor kernels.
    #
    # To ensure the safety of output buffers, we model wait_tensor as a
    # mutation to the output buffer. Note we also assumes the user program being
    # correct and the output buffer is not consumed by kernels other than
    # wait_tensor.
    #
    # TODO(yifu): add a pre-grad pass to validate the correctness of collective
    # usage in the user program.
    @classmethod
    def create_out_of_place(
        cls, kernel, inputs: Union[TensorBox, List[TensorBox]], *args, **kwargs
    ):
        cpp_kernel_name = kernel._name
        python_kernel_name = cpp_kernel_name.replace("::", ".")
        with V.graph.fake_mode:
            (
                example_output,
                tensor_args,
                non_tensor_args,
                unflatten_args,
                unbacked_bindings,
            ) = cls.process_kernel(kernel, inputs, *args, **kwargs)
        assert not unbacked_bindings, f"{kernel}, {unbacked_bindings}"
        for tensor_arg in tensor_args:
            tensor_arg.realize()

        if isinstance(example_output, list):
            device = cls.find_device(tensor_args, example_output)
            packed = cls(
                MultiOutputLayout(device),
                kernel,
                tensor_args,
                non_tensor_args,
                unflatten_args,
            )
            packed.cpp_kernel_name = cpp_kernel_name
            packed.python_kernel_name = python_kernel_name
            packed.outputs = [
                MultiOutput(
                    cls.tensor_to_layout(tensor),
                    packed,
                    [(list, i)],
                )
                for i, tensor in enumerate(example_output)
            ]
            return packed.outputs
        else:
            packed = cls(
                cls.tensor_to_layout(example_output),
                kernel,
                tensor_args,
                non_tensor_args,
                unflatten_args,
            )
            packed.cpp_kernel_name = cpp_kernel_name
            packed.python_kernel_name = python_kernel_name
            packed.outputs = [packed]
            return packed


class _WaitKernel(_CollectiveKernel):
    def get_volatile_reads(self):
        inp = self.inputs[0]
        if isinstance(inp, _CollectiveKernel):
            # Out-of-place single-output
            return [inp.inputs[0]]
        elif isinstance(inp, MultiOutput):
            # This can be two things:
            # 1. Out-of-place multi-output coll
            # 2. In-place coll with inputs coming from another MultiOutput
            coll = inp.inputs[0]
            # Case 1
            if isinstance(coll, _CollectiveKernel):
                _, idx = inp.indices[0]
                return [coll.inputs[idx]]
            # Case 2
            return []
        else:
            # In-place requires no additional deps handling for volatile
            # reads since the inputs are mutated.
            return []

    @classmethod
    def create_wait(cls, kernel, inp: TensorBox) -> None:
        with V.graph.fake_mode:
            (
                example_output,
                tensor_args,
                non_tensor_args,
                unflatten_args,
                unbacked_bindings,
            ) = cls.process_kernel(kernel, inp)
        assert not unbacked_bindings, f"{kernel} {unbacked_bindings}"
        packed = cls(
            NoneLayout(inp.get_device()),
            kernel,
            tensor_args,
            non_tensor_args,
            unflatten_args,
        )

        mark_node_as_mutating(packed, inp)

    def get_read_writes(self):
        read_writes = super().get_read_writes()
        # See [Out-of-Place Collective Safety].
        volatile_reads = self.get_volatile_reads()
        for vr in volatile_reads:
            read_writes.reads.add(dependencies.StarDep(vr.get_name()))
        return read_writes


# NB: recursive structure here reflects val_to_arg_str, avoid
# calling free_unbacked_symbols on "exotic" types that don't get pexpr
# treatment
def maybe_free_unbacked_symbols(s):
    if isinstance(s, (SymTypes, sympy.Expr)):
        # This branch should be impossible in return position
        return free_unbacked_symbols(s)
    elif isinstance(s, (tuple, list)):
        r = set()
        for t in s:
            r |= maybe_free_unbacked_symbols(t)
        return r
    elif isinstance(s, torch.Tensor):
        # This branch is impossible in constant-args position
        return free_unbacked_symbols(s)
    else:
        return set()<|MERGE_RESOLUTION|>--- conflicted
+++ resolved
@@ -4958,11 +4958,6 @@
             tuple(constant_args),
             kwargs,
         )
-<<<<<<< HEAD
-=======
-        self.name = V.graph.register_buffer(self)
-        V.graph.register_operation(self)
->>>>>>> f8f41dcb
         self.kernel_idx = kernel_idx
         self.grid = grid
 
@@ -5012,7 +5007,6 @@
 class MutationOperation(InputsKernel):
     # TODO: Remove this, and use MutationOutput directly
     def __init__(self, layout, mutated_node, node_doing_mutating):
-<<<<<<< HEAD
         super().__init__(None, layout, inputs=[node_doing_mutating])
         self.device = node_doing_mutating.get_device()
         self.outputs: List[Buffer] = [MutationOutput(layout, mutated_node, self)]
@@ -5023,13 +5017,6 @@
 
     def get_outputs(self) -> List[Buffer]:
         return self.outputs
-=======
-        # NB: Do not directly construct this - use `mark_node_as_mutating`
-        super().__init__(None, layout, [mutated_node, node_doing_mutating], ())
-        self.node_doing_mutating = node_doing_mutating
-        self.name = V.graph.register_buffer(self)
-        V.graph.register_operation(self)
->>>>>>> f8f41dcb
 
     def should_allocate(self):
         return False
