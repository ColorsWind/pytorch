# mypy: disallow-untyped-defs
from __future__ import annotations

import collections
import dataclasses
import functools
import itertools
import logging
import math
import operator
import os
import pprint
import textwrap
import typing
from typing import (
    Any,
    Counter,
    DefaultDict,
    Dict,
    Generic,
    List,
    Optional,
    Sequence,
    Set,
    Tuple,
    TypeVar,
    Union,
)

import sympy

import torch
import torch._inductor.async_compile  # noqa: F401 required to warm up AsyncCompile pools
from torch._dynamo.utils import counters, dynamo_timed
from torch._inductor.metrics import get_metric_table, is_metric_table_enabled
from torch.fx.experimental.symbolic_shapes import free_unbacked_symbols
from torch.utils._sympy.symbol import free_symbol_is_type, SymT
from torch.utils._triton import has_triton

from . import comms, config, dependencies, ir, metrics
from .codecache import write_text
from .codegen.common import BackendFeature, get_scheduling_for_device, Kernel
from .comm_analysis import estimate_nccl_collective_runtime
from .dependencies import Dep, MemoryDep, StarDep, WeakDep
from .ir import ComputedBuffer, MultiOutput, MultiOutputLayout
from .runtime.runtime_utils import green_text, red_text
from .sizevars import SimplifyIndexing
from .utils import (
    cache_on_self,
    cmp,
    device_need_guard,
    get_device_tflops,
    get_dtype_size,
    get_gpu_dram_gbps,
    IndentedBuffer,
    is_collective,
    is_gpu,
    is_wait,
    sympy_product,
)
from .virtualized import V


log = logging.getLogger(__name__)
fusion_log = torch._logging.getArtifactLogger(__name__, "fusion")


@dataclasses.dataclass
class SchedulerBuffer:
    scheduler: Scheduler
    node: ir.Buffer
    defining_op: BaseSchedulerNode
    users: List[NodeUser] = dataclasses.field(default_factory=list)

    def __hash__(self) -> int:
        return hash(self.node.name)

    def debug_str(self) -> str:
        result = IndentedBuffer()
        name = self.get_name()
        result.writeline(f"{name}: {type(self.node).__name__}")
        result.writeline(f"{name}.layout = {self.node.layout}")
        if self.get_aliases():
            result.writeline(f"{name}.aliases = {pformat(self.get_aliases())}")
        if self.get_mutations():
            result.writeline(f"{name}.mutations = {pformat(self.get_mutations())}")

        if len(self.users) <= 1:
            result.writeline(f"{name}.users = {self.users}")
        else:
            result.writeline(f"{name}.users = [")
            with result.indent(1):
                for user in self.users:
                    result.writeline(f"{user},")
            result.writeline("]")
        return result.getrawvalue()

    def get_name(self) -> str:
        return self.node.get_name()

    def allocate(self) -> None:
        assert self.node is not None
        if not self.node.should_allocate():
            return

        if self.node.get_inputs_that_alias_output() or self.node.get_mutation_names():
            V.graph.wrapper_code.codegen_allocation(self.node)
            return

        # hacky check for if V.kernel is a real kernel or NullHandler
        if (
            hasattr(V.kernel, "args")
            and self.get_name() in V.kernel.inplace_update_buffers
        ):
            V.graph.wrapper_code.codegen_inplace_reuse(
                self.scheduler.name_to_buf[
                    V.kernel.inplace_update_buffers[self.get_name()]
                ].node,
                self.node,
            )
        else:
            V.graph.wrapper_code.codegen_allocation(self.node)

    def can_free(self) -> bool:
        # There's no real allocated buffer, no need to free it
        assert self.node is not None
        if isinstance(self.node.layout, ir.NoneLayout):
            return False
        for use in self.users:
            if isinstance(use.node, OutputNode):
                return False
        return True

    def set_users(self, users: List[NodeUser]) -> None:
        # deduplicate
        result: Dict[int, NodeUser] = {}
        for use in users:
            if id(use.node) in result:
                result[id(use.node)] = use.merge(result[id(use.node)])
            else:
                result[id(use.node)] = use
        self.users = list(result.values())

    def get_aliases(self) -> Sequence[str]:
        assert self.node is not None
        return self.node.get_inputs_that_alias_output()

    def get_mutations(self) -> List[str]:
        assert self.node is not None
        return self.node.get_mutation_names()


class BaseSchedulerNode:
    group: Tuple[torch.device, Tuple[Tuple[sympy.Expr, ...], ...]]
    read_writes: dependencies.ReadWrites
    unmet_dependencies: Set[Dep]

    def __init__(self, scheduler: Scheduler, node: ir.Operation) -> None:
        self.scheduler: Scheduler = scheduler
        self.node: Optional[ir.Operation] = node
        self.set_read_writes(node.get_read_writes())
        self.ancestors: Set[str] = set()
        self.min_order: int
        self.max_order: int
        self.last_usage: Set[
            str
        ] = set()  # buffers that won't be used after this kernel
        self.written = False

        self.outputs: List[SchedulerBuffer] = [
            SchedulerBuffer(
                scheduler=scheduler,
                node=output,
                defining_op=self,
            )
            for output in node.get_outputs()
        ]
        self.outputs_by_name: Dict[str, SchedulerBuffer] = {
            buf.get_name(): buf for buf in self.outputs
        }

    def __repr__(self) -> str:
        return f"{type(self).__name__}(name={self.get_name()!r})"

    def debug_str(self) -> str:
        """Longer form printout for trace logs"""
        name = self.get_name()
        buf = IndentedBuffer()
        buf.splice(
            f"""\
{name}: {type(self).__name__}({type(getattr(self, 'node', None)).__name__})
{name}.writes = {pformat(self.read_writes.writes)}
{name}.unmet_dependencies = {pformat(self.unmet_dependencies)}
{name}.met_dependencies = {pformat(self.read_writes.reads - self.unmet_dependencies)}
{name}.outputs = [
        """
        )
        with buf.indent():
            for out in self.get_outputs():
                buf.splice(out.debug_str())
        buf.writeline("]")

        try:
            buf.splice(self.debug_str_extra())
        except Exception:
            log.warning("Ignoring error in debug_str()", exc_info=True)

        return buf.getrawvalue().rstrip()

    def debug_str_extra(self) -> str:
        return ""

    def debug_str_short(self) -> str:
        maybe_data = getattr(self.node, "data", None)
        data_str = ""
        if isinstance(maybe_data, torch._inductor.ir.Pointwise):
            data_str = ", " + maybe_data.str_helper(
                [maybe_data.get_size()], shorten=False, multiline=False
            )
        elif isinstance(maybe_data, torch._inductor.ir.Reduction):
            data_str = ", " + maybe_data.str_helper(
                [maybe_data.get_reduction_size(), maybe_data.get_reduction_type()],
                shorten=False,
                multiline=False,
            )
        return f"{self}{data_str}"

    def log_details(self) -> None:
        log.info(
            "%s: unmet_dependencies = %s, writes = %s",
            self,
            self.unmet_dependencies,
            self.read_writes.writes,
        )

    def update_mutated_names(self, renames: Dict[str, str]) -> None:
        self.set_read_writes(self.read_writes.rename(renames))

    def add_fake_dep(self, dep: Dep) -> None:
        self.set_read_writes(self.read_writes.with_read(dep))

    def has_aliasing_or_mutation(self) -> bool:
        return any(
            buf.get_aliases() or buf.get_mutations() for buf in self.get_outputs()
        )

    def set_read_writes(self, rw: dependencies.ReadWrites) -> None:
        self.read_writes = rw
        self.unmet_dependencies = self.read_writes.reads
        self.prune_deps()

    def set_last_usage(
        self, future_used_buffers: Set[str], mutation_real_name: Dict[str, str]
    ) -> None:
        used_buffers = self.used_or_aliased_buffer_names()
        used_buffers = {mutation_real_name.get(k, k) for k in used_buffers}
        self.last_usage = used_buffers - future_used_buffers

    def mark_run(self) -> None:
        for buf in self.outputs:
            buf.allocate()

    def op_counts(self) -> Counter[str]:
        return self.read_writes.op_counts

    def used_buffer_names(self) -> Set[str]:
        return {
            dep.name
            for dep in itertools.chain(self.read_writes.reads, self.read_writes.writes)
        }

    def used_or_aliased_buffer_names(self) -> Set[str]:
        used_names = set()

        deps = [
            dep.name
            for dep in itertools.chain(self.read_writes.reads, self.read_writes.writes)
        ]
        while len(deps) > 0:
            dep = deps.pop()
            used_names.add(dep)
            if V.graph.name_to_buffer.get(dep):
                for alias in V.graph.name_to_buffer[dep].get_inputs_that_alias_output():
                    if alias not in used_names:
                        deps.append(alias)
        return used_names

    def prune_deps(self) -> None:
        self.unmet_dependencies = {
            dep
            for dep in self.unmet_dependencies
            if dep.name not in self.scheduler.available_buffer_names
        }

    def prune_weak_deps(self) -> None:
        # Prune weak dependencies on operations that have been removed
        def should_prune(dep: Dep) -> bool:
            if not isinstance(dep, WeakDep):
                return False
            op = self.scheduler.name_to_buf[dep.name].defining_op
            return op.get_name() in V.graph.removed_operations

        to_remove = {dep for dep in self.read_writes.reads if should_prune(dep)}
        self.set_read_writes(self.read_writes.remove_reads(to_remove))

    def prune_redundant_deps(
        self, name_to_fused_node: Dict[str, BaseSchedulerNode]
    ) -> None:
        _prune_redundant_deps(self, name_to_fused_node, self.scheduler.name_to_buf)

    def get_name(self) -> str:
        assert self.node is not None
        return self.node.get_operation_name()

    def get_first_name(self) -> str:
        return self.get_name()

    def get_operation_names(self) -> Set[str]:
        return {node.get_name() for node in self.get_nodes()}

    def get_buffer_names(self) -> Set[str]:
        return {out.get_name() for out in self.outputs}

    def get_nodes(self) -> Sequence[BaseSchedulerNode]:
        return [self]

    def get_outputs(self) -> Sequence[SchedulerBuffer]:
        return self.outputs

    def get_output(self, buf_name: str) -> SchedulerBuffer:
        return self.outputs_by_name[buf_name]

    def get_device(self) -> torch.device:
        assert self.node is not None
        return self.node.get_device()

    def is_reduction(self) -> bool:
        return False

    def is_split_scan(self) -> bool:
        return False

    def is_template(self) -> bool:
        return False

    def is_extern(self) -> bool:
        return False

    def is_foreach(self) -> bool:
        return False

    def can_inplace(self, read_dep: dependencies.Dep) -> bool:
        return False

    def has_side_effects(self) -> bool:
        return False

    def decide_inplace_update(self) -> None:
        """
        Decide if there should be inplace updates for the node
        and record the decision in the active kernel.
        """
        from .codegen.wrapper import buffer_reuse_key

        if not (
            isinstance(self, (SchedulerNode,))
            and config.inplace_buffers
            and V.graph.has_feature(self.get_device(), BackendFeature.INPLACE_BUFFERS)
            and (
                not isinstance(V.kernel, torch._inductor.codegen.simd.SIMDKernel)
                or getattr(V.kernel, "mutations", None) is not None
            )
            # hacky check for if V.kernel is a real kernel or NullHandler
            and hasattr(V.kernel, "args")
        ):
            return

        ordered_reads = sorted(self.read_writes.reads, key=lambda x: x.name)

        for buf in self.get_outputs():
            buf_node = buf.node
            assert buf_node is not None
            if (
                not buf_node.should_allocate()
                or buf_node.get_inputs_that_alias_output()
                or buf_node.get_mutation_names()
            ):
                continue

            for read in ordered_reads:
                input_buf: Optional[SchedulerBuffer] = self.scheduler.name_to_buf.get(
                    read.name
                )
                if (
                    input_buf
                    and V.graph.wrapper_code.can_reuse(input_buf, self)
                    and not isinstance(input_buf.defining_op, NopKernelSchedulerNode)
                ):
                    assert input_buf.users is not None
                    remaining_uses = [
                        x
                        for x in input_buf.users
                        if x.node.get_name() not in self.scheduler.completed_operations
                    ]
                    if (
                        len(remaining_uses) == 1
                        and remaining_uses[0].can_inplace
                        and remaining_uses[0].node is self
                        and input_buf.node is not None
                        and not isinstance(
                            input_buf.node.get_layout(),
                            (
                                ir.MultiOutputLayout,
                                ir.MutationLayoutSHOULDREMOVE,
                            ),
                        )
                        and not (
                            isinstance(
                                input_buf.defining_op.node,
                                (ir.FallbackKernel, ir.MultiOutput),
                            )
                            and len(input_buf.node.get_inputs_that_alias_output()) > 0
                        )
                        and buffer_reuse_key(input_buf.node)
                        == buffer_reuse_key(buf.node)
                    ):
                        # if there isn't a triton kernel, then we don't need to call triton-specific things.
                        # but TODO this might be a convenient place to signal to the Collective kernels to inplace
                        # (and, can we make "kernel" less generic of a name?)
                        V.kernel.args.make_inplace(input_buf.get_name(), buf.get_name())
                        # mutations not tracked in cpp kernels
                        if isinstance(
                            V.kernel, torch._inductor.codegen.simd.SIMDKernel
                        ):
                            V.kernel.mutations.add(input_buf.get_name())
                            V.kernel.mutations.add(buf.get_name())

                        # update last usage of reused node
                        self.last_usage.discard(input_buf.get_name())

                        V.kernel.inplace_update_buffers[
                            buf.get_name()
                        ] = input_buf.get_name()
                        break

    def codegen_originating_info(
        self, buffer: IndentedBuffer, only_once: bool = True
    ) -> None:
        if not config.comment_origin:
            return

        if only_once and self.written:
            return
        assert self.node is not None
        origins = self.node.get_origins()
        out_lines = []

        for o in origins:
            if o.op == "output":
                # These are boring and samey
                continue

            out_lines.append("")
            # TODO(voz): Should the pragma be constant somewhere?
            out_lines.append("#pragma CMT ORIGIN:")
            op_info_str = f"#pragma CMT {o.op} {o.target}"
            if "seq_nr" in o.meta:
                op_info_str = op_info_str + f" seq_nr:{o.meta['seq_nr']}"
            out_lines.append(op_info_str)
            if "stack_trace" in o.meta:
                stack_trace = f"{o.meta['stack_trace']}"
                stack_trace_last_line = stack_trace.split("|")[-1]
                out_lines.append(
                    "#pragma CMT "
                    + stack_trace_last_line.replace("{", "{{")
                    .replace("}", "}}")
                    .replace("\n", "\\")
                )
                out_lines.append("#pragma CMT END ORIGIN")
                out_lines.append("")

        if len(out_lines) == 0:
            return

        # TODO(voz): Ostensibly, we should not need this. But there are cases where C++ codegen does
        # not use BracesBuffer, so we have no good indicator of a C++ buffer atm.
        buffer.writelines(out_lines)
        self.written = True

    def get_read_write_buffers_sizes(self) -> int:
        """
        Counting the number of bytes accessed for a kernel is
        surprisingly tricky. In particular, there is a differentiation
        between 'theoretical' memory accesses and practical memory
        accesses. For example, a layernorm kernel may actually access an
        input 3 times, but in theory, it only needs to access its input
        once (and may be optimized to do so through say, persistent
        reductions)

        Another example is that even though a buffer is passed in, we may
        not access the entire buffer. This may occur if we are accessing
        a slice of the buffer. Another tricky case is for indirect
        indexing, where the amount of bytes accessed depends on the
        values of the input.

        What this function aims to compute is the memory accesses for
        worst-case inputs, best-case optimization. What this means is
        that for each buffer we compute the amount of potential accesses in two ways and take the minimum.

        1. Numel in ranges multiplied by number of deps the buffer has
        2. The buffer size
        """
        if isinstance(self, NopKernelSchedulerNode):
            return 0
        if isinstance(self, ExternKernelSchedulerNode) and isinstance(
            self.node, MultiOutput
        ):
            # todo: Calculate this - it's kinda annoying.
            return 0

        def try_size_hint(s: sympy.Expr) -> int:
            return V.graph.sizevars.size_hint(s, fallback=0)

        if isinstance(self, SchedulerNode):
            node_numel = try_size_hint(
                sympy_product(self.get_ranges()[0])
                * sympy_product(self.get_ranges()[1]),
            )
        else:
            node_numel = int(1e9)
        buf_accesses = collections.defaultdict(list)
        for dep in self.read_writes.reads | self.read_writes.writes:
            buf_accesses[dep.name].append(dep)

        reads = {dep.name for dep in self.read_writes.reads}
        writes = {dep.name for dep in self.read_writes.writes}

        def is_materialized(buf: str, snodes: Sequence[BaseSchedulerNode]) -> bool:
            users = self.scheduler.name_to_buf[buf].users
            buf_uses = {user.node for user in users}
            return len(buf_uses - set(snodes)) > 0

        if isinstance(self, FusedSchedulerNode):
            removed_buffers = {
                dep for dep in writes if not is_materialized(dep, self.snodes)
            }
            writes = writes - removed_buffers
            reads = reads - removed_buffers
        node_bytes = 0

        for buf_name in reads | writes:
            buf_accessed_elems = sum(node_numel for dep in buf_accesses[buf_name])
            buf: Union[ir.Buffer, ir.TensorBox]
            if buf_name in V.graph.name_to_buffer:
                buf = V.graph.name_to_buffer[buf_name]
            elif buf_name in V.graph.graph_inputs:
                buf = V.graph.graph_inputs[buf_name]
            else:
                continue

            def get_buf_elems(buf: Optional[Union[ir.Buffer, ir.TensorBox]]) -> int:
                if not buf:
                    return 0
                # Kind of a lazy way to get the MultiOutput nodes corresponding to
                # a MultiOutputLayout
                if isinstance(buf.layout, MultiOutputLayout):
                    users = self.scheduler.name_to_buf[buf.get_name()].users
                    tot = 0
                    for user in users:
                        assert isinstance(user.node, BaseSchedulerNode)
                        if isinstance(user.node.node, MultiOutput):
                            tot += get_buf_elems(user.node.node)
                        else:
                            # Buf is a MultiOutputLayout but not all of its
                            # users are MultiOutputs...
                            # TODO: Figure out what's going on
                            return 0
                    return tot
                else:
                    return try_size_hint(sympy_product(buf.get_size()))

            buf_elems = get_buf_elems(buf)
            node_bytes += min(buf_elems, buf_accessed_elems) * get_dtype_size(
                buf.get_dtype()
            )

        return node_bytes

    def get_estimated_runtime(self) -> float:
        """
        Returns estimated op runtime in nanoseconds (ns)
        """
        buf = self.get_nodes()[0].get_outputs()[0]
        layout = buf.node.get_layout()
        dtype = buf.node.get_dtype()

        if layout.device is not None and not is_gpu(layout.device.type):
            # default to no reordering based on runtime
            return 0

        # Collective kernels
        if is_collective(self.node):
            assert isinstance(self.node, ir.IRNode)
            try:
                return estimate_nccl_collective_runtime(self.node)
            except ValueError as e:
                # We don't know how to estimate runtime for this collective,
                # falling back to 0
                log.info(e)
                return 0

        elif is_wait(self.node):
            # ir.Wait is only used for collective ops.
            # The time needed for the collective op is already estimated and considered
            # when we are processing the collective op IR node, so ir.Wait takes 0 time
            # since it doesn't take extra time to get the result after the collective is completed.
            return 0

        try:
            gpu_memory_bandwidth = get_gpu_dram_gbps()
            gpu_flops = get_device_tflops(dtype) * 10**12
        except Exception:
            return 0

        if isinstance(self, ExternKernelSchedulerNode):
            assert isinstance(self.node, ir.ExternKernel), f"{type(self.node)=}"
            op = kernel_name_to_op.get(
                getattr(self.node, "python_kernel_name", ""), None
            )

            # if there is a resolved op, dry-run using fake mode and record flop count
            if op is not None:
                from torch._subclasses.fake_tensor import FakeTensorMode
                from torch.utils.flop_counter import FlopCounterMode

                if any(
                    len(free_unbacked_symbols(n.get_numel())) > 0
                    for n in self.node.inputs
                ):
                    # Tensor has unbacked symints, we don't know how to estimate
                    # runtime for that today
                    return 0

                with FakeTensorMode() as fake_mode, FlopCounterMode(
                    display=False
                ) as flop_counter_mode, V.set_current_node(
                    self.node.fx_node
                ), V.set_fake_mode(
                    fake_mode
                ):
                    from .ir import ir_node_to_tensor

                    fake_inputs = [
                        ir_node_to_tensor(input, guard_shape=False)
                        for input in self.node.inputs
                    ]
                    cls = self.node.__class__
                    cls.process_kernel(op, *fake_inputs, **self.node.kwargs)

                    # TODO(xmfan): find a better heuristic to model FLOPS/latency relationship
                    factor = 1.0
                    counted_flops = flop_counter_mode.get_total_flops()
                    counted_bytes = self.get_read_write_buffers_sizes()
                    compute_time = (factor * counted_flops / gpu_flops) * 1e9
                    transfer_time = counted_bytes / gpu_memory_bandwidth

                    # Return estimated runtime in nanoseconds
                    return max(compute_time, transfer_time)

        elif isinstance(self, FusedSchedulerNode) or isinstance(
            self.node, ComputedBuffer
        ):
            # Return estimated runtime in nanoseconds (bytes / gbps)
            return self.get_read_write_buffers_sizes() / gpu_memory_bandwidth

        return 0

    def get_template_node(self) -> Optional[ir.TemplateBuffer]:
        return None


class WhyNoFuse:
    # TODO when we drop support for Python < 3.10, we can use
    # @dataclass(slots=True) instead of manually specifying __slots__.
    __slots__ = ["node1", "node2", "reason", "args"]
    reason: str
    args: Tuple[Any, ...]

    def __init__(self, node1: BaseSchedulerNode, node2: BaseSchedulerNode):
        self.node1 = node1
        self.node2 = node2

    def __call__(self, reason: str, *args: Any) -> None:
        self.reason = reason
        self.args = args
        fusion_log.debug(self)

    def __str__(self) -> str:
        return f"cannot fuse {self.node1.get_name()} with {self.node2.get_name()}: " + (
            self.reason % self.args
        )


def pformat(obj: Any) -> str:
    if isinstance(obj, set):
        # pformat has trouble with sets of sympy exprs
        obj = sorted(obj, key=str)
    result = pprint.pformat(obj, indent=4)
    if "\n" in result:
        return f"\n{textwrap.indent(result, ' '*4)}"
    return result


class OutputNode:
    def __init__(self, dep: StarDep) -> None:
        self.unmet_dependencies = {dep}

    def is_reduction(self) -> bool:
        return False

    def get_inputs_that_alias_output(self) -> Sequence[str]:
        return ()

    def get_name(self) -> str:
        return "OUTPUT"

    __repr__ = get_name


def _prune_redundant_deps(
    node: BaseSchedulerNode,
    name_to_fused_node: Dict[str, BaseSchedulerNode],
    name_to_buf: Dict[str, SchedulerBuffer],
) -> None:
    """
    Prunes weakdeps intended for mutation ordering
    on an upstream fused node if after fusion there is another dependency
    on the fused upstream node, making the weakdep redundant

    In essence this enforces an ordering on fusions. As fusions occur, weakdeps will
    be incrementally removed, enabling other fusions, ensuring they are fused in order.
    """
    name_to_dep_count: Counter[str] = collections.Counter()

    for dep in node.unmet_dependencies:
        if not isinstance(dep, WeakDep):
            op = name_to_buf[dep.name].defining_op
            name_to_dep_count[name_to_fused_node[op.get_name()].get_name()] += 1

    def should_prune(dep: Dep) -> bool:
        if isinstance(dep, WeakDep):
            op_name = name_to_buf[dep.name].defining_op.get_name()
            is_redundant = name_to_dep_count[name_to_fused_node[op_name].get_name()] > 0
            # These can occur because fused nodes always gather deps from their snodes
            # If B has a weakdep on A
            # B gets fused with C, then any time BC is fused, the weakdep will reappear
            is_self_dep = name_to_fused_node[op_name] == node
            return is_redundant or is_self_dep
        else:
            return False

    deps_to_prune = {dep for dep in node.unmet_dependencies if should_prune(dep)}

    if deps_to_prune:
        node.unmet_dependencies = node.unmet_dependencies - deps_to_prune
        node.set_read_writes(node.read_writes.remove_reads(deps_to_prune))


# TODO(xmfan): reuse an existing mapping for this if it exists, or formalize this into ir.py:ExternKernel
kernel_name_to_op = {
    "extern_kernels.convolution": torch.ops.aten.convolution,
    "extern_kernels.mm": torch.ops.aten.mm,
    "extern_kernels.bmm": torch.ops.aten.bmm,
    "extern_kernels.addmm": torch.ops.aten.addmm,
}


class ExternKernelSchedulerNode(BaseSchedulerNode):
    def debug_str_extra(self) -> str:
        return f"{self.get_name()}.node.kernel = {getattr(self.node, 'python_kernel_name', None)}"

    def is_extern(self) -> bool:
        return True

    def has_side_effects(self) -> bool:
        assert self.node is not None
        return hasattr(self.node, "has_side_effects") and self.node.has_side_effects()


class NopKernelSchedulerNode(BaseSchedulerNode):
    pass


class SchedulerNode(BaseSchedulerNode):
    def __init__(
        self,
        scheduler: Scheduler,
        node: Union[ir.ComputedBuffer, ir.TemplateBuffer],
    ) -> None:
        super().__init__(scheduler, node)
        self._compute_attrs()

    def _compute_attrs(
        self,
        extra_indexing_constraints: Optional[Tuple[Dict[Any, Any], List[Any]]] = None,
    ) -> None:
        assert isinstance(self.node, (ir.ComputedBuffer, ir.TemplateBuffer))
        self._sizes, self._body = self.node.simplify_and_reorder(
            extra_indexing_constraints=extra_indexing_constraints
        )

        group_fn = self.scheduler.get_backend(self.node.get_device()).group_fn
        self.group = (self.node.get_device(), group_fn(self._sizes))

        if isinstance(self.node, ir.TemplateBuffer):
            self.set_read_writes(self.node.normalized_read_writes())
        else:
            self.set_read_writes(
                dependencies.extract_read_writes(
                    self._body, *self._sizes, normalize=True
                )
            )

    def recompute_size_and_body(
        self, extra_indexing_constraints: Tuple[Dict[Any, Any], List[Any]]
    ) -> None:
        self._compute_attrs(extra_indexing_constraints=extra_indexing_constraints)

    def debug_str_extra(self) -> str:
        name = self.get_name()
        lines = [
            f"{name}.group.device = {self.group[0]}",
            f"{name}.group.iteration = {self.group[1]}",
            f"{name}.sizes = {self._sizes}",
        ]
        for dep in self.read_writes.reads_and_writes():
            if not isinstance(dep, WeakDep):
                buf_name = dep.name
                buf = V.graph.get_buffer(buf_name)
                lines.append(f"{buf_name}_layout = {pformat(buf.layout)}")
        if isinstance(self._body, ir.LoopBody):
            lines.append(f"class {name}_loop_body:")
            lines.append(textwrap.indent(self._body.debug_str(), "    "))

        assert self.node is not None
        if ir.is_triton(self.node.get_device()):
            lines.extend(debug_triton_code(self))

        return "\n".join(lines)

    def get_ranges(self) -> Sequence[Sequence[sympy.Expr]]:
        return self._sizes

    def is_reduction(self) -> bool:
        assert isinstance(
            self.node, (ir.ComputedBuffer, ir.TemplateBuffer)
        ), f"{type(self.node)=}"
        return bool(self.node.get_reduction_type())

    def is_split_scan(self) -> bool:
        assert isinstance(
            self.node, (ir.ComputedBuffer, ir.TemplateBuffer)
        ), f"{type(self.node)=}"
        return isinstance(self.node, ir.ComputedBuffer) and isinstance(
            self.node.data, ir.SplitScan
        )

    def is_template(self) -> bool:
        return isinstance(self.node, ir.TemplateBuffer)

    def get_template_node(self) -> Optional[ir.TemplateBuffer]:
        return self.node if isinstance(self.node, ir.TemplateBuffer) else None

    def run(self, *index_vars: Sequence[sympy.Expr]) -> None:
        self.decide_inplace_update()
        self.mark_run()
        self.codegen(index_vars)

    def ranges_from_index_vars(
        self, index_vars: Sequence[Sequence[sympy.Expr]]
    ) -> Dict[sympy.Expr, sympy.Expr]:
        sizes = self._sizes
        assert sum(map(len, sizes)) == sum(map(len, index_vars))
        var_ranges = dict(
            zip(
                itertools.chain.from_iterable(index_vars),
                itertools.chain.from_iterable(sizes),
            )
        )
        return var_ranges

    def codegen(self, index_vars: Sequence[Sequence[sympy.Expr]]) -> None:
        var_ranges = self.ranges_from_index_vars(index_vars)
        try:
            with V.set_ops_handler(
                SimplifyIndexing(V.get_ops_handler(), var_ranges)
            ), V.kernel.set_current_node(self):
                self._body(*index_vars)
        except Exception:
            log.fatal("Error in codegen for %s", self.node)
            raise

    def pointwise_read_writes(self) -> dependencies.ReadWrites:
        """
        Get the memory dependencies in the non-reduction axis.
        """
        sizes, reduction_sizes = self._sizes

        def fn(index: Sequence[sympy.Symbol]) -> str:
            return self._body(index, [sympy.Integer(0) for _ in reduction_sizes])

        return dependencies.extract_read_writes(fn, sizes)

    def can_inplace(self, read_dep: dependencies.Dep) -> bool:
        if self.is_template():
            return False
        if any(out.get_aliases() for out in self.get_outputs()):
            return False
        if len(self.read_writes.writes) == 1 and isinstance(
            read_dep, dependencies.MemoryDep
        ):
            write_dep = next(iter(self.read_writes.writes))
            assert isinstance(write_dep, dependencies.MemoryDep), f"{type(write_dep)=}"
            return read_dep.index == write_dep.index and read_dep.size == write_dep.size
        return False

    @cache_on_self
    def _get_atomic_add_buffers(self) -> Set[str]:
        buffers_store_as_atomic_add = set()
        if isinstance(self._body, ir.LoopBody):
            for node in self._body.get_nodes():
                if (
                    node.op == "call_method"
                    and node.target == "store"
                    and (
                        ("mode" in node.kwargs and node.kwargs["mode"] == "atomic_add")
                        or (len(node.args) == 5 and node.args[4] == "atomic_add")
                    )
                ):
                    buffers_store_as_atomic_add.add(
                        node.kwargs["name"]
                        if "name" in node.kwargs
                        else (node.args[1] if len(node.args) >= 2 else "")
                    )
        return buffers_store_as_atomic_add


class FusedSchedulerNode(BaseSchedulerNode):
    """
    This is a "fake" scheduler node that represents a group of scheduler nodes
    that are meant to be fused together. The way it does this is by maintaining
    its unmet dependencies as the union of its constituent nodes.
    """

    @classmethod
    def fuse(
        cls, node1: BaseSchedulerNode, node2: BaseSchedulerNode
    ) -> FusedSchedulerNode:
        assert node1.scheduler is node2.scheduler
        assert isinstance(node1, (SchedulerNode, FusedSchedulerNode))
        assert isinstance(node2, (SchedulerNode, FusedSchedulerNode))
        nodes = list(itertools.chain(node1.get_nodes(), node2.get_nodes()))
        return cls(node1.scheduler, nodes)

    def __init__(
        self, scheduler: Scheduler, snodes: Sequence[BaseSchedulerNode]
    ) -> None:
        # NB: No need to call super().__init__() because we don't need to re-use any of its logic.
        self.snodes = snodes
        self.scheduler = scheduler
        self.node = None
        self.group = max(snodes, key=lambda x: int(x.is_reduction())).group
        self.ancestors = set.union(
            *[x.ancestors for x in snodes if x.ancestors is not None]
        )

        self.set_read_writes(
            dependencies.ReadWrites.merge_list([x.read_writes for x in snodes])
        )

        self.unmet_dependencies = {
            dep
            for dep in set.union(*[x.unmet_dependencies for x in snodes])
            if dep.name not in self.get_buffer_names()
        } - self.read_writes.writes
        self.min_order = min(x.min_order for x in self.snodes)
        self.max_order = max(x.max_order for x in self.snodes)
        self.outputs_by_name: Dict[str, SchedulerBuffer] = {
            buf.get_name(): buf for buf in self.get_outputs()
        }

    @cache_on_self
    def get_name(self) -> str:
        return "_".join([x.get_name() for x in self.snodes])

    def get_first_name(self) -> str:
        return self.snodes[0].get_name()

    @cache_on_self
    def get_buffer_names(self) -> Set[str]:
        return set.union(*[x.get_buffer_names() for x in self.snodes])

    def get_outputs(self) -> List[SchedulerBuffer]:
        result: List[SchedulerBuffer] = []
        for node in self.snodes:
            result.extend(node.get_outputs())
        return result

    def debug_str_extra(self) -> str:
        lines = [
            f"{self.get_name()}.snodes[{i}] =\n{node.debug_str()}"
            for i, node in enumerate(self.snodes)
        ]
        node = self.snodes[0].node
        assert node is not None
        device = node.get_device()
        if ir.is_triton(device):
            lines.extend(debug_triton_code(self))

        return textwrap.indent("\n".join(lines).rstrip(), "    ")

    def debug_str_short(self) -> str:
        snodes_str = [node.debug_str_short() for node in self.snodes]
        return f"{self}, snodes: {snodes_str}"

    def set_last_usage(
        self, future_used_buffers: Set[str], mutation_real_name: Dict[str, str]
    ) -> None:
        # Set self.last_usage using the global information
        # This will be used for inter-kernel optimisations
        super().set_last_usage(future_used_buffers, mutation_real_name)
        # Set self.last_usage on the snodes
        # This will be used for optimisations within the kernel
        future_used_buffers: Set[str] = set()
        for node in reversed(self.snodes):
            node.set_last_usage(future_used_buffers, mutation_real_name)
            future_used_buffers.update(node.last_usage)

    @cache_on_self
    def used_buffer_names(self) -> Set[str]:
        return set.union(*[x.used_buffer_names() for x in self.snodes])

    @cache_on_self
    def used_or_aliased_buffer_names(self) -> Set[str]:
        return set.union(*[x.used_or_aliased_buffer_names() for x in self.snodes])

    def get_nodes(self) -> Sequence[BaseSchedulerNode]:
        return self.snodes

    def __repr__(self) -> str:
        return f"{type(self).__name__}(nodes={self.get_name()})"

    @cache_on_self
    def is_reduction(self) -> bool:
        return any(x.is_reduction() for x in self.snodes)

    @cache_on_self
    def is_split_scan(self) -> bool:
        return any(x.is_split_scan() for x in self.snodes)

    @cache_on_self
    def is_template(self) -> bool:
        return any(x.is_template() for x in self.snodes)

    @cache_on_self
    def get_template_node(self) -> Optional[ir.TemplateBuffer]:
        for node in self.snodes:
            if node.is_template():
                return node.get_template_node()
        return None

    def get_device(self) -> torch.device:
        return self.group[0]

    @cache_on_self
    def has_aliasing_or_mutation(self) -> bool:
        return any(x.has_aliasing_or_mutation() for x in self.snodes)

    @cache_on_self
    def op_counts(self) -> Counter[str]:
        op_counts: Counter[str] = collections.Counter()
        for node in self.snodes:
            op_counts.update(node.op_counts())
        return op_counts

    # None of these need to be implemented, as a FusedSchedulerNode is just an
    # abstraction for scheduling purposes
    def update_mutated_names(self, renames: Dict[str, str]) -> None:
        raise NotImplementedError

    def add_fake_dep(self, name: Dep) -> None:
        raise NotImplementedError

    def can_inplace(self, read_dep: dependencies.Dep) -> bool:
        raise NotImplementedError

    def debug_str(self) -> str:
        """Longer form printout for trace logs"""
        name = self.get_name()
        node_typestr = ",".join(type(n).__name__ for n in self.snodes)
        buf = IndentedBuffer()
        buf.splice(
            f"""\
{name}: {type(self).__name__}({node_typestr})
{name}.writes = {pformat(self.read_writes.writes)}
{name}.unmet_dependencies = {pformat(self.unmet_dependencies)}
{name}.met_dependencies = {pformat(self.read_writes.reads - self.unmet_dependencies)}
{name}.outputs = [
            """
        )
        with buf.indent():
            for out in self.get_outputs():
                buf.splice(out.debug_str())
        buf.writeline("]")

        try:
            buf.splice(self.debug_str_extra())
        except Exception:
            log.warning("Ignoring error in debug_str()", exc_info=True)

        return buf.getrawvalue().rstrip()


class ForeachKernelSchedulerNode(FusedSchedulerNode):
    """Scheduler node which consists of a list of scheduler nodes that each operate on a
    distinct tensor in a list of tensors."""

    def get_consumer_subnode_for(
        self, producer: BaseSchedulerNode
    ) -> Optional[BaseSchedulerNode]:
        for buf in producer.get_outputs():
            if buf.get_name() in self.read_to_node:
                return self.read_to_node[buf.get_name()]

        return None

    def get_producer_subnode_for(
        self, consumer: BaseSchedulerNode
    ) -> Optional[BaseSchedulerNode]:
        producers = []
        for rd in consumer.read_writes.reads:
<<<<<<< HEAD
            if rd.name in self.name_to_node:
                producers.append(self.name_to_node[rd.name])
=======
            if rd.name not in self.scheduler.name_to_buf:
                continue

            node_name = self.scheduler.name_to_buf[rd.name].defining_op.get_name()
            if node_name in self.name_to_node:
                return self.name_to_node[node_name]
>>>>>>> 042d7648

        # Don't permit fusion if there are multiple subnodes
        # that this consumer reads from
        if len(producers) == 1:
            return producers[0]
        else:
            return None

    @classmethod
    def can_fuse(cls, producer: BaseSchedulerNode, consumer: BaseSchedulerNode) -> bool:
        why = WhyNoFuse(producer, consumer)
        if producer.is_foreach() and consumer.is_foreach():
            producer = typing.cast(ForeachKernelSchedulerNode, producer)
            consumer = typing.cast(ForeachKernelSchedulerNode, consumer)
            foreach_match = len(producer.snodes) == len(consumer.snodes)
            if not foreach_match:
                why("foreach do not have same length")
            return foreach_match and all(
                producer.scheduler.can_fuse(l, r)
                for l, r in zip(producer.snodes, consumer.snodes)
            )
        elif consumer.is_foreach():
            if producer.is_reduction():
                why(
                    "candidate producer is a reduction, foreach ops cannot be fused with reductions currently"
                )
                return False

            consumer = typing.cast(ForeachKernelSchedulerNode, consumer)
            consumer_subnode = consumer.get_consumer_subnode_for(producer)
            if consumer_subnode is not None:
                return consumer.scheduler.can_fuse(producer, consumer_subnode)

            why("candidate producer is not dep of any foreach consumer")
            return False

        elif producer.is_foreach():
            if consumer.is_reduction():
                why(
                    "candidate consumer is a reduction, foreach ops cannot be fused with reductions currently"
                )
                return False

            producer = typing.cast(ForeachKernelSchedulerNode, producer)
            producer_subnode = producer.get_producer_subnode_for(consumer)
            if producer_subnode is not None:
                return producer.scheduler.can_fuse(producer_subnode, consumer)

            why("candidate consumer has no dep in any foreach producer")
            return False

        raise AssertionError(
            "At least one node passed to ForeachKernelSchedulerNode.can_fuse should be a foreach node"
        )

    @classmethod
    def fuse(
        cls, producer: BaseSchedulerNode, consumer: BaseSchedulerNode
    ) -> ForeachKernelSchedulerNode:
        assert producer.is_foreach() or consumer.is_foreach()
        prev_node_1 = None
        prev_node_2 = None
        fused_nodes: List[BaseSchedulerNode]
        if producer.is_foreach() and consumer.is_foreach():
            producer = typing.cast(ForeachKernelSchedulerNode, producer)
            consumer = typing.cast(ForeachKernelSchedulerNode, consumer)
            fused_nodes = [
                FusedSchedulerNode.fuse(l, r)
                for l, r in zip(producer.snodes, consumer.snodes)
            ]
        elif producer.is_foreach():
            producer = typing.cast(ForeachKernelSchedulerNode, producer)
            producer_subnode = producer.get_producer_subnode_for(consumer)
            fused_nodes = []
            prev_node_1 = producer
            prev_node_2 = None
            for node in producer.snodes:
                if node is producer_subnode:
                    new_node = FusedSchedulerNode.fuse(node, consumer)
                    prev_node_2 = new_node
                    fused_nodes.append(new_node)
                else:
                    fused_nodes.append(node)

        elif consumer.is_foreach():
            consumer = typing.cast(ForeachKernelSchedulerNode, consumer)
            consumer_subnode = consumer.get_consumer_subnode_for(producer)
            fused_nodes = []
            prev_node_1 = consumer
            prev_node_2 = None

            for node in consumer.snodes:
                if node is consumer_subnode:
                    new_node = FusedSchedulerNode.fuse(producer, node)
                    prev_node_2 = new_node
                    fused_nodes.append(new_node)
                else:
                    fused_nodes.append(node)

        return cls(producer.scheduler, fused_nodes, prev_node_1, prev_node_2)

    def __init__(
        self,
        scheduler: Scheduler,
        nodes: Sequence[BaseSchedulerNode],
        prev_node_1: Optional[BaseSchedulerNode] = None,
        prev_node_2: Optional[BaseSchedulerNode] = None,
    ) -> None:
        self.read_to_node = {}
        self.name_to_node = {}

        if prev_node_1 is None or prev_node_2 is None:
            super().__init__(scheduler, nodes)

            for node in nodes:
                for read in node.read_writes.reads:
                    self.read_to_node[read.name] = node

                for name in node.get_operation_names():
                    self.name_to_node[name] = node
        else:
            self.scheduler = scheduler
            self.snodes = nodes
            self.node = None
            self.users: List[NodeUser] = []

            self.set_read_writes(
                dependencies.ReadWrites.merge_list(
                    [prev_node_1.read_writes, prev_node_2.read_writes]
                )
            )

            self.unmet_dependencies = {
                dep
                for dep in set.union(
                    prev_node_1.unmet_dependencies, prev_node_2.unmet_dependencies
                )
                if dep.name not in self.get_buffer_names()
            } - self.read_writes.writes

            self.min_order = min([prev_node_1.min_order, prev_node_2.min_order])
            self.max_order = max([prev_node_1.max_order, prev_node_2.max_order])

            if prev_node_1.is_foreach():
                assert isinstance(prev_node_1, ForeachKernelSchedulerNode)
                foreach_node, other_node = prev_node_1, prev_node_2
            else:
                assert isinstance(prev_node_2, ForeachKernelSchedulerNode)
                foreach_node, other_node = prev_node_2, prev_node_1

            self.ancestors = foreach_node.ancestors
            self.ancestors.update(other_node.ancestors)

            self.name_to_node = foreach_node.name_to_node
            for name in other_node.get_operation_names():
                self.name_to_node[name] = other_node

        self.group = (nodes[0].get_device(), ((sympy.Expr("foreach"),),))

        self.origins: Set[torch.fx.Node] = set()

    def mark_run(self) -> None:
        raise NotImplementedError

    def codegen(self) -> None:
        assert isinstance(self.node, ir.ComputedBuffer), f"{type(self.node)=}"
        self.node.get_store_function()(self.node.make_loader()())

    def is_foreach(self) -> bool:
        return True

    def get_subkernel_nodes(self) -> List[BaseSchedulerNode]:
        """Returns a list of nodes which comprise the foreach kernel, operating on corresponding elements of our input lists.
        These nodes may be vertically fused."""
        return list(self.snodes)

    def get_nodes(self) -> Sequence[BaseSchedulerNode]:
        """Returns all nodes contained in this kernel, unpacking fused nodes
        into their constituent scheduler nodes."""
        return list(itertools.chain.from_iterable(x.get_nodes() for x in self.snodes))

    def get_first_name(self) -> str:
        return self.snodes[0].get_first_name()

    def prune_redundant_deps(
        self, name_to_fused_node: Dict[str, BaseSchedulerNode]
    ) -> None:
        _prune_redundant_deps(self, name_to_fused_node, self.scheduler.name_to_buf)

        for node in self.snodes:
            node.prune_redundant_deps(name_to_fused_node)


def pick_loop_order(
    stride_lengths: List[List[int]],
    sizes: List[sympy.Expr],
    priority_idx: Tuple[int, ...] = (),
) -> List[int]:
    """
    A heuristic to decide loop iteration orders.  This has not been well
    tuned and may be something we should autotune.
    """

    @functools.cmp_to_key
    def index_cmp(a: int, b: int) -> int:
        if sizes[a] == 1 or sizes[b] == 1:
            # 1-sizes don't matter, just move them to the end
            return cmp(sizes[a] == 1, sizes[b] == 1)

        # Take abs, otherwise flipped dimensions are treated as smaller
        # strides than contiguous dims
        stride_len_a = [abs(sl[a]) for sl in stride_lengths]
        stride_len_b = [abs(sl[b]) for sl in stride_lengths]

        # equivalent to
        # np.logical_or(stride_lengths[:, b] == 0, stride_lengths[:, a] < stride_lengths[:, b]).all()
        a_first = sum(
            sl_b == 0 or sl_a < sl_b for sl_a, sl_b in zip(stride_len_a, stride_len_b)
        )
        b_first = sum(
            sl_a == 0 or sl_b < sl_a for sl_a, sl_b in zip(stride_len_a, stride_len_b)
        )
        if a_first > b_first:
            return -1
        if b_first > a_first:
            return 1

        # otherwise contiguous
        return cmp(b, a)

    order = list(reversed(range(len(stride_lengths[0]))))
    if len(priority_idx) > 0:
        # if we have priority node, only use that node's order
        stride_lengths = [stride_lengths[pi] for pi in priority_idx]
    if config.pick_loop_orders:
        order.sort(key=index_cmp)
    return order


@dataclasses.dataclass
class NodeUser:
    node: Union[BaseSchedulerNode, OutputNode]
    can_inplace: bool = False

    # A weak user must be scheduled after a given node, but doesn't actually
    # use the result
    is_weak: bool = False

    def __hash__(self) -> int:
        return hash((self.node.get_name(), self.can_inplace, self.is_weak))

    def __eq__(self, other: object) -> bool:
        return (
            isinstance(other, NodeUser)
            and self.get_name() == other.get_name()
            and self.can_inplace == other.can_inplace
            and self.is_weak == other.is_weak
        )

    def get_name(self) -> str:
        return self.node.get_name()

    def merge(self, other: NodeUser) -> NodeUser:
        assert self.node is other.node
        return NodeUser(
            self.node,
            self.can_inplace and other.can_inplace,
            self.is_weak and other.is_weak,
        )


_post_grad_graph_counter = itertools.count()


class Scheduler:
    __dep_size_hint_cache: Dict[Dep, int]

    @dynamo_timed
    def __init__(self, nodes: List[ir.Operation]) -> None:
        super().__init__()
        self.__dep_size_hint_cache = {}
        V.graph.scheduler = self
        self.backends: Dict[torch.device, BaseScheduling] = {}
        self.post_grad_graph_id = next(_post_grad_graph_counter)

        self.completed_operations: Set[str] = set()
        self.available_buffer_names = {
            *V.graph.graph_inputs.keys(),
            *V.graph.constants.keys(),
            *V.graph.torchbind_constants.keys(),
        }

        self.nodes = [self.create_scheduler_node(n) for n in nodes]

        # some new constants could have been created above
        self.available_buffer_names.update(V.graph.constants.keys())
        for node in self.nodes:
            node.prune_deps()

        self.name_to_node: Dict[str, BaseSchedulerNode] = {
            n.get_name(): n for n in self.nodes
        }
        self.name_to_buf: Dict[str, SchedulerBuffer] = {
            buf.get_name(): buf for node in self.nodes for buf in node.get_outputs()
        }
        self.name_to_fused_node: Dict[str, BaseSchedulerNode] = self.name_to_node.copy()

        # mutation_real_name: Maps back to the original name for codegen
        # Example:
        # If you mutate buf0 inside of buf1's kernel, then:
        # mutation_real_name = {"buf0" : "buf1"}
        # all subsequent uses of buf0 become buf1's usage in dependency graph
        self.mutation_real_name: Dict[str, str] = {}

        # We handle mutation by renaming modified versions of the same
        # buffer in the dependency graph to prevent cycles.
        # mutation_renames: tracks the current name for a given buffer
        #                   (changed once per mutation)
        # Example:
        # If you mutate buf0 inside of buf1's kernel, then:
        # mutation_renames = {"buf1" : "buf0"}
        # in codegen we only use buf0, never buf1
        self.mutation_renames: Dict[str, str] = {}

        self.compute_dependencies()
        self.topological_sort_schedule()
        self.dead_node_elimination()
        if config.reorder_for_compute_comm_overlap:
            comms.decide_global_ordering_of_comms(self.nodes)
        self.compute_ancestors()

        metrics.ir_nodes_pre_fusion += len(self.nodes)
        V.debug.ir_pre_fusion(self.nodes)
        self.num_orig_nodes = len(self.nodes)
        self.name_to_fused_node = {n.get_name(): n for n in self.nodes}
        self.create_foreach_nodes()
        self.topological_sort_schedule()
        self.logged_slow_fusion: Set[Tuple[str, str]] = set()
        self.fuse_nodes()
        self.finalize_multi_template_buffers()
        if config.reorder_for_compute_comm_overlap:
            self.nodes = comms.reorder_compute_and_comm_for_overlap(self.nodes)
        self.compute_last_usage()
        V.debug.ir_post_fusion(self.nodes)
        V.debug.graph_diagram(self.nodes)
        self.debug_draw_graph()

        # used during codegen:
        self.current_device: Optional[torch.device] = None
        self.buffer_names_to_free: Set[str] = set()

        # fx graph node to the position it appears in the graph
        # for debug attribution
        self.origin_to_index: Dict[torch.fx.Node, int] = {}

        get_metric_table("graph_stats").add_row(
            lambda: {
                "graph_id": self.post_grad_graph_id,
                "num_nodes_before_fusion": self.num_orig_nodes,
                "num_nodes_after_fusion": len(self.nodes),
            }
        )

    def get_current_device_or_throw(self) -> torch.device:
        if device := self.current_device:
            return device
        else:
            raise RuntimeError("No current device")

    def debug_draw_graph(self) -> None:
        """Generate an image of the graph for debugging"""
        if os.environ.get("INDUCTOR_WRITE_SCHEDULER_GRAPH", None) == "1":
            from .debug import draw_buffers

            draw_buffers(self.nodes, print_graph=True)

    def debug_print_nodes(self, label: str) -> None:
        if log.isEnabledFor(logging.INFO):
            log.info("%s:", label)
            for node in self.nodes:
                node.log_details()

    def create_scheduler_node(self, node: ir.Operation) -> BaseSchedulerNode:
        assert (
            node.get_origins() is not None
        ), "All nodes passed to scheduling must have an origin"
        if node.is_no_op():
            return NopKernelSchedulerNode(self, node)
        elif isinstance(node, (ir.ComputedBuffer, ir.TemplateBuffer)):
            return SchedulerNode(self, node)
        elif isinstance(node, ir.ExternKernel):
            return ExternKernelSchedulerNode(self, node)
        else:
            raise NotImplementedError(node)

    def create_foreach_nodes(self) -> None:
        removed_node_names = set()
        fe_nodes = []
        kept_node_names = self.name_to_fused_node.keys()

        for names in V.graph.lists.values():
            names = [
                name
                for name in names
                if name in kept_node_names
                and not isinstance(self.name_to_node[name], NopKernelSchedulerNode)
            ]
            if not names:
                # All nodes eliminated
                continue

            removed_node_names.update(names)
            snodes = [self.name_to_node[name] for name in names]

            fe_node = ForeachKernelSchedulerNode(self, snodes)

            fe_nodes.append(fe_node)

            for name in names:
                self.name_to_fused_node[name] = fe_node

        self.nodes = [
            node for node in self.nodes if node.get_name() not in removed_node_names
        ] + list(fe_nodes)

    def compute_dependencies(self) -> None:
        """
        Create dependency edges between nodes, handling aliasing and
        mutation properly.
        """

        T = TypeVar("T")

        class DedupList(Generic[T]):
            """
            This data structure behaves like a list except it makes sure the
            elements remain unique.
            Normally one could use a set/dict for this purpose however
            the list in question gets elements appended as it is being
            iterated over which means that we need to keep the list
            semantics.
            """

            def __init__(
                self,
                items: Optional[List[T]] = None,
                membership: Optional[Set[T]] = None,
            ) -> None:
                self.items = items or list()
                self.membership = membership or set()

            def append(self, node_user: T) -> None:
                if node_user in self.membership:
                    return
                self.items.append(node_user)
                self.membership.add(node_user)

            def __add__(self, other: DedupList[T]) -> DedupList[T]:
                new_membership = set.union(self.membership, other.membership)
                new_items = self.items + [
                    x for x in other.items if x not in self.membership
                ]
                return DedupList(new_items, new_membership)

        name_to_users: DefaultDict[str, DedupList[NodeUser]] = collections.defaultdict(
            DedupList
        )

        # handle aliasing by using python aliasing in name_to_users
        # if foo aliases bar then we will make name_to_users["foo"] point
        # to the same python list as name_to_users["bar"]
        for node in self.nodes:
            for buf1 in node.get_outputs():
                buf1_name = buf1.get_name()
                for buf2_name in buf1.get_aliases():
                    if buf1_name in name_to_users and buf2_name in name_to_users:
                        # merge the two
                        list1 = name_to_users[buf1_name]
                        list2 = name_to_users[buf2_name]
                        combined = list1 + list2
                        for key in name_to_users.keys():
                            if (
                                name_to_users[key] is list1
                                or name_to_users[key] is list2
                            ):
                                name_to_users[key] = combined
                    elif buf1_name in name_to_users:
                        name_to_users[buf2_name] = name_to_users[buf1_name]
                    else:
                        name_to_users[buf1_name] = name_to_users[buf2_name]

        def rename(n: str) -> str:
            if n in self.mutation_renames:
                return rename(self.mutation_renames[n])
            return n

        def dep_closure(node: BaseSchedulerNode) -> Set[str]:
            reachable_names = set(node.get_buffer_names())
            read_deps: Dict[
                Tuple[sympy.Expr, Tuple[sympy.Expr, ...]], List[MemoryDep]
            ] = collections.defaultdict(list)

            for rd in node.read_writes.reads:
                if (
                    isinstance(rd, dependencies.MemoryDep)
                    and rd.name in self.name_to_buf
                ):
                    read_deps[(rd.index, rd.size)].append(rd)

            for wd in node.read_writes.writes:
                if not isinstance(wd, MemoryDep):
                    continue

                for rd in read_deps[wd.index, wd.size]:
                    buf = self.name_to_buf[rd.name]
                    reachable_names.update(dep_closure(buf.defining_op))
            return reachable_names

        def add_user(
            used_by_name: str,
            user_node: Union[BaseSchedulerNode, OutputNode],
            can_inplace: bool = False,
            is_weak: bool = False,
        ) -> None:
            name_to_users[rename(used_by_name)].append(
                NodeUser(user_node, can_inplace, is_weak)
            )

        unbacked_symbol_to_origin_node = {}

        # NB: None means that the dependency is on an input.  Don't actually
        # generate a dependency because if we do, Inductor will start trying
        # to free the unbacked int but that's pointless
        for name, val in V.graph.graph_inputs.items():
            if isinstance(val, sympy.Expr):
                for fs in val.free_symbols:
                    unbacked_symbol_to_origin_node[fs] = None

        for node in self.nodes:
            log.debug("scheduling %s", node.node)

            # unbacked symbols don't follow ordinary buffer dependencies, so
            # we track their def/uses separately
            assert node.node is not None
            unbacked_symbol_defs = sorted(
                node.node.get_unbacked_symbol_defs(), key=lambda x: x.name
            )
            for s in unbacked_symbol_defs:
                assert isinstance(s, sympy.Symbol)
                # Pick the first definer as canonical.  There may be multiple
                # because if a MultiOutputLayout buffer propagates an unbacked
                # symint to multiple outputs, they will all claim to def it.
                if s not in unbacked_symbol_to_origin_node:
                    unbacked_symbol_to_origin_node[s] = node.get_name()

            unbacked_symbol_uses = sorted(
                node.node.get_unbacked_symbol_uses(), key=lambda x: x.name
            )
            # if a kernel takes unbacked symints, register dependencies
            for s in unbacked_symbol_uses:
                assert (
                    s in unbacked_symbol_to_origin_node
                ), f"{s} not in {unbacked_symbol_to_origin_node}"
                if (r := unbacked_symbol_to_origin_node[s]) is not None:
                    for buf in self.name_to_node[r].get_outputs():
                        node.add_fake_dep(StarDep(buf.get_name()))

            if (
                len(node.read_writes.writes) == 1
                and (dep := next(iter(node.read_writes.writes)))
                and isinstance(dep, MemoryDep)
            ):
                node_mode = dep.mode
            else:
                node_mode = None

            # Handle output mutations
            for buf in node.get_outputs():
                # a node will mutate either 0 or 1 buffers
                assert len(buf.get_mutations()) <= 1
                for alt_name in buf.get_mutations():
                    alt_name = rename(alt_name)
                    # this node must run after the prior writer
                    add_user(alt_name, node)
                    node.add_fake_dep(StarDep(alt_name, mode=node_mode))
                    known_dep_node_names = dep_closure(node)
                    for user in name_to_users[alt_name].items:
                        assert isinstance(user.node, BaseSchedulerNode)
                        for other_name in user.node.get_buffer_names():
                            # this node must run after all prior readers
                            other_name = rename(other_name)
                            if other_name not in known_dep_node_names:
                                # If this node already directly or indirectly depends on other_node,
                                # we don't need to insert an extra dep.
                                node.add_fake_dep(WeakDep(other_name))
                                add_user(other_name, node, is_weak=True)

            # add normal non-mutation dependencies
            for read in node.read_writes.reads:
                if not isinstance(read, WeakDep):
                    add_user(read.name, node, node.can_inplace(read))

            node.update_mutated_names(self.mutation_renames)

            # update our renaming scheme for the next iteration
            for buf in node.get_outputs():
                for alt_name in buf.get_mutations():
                    self.mutation_renames[rename(alt_name)] = buf.get_name()
                    self.mutation_renames[alt_name] = buf.get_name()
                    self.mutation_real_name[
                        buf.get_name()
                    ] = self.mutation_real_name.get(alt_name, alt_name)

        # make sure outputs aren't dead-code-eliminated
        for buf_name in V.graph.get_output_names():
            log.debug("scheduling output %s", buf_name)
            add_user(buf_name, OutputNode(StarDep(buf_name)))

        # make sure unbacked symints aren't dead-code-eliminated
        for out in V.graph.graph_outputs:
            for s in out.get_unbacked_symbol_uses():
                assert (
                    s in unbacked_symbol_to_origin_node
                ), f"{s} not in {unbacked_symbol_to_origin_node.keys()}"
                if r := unbacked_symbol_to_origin_node[s]:
                    for buf_name in self.name_to_node[r].get_buffer_names():
                        log.debug(
                            "scheduling output %s for unbacked symint %s", buf_name, s
                        )
                        add_user(buf_name, OutputNode(StarDep(buf_name)))

        # make sure input mutation isn't dead-code-eliminated
        for name in self.mutation_renames:
            if name in V.graph.graph_inputs:
                add_user(name, OutputNode(StarDep(name)))
                V.graph.mutated_inputs.add(name)
            elif name in V.graph.constants:
                # In AOTI, module parameters and buffers are not lifted as graph inputs
                add_user(name, OutputNode(StarDep(name)))

        inp_names = {
            name: index for index, name in enumerate(V.graph.graph_inputs.keys())
        }
        V.graph.mutated_input_idxs = [
            inp_names[name] for name in V.graph.mutated_inputs
        ]

        # copy users information onto the nodes
        for node in self.nodes:
            for buf in node.get_outputs():
                buf.set_users(name_to_users[buf.get_name()].items)

    def dead_node_elimination(self) -> None:
        """
        Remove any nodes without users
        """
        # self.nodes is in topological order, so by iterating in reverse order
        # we have visited (and potentially removed) all users before visiting a
        # given node.
        updated_nodes = []
        for node in reversed(self.nodes):

            def can_eliminate_user(user: NodeUser) -> bool:
                return user.is_weak or user.get_name() in V.graph.removed_operations

            active_buffers = False
            for buf in node.get_outputs():
                can_eliminate = all(can_eliminate_user(u) for u in buf.users)
                if can_eliminate:
                    log.debug("removed dead buffer: %s", buf.get_name())
                    V.graph.removed_buffers.add(buf.get_name())
                else:
                    active_buffers = True

            can_eliminate = not node.has_side_effects() and not active_buffers

            if not can_eliminate:
                updated_nodes.append(node)
            else:
                # dead code
                log.debug("removed dead operation: %s", node.get_name())
                V.graph.removed_operations.add(node.get_name())

        self.nodes = list(reversed(updated_nodes))

        # Prune any WeakDeps no longer needed
        for node in self.nodes:
            node.prune_weak_deps()

    def topological_sort_schedule(self) -> None:
        """
        Ensure self.nodes is in topologically sorted order
        """
        seen: Set[BaseSchedulerNode] = set()
        result: List[BaseSchedulerNode] = []

        def visit(n: BaseSchedulerNode) -> None:
            if n not in seen:
                seen.add(n)
                for dep in sorted(n.unmet_dependencies, key=lambda d: d.name):
                    op = self.name_to_buf[dep.name].defining_op
                    visit(self.name_to_fused_node[op.get_name()])
                result.append(n)

        for node in self.nodes:
            visit(node)
        self.nodes = result

    def compute_ancestors(self) -> None:
        """
        Populate each node.ancestors
        """
        # note self.nodes is topologically sorted
        name_to_ancestors: Dict[str, Set[str]] = {}
        for node in self.nodes:
            ancestors = set()
            for dep in node.unmet_dependencies:
                dep_node_name = self.name_to_buf[dep.name].defining_op.get_name()
                ancestors.add(dep_node_name)
                ancestors |= name_to_ancestors[dep_node_name]
            name_to_ancestors[node.get_name()] = ancestors
            node.ancestors = ancestors

        for order, node in enumerate(self.nodes):
            node.min_order = order
            node.max_order = order

    def fuse_nodes(self) -> None:
        """
        Mutates self.nodes to combine nodes into FusedSchedulerNodes.
        """
        for i in range(10):
            old_len = len(self.nodes)
            fusion_log.debug(
                "===== attempting fusion (%d/10): %d nodes =====",
                i + 1,
                old_len,
            )
            self.fuse_nodes_once()
            new_len = len(self.nodes)
            fusion_log.debug(
                "completed fusion round (%d/10): fused %d nodes into %d nodes\n",
                i + 1,
                old_len,
                new_len,
            )
            if new_len == old_len or new_len == 1:
                fusion_log.debug("===== fusion complete (%d iterations) =====", i + 1)
                break

    def benchmark_fused_nodes(
        self, nodes: Sequence[BaseSchedulerNode]
    ) -> Tuple[float, str]:
        """
        Benchmark fused list of nodes and return the execution time
        in milliseconds on randomly generated inputs.
        """
        assert len(nodes) > 0
        device = nodes[0].get_device()
        self.current_device = device
        backend = self.get_backend(device)
        return backend.benchmark_fused_nodes(nodes)

    def finalize_multi_template_buffers(self) -> None:
        def replace_operation_buffer(
            orig_node: ir.MultiTemplateBuffer, new_node: ir.OperationBuffer
        ) -> None:
            replaced_name = new_node.name
            orig_name = orig_node.get_name()
            assert isinstance(orig_name, str) and isinstance(replaced_name, str)

            del V.graph.name_to_buffer[replaced_name]
            new_node.name = orig_name

            orig = V.graph.buffers.index(orig_node)
            V.graph.buffers.remove(new_node)
            V.graph.buffers[orig] = new_node
            V.graph.name_to_buffer[orig_name] = new_node

            orig = V.graph.operations.index(orig_node)
            V.graph.operations.remove(new_node)
            V.graph.operations[orig] = new_node

        for i, node in enumerate(self.nodes):
            if isinstance(node, SchedulerNode) and isinstance(
                node.node, ir.MultiTemplateBuffer
            ):
                multi_node = node.node
                min_node_unfused, _ = multi_node.get_min_choice()

                if isinstance(
                    min_node_unfused,
                    torch._inductor.ir.TritonTemplateCallerBase,
                ):
                    node.node.finalize_as_triton_caller(min_node_unfused)
                    continue

                out_tensorbox = min_node_unfused.output_node()
                out_storage = out_tensorbox.data
                assert isinstance(out_storage, ir.StorageBox)
                out_buffer = out_storage.data
                assert isinstance(out_buffer, ir.OperationBuffer)

                out_buffer.layout = multi_node.layout
                replace_operation_buffer(multi_node, out_buffer)
                new_scheduler_node = self.create_scheduler_node(out_buffer)

                self.nodes[i] = new_scheduler_node
                self.name_to_node[node.get_name()] = new_scheduler_node
                self.name_to_fused_node[node.get_name()] = new_scheduler_node

                for new_out, old_out in zip(
                    new_scheduler_node.get_outputs(), node.get_outputs()
                ):
                    self.name_to_buf[old_out.get_name()] = new_out
                    new_out.users = old_out.users

                new_scheduler_node.min_order = node.min_order
                new_scheduler_node.max_order = node.max_order
                new_scheduler_node.last_usage = node.last_usage

    def speedup_by_fusion(
        self, node1: BaseSchedulerNode, node2: BaseSchedulerNode
    ) -> bool:
        """
        If config.benchmark_fusion is False, always return True.
        Otherwise, return True if fusion can brings speedup.
        """

        is_multi_template = node1.is_template() and isinstance(
            node1.get_template_node(), ir.MultiTemplateBuffer
        )
        if not config.benchmark_fusion and not is_multi_template:
            return True

        if (
            node1.is_template()
            and not isinstance(node1.get_template_node(), ir.TritonTemplateBuffer)
            or node1.is_foreach()
            or node2.is_foreach()
        ):
            # TODO support benchmarking epilogue fusion
            return True

        node_list_1 = node1.get_nodes()
        device = node_list_1[0].get_device()

        # don't support benchmark fusion for CPU right now.
        if device.type == "cpu":
            return True

        node_list_2 = node2.get_nodes()
        node_list_fused = list(itertools.chain(node_list_1, node_list_2))

        # We can not accurately benchmark kernel using atomic_add
        # due to how we generate random integer inputs.
        # Skip benchmarking them by allowing fusion.
        if any(
            hasattr(n.node, "data")
            and n.node is not None
            and hasattr(n.node.data, "scatter_mode")
            and n.node.data.scatter_mode == "atomic_add"
            for n in node_list_fused
        ):
            return True

        from triton.compiler.errors import CompilationError

        why = WhyNoFuse(node1, node2)

        def log_fusion(ms_fused: float, ms1: float, ms2: float) -> None:
            if fusion_log.isEnabledFor(logging.DEBUG):
                if ms_fused < ms1 + ms2:
                    fusion_log.debug(
                        "can fuse (benchmark): fusing %s with %s cause %sx speedup",
                        node1.get_buffer_names(),
                        node2.get_buffer_names(),
                        green_text(f"{(ms1 + ms2) / ms_fused:.3f}"),
                    )
                else:
                    fusion_log.debug(
                        "cannot fuse (benchmark): fusing %s with %s cause %sx slowdown",
                        node1.get_buffer_names(),
                        node2.get_buffer_names(),
                        red_text(f"{ms_fused / (ms1 + ms2):.3f}"),
                    )

        if isinstance(node1, SchedulerNode) and isinstance(
            node1.node, ir.MultiTemplateBuffer
        ):
            multi_node = node1.node
            choice_timings = multi_node.choice_timings

            _, ms1 = multi_node.get_min_choice()
            ms2, path2 = self.benchmark_fused_nodes(node_list_2)

            min_ms_fused = float("inf")
            ms_fused_choice = None

            triton_choices = 0

            for choice, unfused_time in choice_timings.items():
                if not isinstance(choice, torch._inductor.ir.TritonTemplateCallerBase):
                    continue

                if unfused_time >= ms1 + ms2:
                    continue

                triton_choices += 1
                if triton_choices > config.max_epilogue_benchmarked_choices:
                    break

                # TODO - parallel compile triton templates
                # TODO - should prune/skip choices that are not within certain % of best choice
                with node1.node.swap_as_triton_caller(choice):
                    ms_fused, _ = self.benchmark_fused_nodes(node_list_fused)

                    if ms_fused < min_ms_fused:
                        min_ms_fused = ms_fused
                        ms_fused_choice = choice

            log_fusion(min_ms_fused, ms1, ms2)

            # after we do a fusion, we finalize a triton template.
            # TODO - could preserve multi template and choices for subsequent fusions
            if min_ms_fused < (ms1 + ms2) and ms_fused_choice is not None:
                node1.node.finalize_as_triton_caller(ms_fused_choice)
                return True
            else:
                return False
        else:
            try:
                ms1, path1 = self.benchmark_fused_nodes(node_list_1)
                if math.isinf(ms1):
                    why("register spilling of the first kernel")
                    return False
                ms2, path2 = self.benchmark_fused_nodes(node_list_2)
                if math.isinf(ms2):
                    why("register spilling of the second kernel")
                    return False
                ms_fused, path_fused = self.benchmark_fused_nodes(node_list_fused)
                if math.isinf(ms_fused):
                    why("register spilling of the fused kernel")
                    return False
            except CompilationError as e:
                # workaround triton issue: https://github.com/openai/triton/issues/2151
                if "Loop-carried variable" in str(e):
                    return True  # allow fusion
                else:
                    raise

        log_fusion(ms_fused, ms1, ms2)
        if (
            is_metric_table_enabled("slow_fusion")
            and ms_fused >= ms1 + ms2
            and (path1, path2) not in self.logged_slow_fusion
        ):
            self.logged_slow_fusion.add((path1, path2))
            get_metric_table("slow_fusion").add_row(
                lambda: {
                    "kernel1_path": path1,
                    "kernel1_latency": ms1,
                    "kernel2_path": path2,
                    "kernel2_latency": ms2,
                    "fused_kernel_path": path_fused,
                    "fused_kernel_latency": ms_fused,
                    "slow_down_ratio": ms_fused / (ms1 + ms2),
                }
            )
        return ms_fused < ms1 + ms2

    def fuse_nodes_once(self) -> None:
        """
        Mutates self.nodes to combine nodes into FusedSchedulerNodes.

        This relies on two key functions to control the logic:
            - self.can_fuse(): checks if a fusion is legal
            - self.score_fusion(): assigns priority to a given fusion
        """
        fused_nodes = set(self.nodes)
        if fusion_log.isEnabledFor(logging.DEBUG):
            fusion_log.debug("fuse_nodes_once, candidates:")
            for node in fused_nodes:
                fusion_log.debug("  " + node.debug_str_short())  # noqa: G003
        for node1, node2 in self.get_possible_fusions():
            node1 = self.name_to_fused_node[node1.get_first_name()]
            node2 = self.name_to_fused_node[node2.get_first_name()]
            if self.can_fuse(node1, node2) and not self.will_fusion_create_cycle(
                node1, node2
            ):
                if not self.speedup_by_fusion(node1, node2):
                    continue
                fusion_log.debug(
                    "fusing %s with %s", node1.get_name(), node2.get_name()
                )

                # above can_fuse asserts that node2 has the same device
                device = node1.get_device()
                node3 = self.get_backend(device).fuse(node1, node2)
                fused_nodes.remove(node1)
                fused_nodes.remove(node2)
                fused_nodes.add(node3)
                self.name_to_fused_node.update(
                    {n.get_name(): node3 for n in node3.get_nodes()}
                )
        self.nodes = sorted(fused_nodes, key=lambda x: x.min_order)
        self.topological_sort_schedule()
        self.prune_redundant_deps()

    def prune_redundant_deps(self) -> None:
        for node in self.nodes:
            node.prune_redundant_deps(self.name_to_fused_node)

    def get_possible_fusions(self) -> List[Tuple[BaseSchedulerNode, BaseSchedulerNode]]:
        """
        Helper to find all legal fusion opportunities, sorted by self.score_fusion()
        """
        possible_fusions = []
        seen = set()

        def check_all_pairs(nodes: List[BaseSchedulerNode]) -> None:
            for node1_index, node1 in enumerate(nodes):
                for node2 in nodes[node1_index + 1 :]:
                    key = (node1, node2)
                    if key in seen:
                        continue
                    seen.add(key)

                    if self.can_fuse(node1, node2):
                        possible_fusions.append(key)
                    elif (node2.is_template() or node2.is_foreach()) and self.can_fuse(
                        node2, node1
                    ):
                        # foreach fusions and epilogue fusions are order dependent
                        possible_fusions.append((node2, node1))

        buffer_names_grouping = collections.defaultdict(list)
        for node in self.nodes:
            for buf in node.used_buffer_names():
                buffer_names_grouping[buf].append(node)
        for node_grouping in buffer_names_grouping.values():
            check_all_pairs(node_grouping)

        if config.aggressive_fusion:
            group_grouping = collections.defaultdict(list)
            for node in self.nodes:
                group = getattr(node, "group", None)
                if group:
                    group_grouping[group].append(node)
            for node_grouping in group_grouping.values():
                check_all_pairs(node_grouping)

        possible_fusions = self.get_possible_fusions_with_highest_priority(
            possible_fusions
        )
        possible_fusions.sort(key=self.score_fusion_key, reverse=True)
        fusion_log.debug("found %d possible fusions", len(possible_fusions))
        return possible_fusions

    def will_fusion_create_cycle(
        self, node1: BaseSchedulerNode, node2: BaseSchedulerNode
    ) -> bool:
        """
        Finds whether there's a path from node1 to node2 (or vice-versa)
        caused indirectly by other fusions.
        """

        visited = set()

        def found_path(node: BaseSchedulerNode) -> bool:
            # only fused nodes can introduce new ancestors.
            if isinstance(node, FusedSchedulerNode) and node not in visited:
                visited.add(node)
                if node.get_operation_names().issubset(combined_ancestors):
                    # All fusion outputs are in ancestors of node1 and node2, thus
                    # cannot introduce new path:
                    #
                    # 1. if output is neither descendent of node1 or node2, the
                    #        output cannot introduce a path
                    # 2. due to [can_fuse]: if WLOG output is descendent of node1, it cannot be
                    #        on path(node1->node2), hence it cannot be ancestor of node2
                    # 3. due to [acyclic]: if WLOG output is descendent of node1, it cannot be
                    #        ancestor of node1
                    return False
                else:
                    # continue DFS of new ancestors introduced by the fusion
                    return bool(combined_names & node.ancestors) or any(
                        found_path(self.name_to_fused_node[n])
                        for n in node.ancestors - combined_ancestors
                    )
            return False

        combined_names = node1.get_operation_names() | node2.get_operation_names()
        combined_ancestors = (node1.ancestors | node2.ancestors) - combined_names
        cycle = any(found_path(self.name_to_fused_node[n]) for n in combined_ancestors)
        if cycle:
            WhyNoFuse(node1, node2)("will create cycle")
        return cycle

    def can_fusion_increase_peak_memory(
        self, node1: BaseSchedulerNode, node2: BaseSchedulerNode
    ) -> bool:
        """
        This function prevents fusion for nodes that can increase memory
        footprint. This problem is more common in horizontal fusion, where nodes
        that are far apart in the original order get fused, lengthening the live
        intervals of tensors. This is very evident in models with activation
        checkpointing, where the recomputed nodes from different checkpointed
        regions get fused and significantly increase the memory footprint.

        The current attempt is a quick, possibly hacky, heuristic to prevent the
        fusion of nodes that are far away in the original order.

        A better but difficult to implement heurisitic would be to use live
        intervals of the buffers, find region of peak pressure in the original
        program and prevent fusion that crosses that peak region. We might need
        special care or good approximation in this implementation, as fusion of
        node changes live intervals, and re-computing live intervals and peak
        memory after each fusion can introduce large compilation overhead.
        """
        proximity_score = max(
            abs(node1.min_order - node2.max_order),
            abs(node2.min_order - node1.max_order),
        )
        return proximity_score > 64

    def decide_fusion_fail_reason(
        self,
        node1: BaseSchedulerNode,
        node2: BaseSchedulerNode,
        common_buf_names: Tuple[str, ...],
    ) -> str:
        """
        Try to decide reasons why fusion fail due to no shared memory even though
        there are common buffers.
        """
        reasons = {}
        node1_name2dep = {dep.name: dep for dep in node1.read_writes.reads_and_writes()}
        node2_name2dep = {dep.name: dep for dep in node2.read_writes.reads_and_writes()}

        for buf_name in common_buf_names:
            buf = V.graph.get_buffer(buf_name)
            lhs_dep = node1_name2dep[buf_name]
            rhs_dep = node2_name2dep[buf_name]

            if lhs_dep.get_numel() != rhs_dep.get_numel():
                reasons[
                    buf_name
                ] = f"different numel: {lhs_dep.get_numel()} v.s. {rhs_dep.get_numel()}"
                continue

            # same numel but different MemoryDep.size. Should be broadcasting
            if sympy_product(lhs_dep.size) != sympy_product(rhs_dep.size):
                reasons[buf_name] = "broadcast"
                continue

            if not isinstance(lhs_dep, MemoryDep) or not isinstance(rhs_dep, MemoryDep):
                reasons[
                    buf_name
                ] = f"not MemoryDep: {type(lhs_dep)} v.s. {type(rhs_dep)}"
                continue

            lhs_off = lhs_dep.get_offset()
            rhs_off = rhs_dep.get_offset()
            if lhs_off != rhs_off:
                # One example is in transformer, we use a concatenated linear layer
                # to project Q/K/V and then split the result. The 3 splits will
                # point to the same buffer with different offsets.
                reasons[buf_name] = f"different offset: {lhs_off} v.s. {rhs_off}"
                continue

            if (
                lhs_dep.normalize_with_stride_order()
                == rhs_dep.normalize_with_stride_order()
            ):
                reasons[buf_name] = f"Mismatch loop orders: {lhs_dep} v.s. {rhs_dep}"
                continue

            # Add more rules here
            reasons[
                buf_name
            ] = f"Unknown reason: {lhs_dep} v.s. {rhs_dep}. Layout: {buf.layout}"

        return str(reasons)

    def can_fuse(self, node1: BaseSchedulerNode, node2: BaseSchedulerNode) -> bool:
        """
        Determine if it is possible to combine node1 and node2 into a
        single fused node.
        """

        if node1 is node2:
            return False

        why = WhyNoFuse(node1, node2)

        if (
            isinstance(node1, (ExternKernelSchedulerNode, NopKernelSchedulerNode))
            and not node1.is_template()
        ):
            why("node1 is extern or nop")
            return False
        if (
            isinstance(node2, (ExternKernelSchedulerNode, NopKernelSchedulerNode))
            and not node2.is_template()
        ):
            why("node2 is extern or nop")
            return False

        if node2.get_operation_names() & node1.ancestors:
            why("node1 must go before node2")
            return False

        if node2.is_template():
            why("templates can only fuse epilogues")
            return False
        if node1.is_template() and (
            node2.has_aliasing_or_mutation()
            or node2.is_reduction()
            or not config.epilogue_fusion
        ):
            why("template epilogue not satisfied")
            return False

        device = node1.get_device()
        device2 = node2.get_device()
        if device != device2:
            why("device mismatch (%s vs %s)", device, device2)
            return False
        del device2

        no_shared_data = self.score_fusion_memory(node1, node2) == 0
        if no_shared_data and (
            not config.aggressive_fusion or node1.is_reduction() or node2.is_reduction()
        ):
            if is_metric_table_enabled("fusion_failure_due_to_indexing_mismatch"):
                common_buf_names = (
                    node1.read_writes.buffer_names() & node2.read_writes.buffer_names()
                )
                if len(common_buf_names) > 0:
                    get_metric_table("fusion_failure_due_to_indexing_mismatch").add_row(
                        lambda: {
                            "pre_grad_graph_id": V.graph.graph_id,
                            "post_grad_graph_id": V.graph.post_grad_graph_id,
                            "node1_name": node1.get_name(),
                            "node2_name": node2.get_name(),
                            "node1_debug_str": write_text(node1.debug_str()),
                            "node2_debug_str": write_text(node2.debug_str()),
                            "common_buffer_names": list(common_buf_names),
                            "failure_reason": self.decide_fusion_fail_reason(
                                node1, node2, common_buf_names
                            ),
                        }
                    )

                    why("no shared data due to indexing mismatch")
                    return False
            why("no shared data")
            return False  # heuristic not needed for correctness

        if (
            not node1.is_foreach()
            and not node2.is_foreach()
            and len(node1.get_nodes()) + len(node2.get_nodes()) > config.max_fusion_size
        ):
            why("exceeds max fusion")
            return False  # heuristic not needed for correctness

        if node1.get_operation_names() & node2.ancestors:
            # node2 depends on node1 outputs
            if not self.can_fuse_vertical(node1, node2):
                return False
            return self.get_backend(device).can_fuse_vertical(node1, node2)
        else:  # nodes don't depend on each other, but may have common reads
            if self.can_fusion_increase_peak_memory(node1, node2):
                why("will increase peak memory")
                return False
            return self.get_backend(device).can_fuse_horizontal(node1, node2)

    def can_fuse_vertical(
        self, node1: BaseSchedulerNode, node2: BaseSchedulerNode
    ) -> bool:
        """
        Check if it is legal to fuse a consumer (node2) into a producer (node1).

        We can fuse them if all the reads of node2 either match
        corresponding writes in node1, or are written by nodes that can
        be scheduled before the fusion of node1 and node2.

        We also disable fusion of a write subsequent to a read if the reads
        and writes do not align.
        """
        node1_buf_names = node1.get_buffer_names()
        node1_op_names = node1.get_operation_names()
        computed_deps = set()
        why = WhyNoFuse(node1, node2)

        for cd in node1.read_writes.writes:
            if not isinstance(cd, MemoryDep):
                continue
            for rd in node2.unmet_dependencies:
                if self.fusable_read_and_write(rd, cd):
                    computed_deps.add(rd)

        remaining_deps = {dep.name for dep in node2.unmet_dependencies - computed_deps}
        if remaining_deps & node1_buf_names:
            # MemoryDeps didn't match and read different locations of the same buffer.
            # Examples here include:
            #   - MemoryDep("foo", x) != MemoryDep("foo", x + 1)
            #   - MemoryDep("foo", x) != StarDep("foo")
            why("memory deps did not match")
            return False
        for name in remaining_deps:
            op_name = self.name_to_buf[name].defining_op.get_name()
            if node1_op_names & self.name_to_fused_node[op_name].ancestors:
                why("intermediate nodes between node1 & node2")
                return False

        # similar to can_inplace, if we are going to fuse a write subsequent to a read
        # require that the indexing and size is the same
        for write in node2.read_writes.writes:
            if not isinstance(write, MemoryDep):
                continue
            for read in node1.read_writes.reads:
                if write.name != self.mutation_renames.get(read.name, read.name):
                    continue

                # bail on StarDep
                if not self.fusable_read_and_write(read, write):
                    why("fusing a write into a read with different indexing formula")
                    return False

        return True

    # StarDep doesn't match MemoryDep, different indices don't match
    # However, broadcasting sometimes strips dimensions, and if that's the case
    # we still can match unmet dep
    # if there's indirect indexing, don't match it
    def fusable_read_and_write(self, read: Dep, write: MemoryDep) -> bool:
        if isinstance(read, MemoryDep):
            if read.mode == write.mode and write.mode is not None:
                return True
            read_name = read.name
            if read_name in self.mutation_renames:
                read_name = self.mutation_renames[read_name]
            return (
                read_name == write.name
                and not free_symbol_is_type(read.index, SymT.TMP)
                and not free_symbol_is_type(write.index, SymT.TMP)
                and read.index == write.index
                and len(read.size) >= len(write.size)
                and read.size[: len(write.size)] == write.size
            )
        elif isinstance(read, StarDep):
            read_name = self.mutation_renames.get(read.name, read.name)
            write_name = self.mutation_renames.get(write.name, write.name)
            if (
                read.mode == write.mode
                and write.mode is not None
                and read_name == write_name
            ):
                return True
        return False

    def score_fusion(
        self, node1: BaseSchedulerNode, node2: BaseSchedulerNode
    ) -> Tuple[bool, bool, int, int]:
        """
        Assign a score (higher comes first) to the fusion of node1
        and node2.  When different fusions conflict with each other,
        this is the way we decide what order to run them in.

        Our current score is based on:
        - Estimate of the saved memory operations
        - Fusions closer together in original order
        """
        memory_score = self.score_fusion_memory(node1, node2)
        proximity_score = -max(
            abs(node1.min_order - node2.max_order),
            abs(node2.min_order - node1.max_order),
        )
        return (
            node1.is_template() == config.epilogue_fusion_first and memory_score > 0,
            node1.is_reduction() == node2.is_reduction() and memory_score > 0,
            memory_score,
            proximity_score,
        )

    def dep_size_hint(self, dep: Dep) -> int:
        res = 0
        if dep not in self.__dep_size_hint_cache:
            try:
                if not dep.has_unbacked_symbols():
                    res = dep.numbytes_hint()
            except KeyError:
                # In at least one test (test/inductor/test_torchbind.py) we
                # create a StarDep that doesn't exist in the graph and calling
                # `has_unbacked_symbols()` throws an error.
                pass
            self.__dep_size_hint_cache[dep] = res
        else:
            res = self.__dep_size_hint_cache[dep]
        return res

    def score_fusion_memory(
        self, node1: BaseSchedulerNode, node2: BaseSchedulerNode
    ) -> int:
        """
        The first term in our fusion score that estimates number of saved
        memory operations.
        """
        common_memory_deps = (node1.read_writes.reads | node1.read_writes.writes) & (
            node2.read_writes.reads | node2.read_writes.writes
        )
        return sum(self.dep_size_hint(dep) for dep in common_memory_deps)

    def get_possible_fusions_with_highest_priority(
        self, possible_fusions: List[Tuple[BaseSchedulerNode, BaseSchedulerNode]]
    ) -> List[Tuple[BaseSchedulerNode, BaseSchedulerNode]]:
        # Group the possible fusions based on their priority from the backend.
        # Only return the group of possible fusions with highest priority.
        if len(possible_fusions) == 0:
            return possible_fusions
        possible_fusions_group_by_priority: Dict[
            int, List[Tuple[BaseSchedulerNode, BaseSchedulerNode]]
        ] = {}

        for node1, node2 in possible_fusions:
            assert node1.get_device() == node2.get_device()
            device = node1.get_device()
            fusion_pair_priority = int(
                self.get_backend(device).get_fusion_pair_priority(node1, node2)
            )
            if fusion_pair_priority not in possible_fusions_group_by_priority:
                possible_fusions_group_by_priority[fusion_pair_priority] = [
                    (node1, node2),
                ]
            else:
                possible_fusions_group_by_priority[fusion_pair_priority].append(
                    (node1, node2)
                )
        # return the possible fusions with highest priority
        possible_fusions_with_highest_priority = min(
            possible_fusions_group_by_priority.items(), key=operator.itemgetter(0)
        )[1]
        assert len(possible_fusions_with_highest_priority) > 0
        return possible_fusions_with_highest_priority

    def score_fusion_key(
        self, nodes: Tuple[BaseSchedulerNode, BaseSchedulerNode]
    ) -> Tuple[bool, bool, int, int]:
        """
        Shim for list.sort(key=...)
        """
        node1, node2 = nodes
        return self.score_fusion(node1, node2)

    def compute_last_usage(self) -> None:
        """
        Populate node.last_usage recursively (also for the nodes within a FusedSchedulerNode)
        """

        future_used_buffers = set(V.graph.get_output_names())

        for node in reversed(self.nodes):
            node.set_last_usage(future_used_buffers, self.mutation_real_name)
            future_used_buffers.update(node.last_usage)

    def free_buffers(self) -> None:
        """Free any buffers that are no longer needed"""
        for name in sorted(
            self.buffer_names_to_free
            - V.graph.removed_buffers
            - V.graph.wrapper_code.freed
        ):
            if name in self.name_to_buf:
                buf = self.name_to_buf[name]
                if buf.can_free():
                    V.graph.wrapper_code.codegen_free(buf.node)
            elif name in V.graph.graph_inputs:
                storage = V.graph.graph_inputs[name].data
                assert isinstance(storage, ir.StorageBox) and storage.is_input_buffer()
                V.graph.wrapper_code.codegen_free(storage.data)

        self.buffer_names_to_free.clear()

    def remove_kernel_local_buffers(self) -> None:
        """
        Any buffers that are both created and have a last use in the
        same kernel can be removed.
        """

        fused_node_names = {
            self.name_to_buf[buf].defining_op.get_name()
            for buf in V.kernel.store_buffer_names
        }
        names_to_remove = []
        for out_buf in V.kernel.store_buffer_names:
            users = self.name_to_buf[out_buf].users
            assert users is not None
            users = {user.get_name() for user in users if not user.is_weak}
            if users.issubset(fused_node_names):
                names_to_remove.append(out_buf)

        def remove_filter(n: str) -> bool:
            return (
                n not in V.kernel.must_keep_buffers
                and n not in V.kernel.args.input_buffers
                and n not in self.mutation_renames
                and n not in self.mutation_real_name
            )

        names_to_remove = list(filter(remove_filter, names_to_remove))

        for name in names_to_remove:
            if name in V.kernel.args.inplace_buffers:
                buf = V.kernel.args.inplace_buffers[name]
                if isinstance(buf, str) and buf.startswith("REMOVED"):
                    continue
                remove = all(n in names_to_remove for n in buf.other_names)
                if remove:
                    self.remove_inplace_buffer(name)
                V.kernel.inplaced_to_remove.add(name)
            else:
                self.remove_buffer(name)

    def remove_buffer(self, name: str) -> None:
        # Assign a special value instead of deleting the entry
        # because we still rely on output_buffers's length to
        # generate unique arg name.
        log.debug("remove_buffer(%r)", name)
        V.kernel.args.output_buffers[name] = "REMOVED"
        V.kernel.removed_buffers.add(name)

    def remove_inplace_buffer(self, name: str) -> None:
        log.debug("removing_inplace_buffer(%r)", name)
        inner_name = V.kernel.args.inplace_buffers[name].inner_name
        V.kernel.args.inplace_buffers[name] = inner_name.replace(
            "in_out_ptr", "REMOVED"
        )
        V.kernel.removed_buffers.add(name)

    def flush(self) -> None:
        for backend in self.backends.values():
            backend.flush()
        self.free_buffers()

    def codegen_extern_call(self, scheduler_node: ExternKernelSchedulerNode) -> None:
        assert isinstance(scheduler_node, ExternKernelSchedulerNode)
        # 'decide_inplace_update' stores the inplace update decisions in
        # the current kernel from where 'allocate' retrieve those decisions.
        # We have to make sure there is a non-NULL kernel handler to store
        # those inplace update decisions.
        counters["inductor"]["extern_calls"] += 1
        with V.set_kernel_handler(Kernel(increase_kernel_count=False)):
            scheduler_node.decide_inplace_update()
            scheduler_node.mark_run()
        node = scheduler_node.node
        assert isinstance(node, ir.ExternKernel), f"{type(node)=}"
        node.codegen(V.graph.wrapper_code)
        self.free_buffers()

    def create_backend(self, device: torch.device) -> BaseScheduling:
        assert (
            not is_gpu(device.type) or device.index is not None
        ), f"{device} should have been normalized in lowering"
        V.graph.add_device_info(device)

        device_scheduling = get_scheduling_for_device(device.type)
        if device_scheduling is None:
            raise RuntimeError(f"Unsupported device type: {device.type}")

        if not has_triton():
            if (
                device.type == "cuda"
                and (device_props := torch.cuda.get_device_properties(device)).major < 7
            ):
                raise RuntimeError(
                    f"Found {device_props.name} which is too old to be supported by the triton GPU compiler, which is used as the backend. Triton only supports devices of CUDA Capability >= 7.0, but your device is of CUDA capability {device_props.major}.{device_props.minor}"  # noqa: B950
                )
            elif is_gpu(device.type):
                raise RuntimeError(
                    "Cannot find a working triton installation. More information on installing Triton can be found at https://github.com/openai/triton"  # noqa: B950
                )

        return device_scheduling(self)

    def get_backend(self, device: torch.device) -> BaseScheduling:
        if device not in self.backends:
            self.backends[device] = self.create_backend(device)
        return self.backends[device]

    def enter_context(self, node: BaseSchedulerNode) -> None:
        def get_order(n: torch.fx.Node) -> int:
            if n not in self.origin_to_index:
                self.origin_to_index.update({n: i for i, n in enumerate(n.graph.nodes)})
            return self.origin_to_index[n]

        # Use a dict to have ordering
        origins = {
            (get_order(e), e): None
            for n in node.get_nodes()
            if n.node is not None
            for e in n.node.get_origins()
        }
        origins = list(origins.keys())
        if origins:
            _, last = max(origins, key=operator.itemgetter(0))
            V.graph.wrapper_code.enter_context(last)

    @dynamo_timed
    def codegen(self) -> None:
        for node in self.nodes:
            try:
                log.debug(
                    "Generating code for node %s with estimated runtime %f",
                    node.get_name(),
                    node.get_estimated_runtime(),
                )
            except Exception as e:
                log.debug(
                    "Generating code for node %s with estimated runtime 0.0",
                    node.get_name(),
                )

            self.enter_context(node)

            if not isinstance(node, NopKernelSchedulerNode) and (
                device := node.get_device()
            ):
                if (
                    device != self.current_device
                    or node.is_extern()
                    or node.is_template()
                ):
                    self.flush()
                if device != self.current_device:
                    if self.current_device and device_need_guard(
                        self.current_device.type
                    ):
                        V.graph.wrapper_code.codegen_device_guard_exit()
                    if device_need_guard(device.type):
                        assert device.index is not None, "device should have an index"
                        V.graph.wrapper_code.codegen_device_guard_enter(device.index)

                    self.current_device = device

            self.buffer_names_to_free.update(node.last_usage)

            if node.is_template():
                node, *epilogue = node.get_nodes()
                self.get_backend(device).codegen_template(node, epilogue)
            elif node.is_extern():
                node = typing.cast(ExternKernelSchedulerNode, node)
                self.codegen_extern_call(node)
            elif node.is_foreach():
                node = typing.cast(ForeachKernelSchedulerNode, node)
                backend_ = self.get_backend(device)
                from .codegen.cuda_combined_scheduling import CUDACombinedScheduling
                from .codegen.simd import SIMDScheduling

                if isinstance(backend_, (SIMDScheduling, CUDACombinedScheduling)):
                    backend = backend_
                else:
                    raise AssertionError(f"{type(self)=}")
                backend.codegen_foreach(node)
            elif isinstance(node, (FusedSchedulerNode, SchedulerNode)):
                self.get_backend(device).codegen_node(node)
            else:
                assert isinstance(node, NopKernelSchedulerNode)
                node.mark_run()

            if config.triton.debug_sync_kernel:
                self.get_backend(device).codegen_sync()

            self.available_buffer_names.update(node.get_buffer_names())
            self.completed_operations.update(node.get_operation_names())

            if not isinstance(node, NopKernelSchedulerNode):
                device = node.get_device()
                if device is not None and self.get_backend(device).ready_to_flush():
                    self.flush()

        if self.current_device and device_need_guard(self.current_device.type):
            # exit the outermost CUDA device guard. this is
            # important for nested indentation codegen-ing.
            V.graph.wrapper_code.codegen_device_guard_exit()

        self.flush()

    def get_buffer_layout(self, buf_name: str) -> ir.Layout:
        buf = self.name_to_buf[buf_name]
        assert buf.node is not None
        return buf.node.get_layout()


class BaseScheduling:
    @classmethod
    def get_backend_features(cls, device: torch.device) -> Sequence[BackendFeature]:
        """Return a set of .codegen.common.BackendFeature()"""
        return ()

    def can_fuse_vertical(
        self, node1: BaseSchedulerNode, node2: BaseSchedulerNode
    ) -> bool:
        """
        Check whether node1 and node2 can be vertically fused or not.
        """
        raise NotImplementedError

    def can_fuse_horizontal(
        self, node1: BaseSchedulerNode, node2: BaseSchedulerNode
    ) -> bool:
        """
        Check whether node1 and node2 can be horizontally fused or not.
        """
        raise NotImplementedError

    def fuse(
        self, node1: BaseSchedulerNode, node2: BaseSchedulerNode
    ) -> FusedSchedulerNode:
        """
        Fuse two nodes
        """
        if node1.is_foreach() or node2.is_foreach():
            return ForeachKernelSchedulerNode.fuse(node1, node2)
        else:
            return FusedSchedulerNode.fuse(node1, node2)

    def group_fn(
        self, sizes: Sequence[Sequence[sympy.Expr]]
    ) -> Tuple[Tuple[sympy.Expr, ...], ...]:
        """
        Process the iteration sizes in case a transformation needs to be applied.
        """
        raise NotImplementedError

    def codegen_template(
        self,
        template_node: BaseSchedulerNode,
        epilogue_nodes: Sequence[BaseSchedulerNode],
    ) -> Optional[str]:
        """
        Given a template node, generate a kernel.

        This function is only available for triton now. If the third-party backend behaves as a sub-class
        of TritonScheduling, it can override it or reuse it.
        """
        raise NotImplementedError

    def codegen_node(self, node: Union[FusedSchedulerNode, SchedulerNode]) -> None:
        """
        Generate a kernel given a list of pre-fused nodes.
        """
        raise NotImplementedError

    def codegen_sync(self) -> None:
        """
        Generate synchronization code for the kernel. This method depends on the hardware characteristics.
        """
        raise NotImplementedError

    def ready_to_flush(self) -> bool:
        """
        Check whether the backend is requesting the scheduler to flush the generated kernel.
        If not supported, please return False.
        """
        return False

    def flush(self) -> None:
        """
        Flush the generated kernel and python wrapper code to the source code file.
        """
        raise NotImplementedError

    def benchmark_fused_nodes(
        self, nodes: Sequence[BaseSchedulerNode]
    ) -> Tuple[float, str]:
        """
        Benchmark fused list of nodes and return the execution time
        in milliseconds on randomly generated inputs.
        """
        raise NotImplementedError

    def get_fusion_pair_priority(
        self, node1: BaseSchedulerNode, node2: BaseSchedulerNode
    ) -> int:
        """
        Return an unsigned integer which represents the priority of this fusion pair.
        The smaller is with higher priority.
        """
        return 0


def debug_triton_code(node: Union[SchedulerNode, FusedSchedulerNode]) -> List[str]:
    lines = []
    multi_template = node.get_template_node()
    assert multi_template is None or isinstance(multi_template, ir.MultiTemplateBuffer)
    if multi_template and multi_template.make_kernel_render is None:
        lines.append(f"{node.get_name()} Unfinalized multi template buffer")
    else:
        from torch._inductor.codegen.cuda_combined_scheduling import (
            CUDACombinedScheduling,
        )
        from .codegen.simd import SIMDScheduling

        snodes = (node,) if isinstance(node, SchedulerNode) else node.snodes
        device = snodes[0].get_device()
        backend = node.scheduler.get_backend(device)
        assert isinstance(backend, (SIMDScheduling, CUDACombinedScheduling))
        V.graph.scheduler.current_device = device

        # Don't increment kernel count when generating debug string.
        # This will confuse some unit tests that check the number of
        # generated kernels.
        old_generated_kernel_count = metrics.generated_kernel_count
        triton_code = backend.generate_kernel_code_from_nodes(snodes).strip()
        metrics.generated_kernel_count = old_generated_kernel_count

        lines.append(f"{node.get_name()} Triton code:")
        lines.append(textwrap.indent(triton_code, "    "))
    return lines<|MERGE_RESOLUTION|>--- conflicted
+++ resolved
@@ -1139,17 +1139,12 @@
     ) -> Optional[BaseSchedulerNode]:
         producers = []
         for rd in consumer.read_writes.reads:
-<<<<<<< HEAD
-            if rd.name in self.name_to_node:
-                producers.append(self.name_to_node[rd.name])
-=======
             if rd.name not in self.scheduler.name_to_buf:
                 continue
 
             node_name = self.scheduler.name_to_buf[rd.name].defining_op.get_name()
             if node_name in self.name_to_node:
-                return self.name_to_node[node_name]
->>>>>>> 042d7648
+                producers.append(self.name_to_node[node_name])
 
         # Don't permit fusion if there are multiple subnodes
         # that this consumer reads from
