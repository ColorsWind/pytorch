# mypy: allow-untyped-defs
# pyre-strict
from __future__ import annotations

from collections import defaultdict
from typing import Dict, List, Set, TYPE_CHECKING

import torch

from . import config, ir
from .dependencies import WeakDep
from .utils import is_collective, is_wait, tuple_sorted

overlap_log = torch._logging.getArtifactLogger(__name__, "overlap")

if TYPE_CHECKING:
    from .scheduler import BaseSchedulerNode


def sink_waits(
    snodes: List[BaseSchedulerNode],
    node_users: Dict[BaseSchedulerNode, Set[BaseSchedulerNode]],
) -> List[BaseSchedulerNode]:
    """
    Greedily moves waits as late as possible (i.e. until we reach a use). Optimal in terms of
    communication overlap.
    """
    new_order = []
    cur_waits = set()
    for snode in snodes:
        if is_wait(snode.node):
            cur_waits.add(snode)
        else:
            for wait in tuple_sorted(cur_waits):
                if snode in node_users[wait]:
                    new_order.append(wait)
                    cur_waits.remove(wait)
            new_order.append(snode)
    new_order.extend(tuple_sorted(cur_waits))
    return new_order


def raise_comms(
    snodes: List[BaseSchedulerNode],
    node_users: Dict[BaseSchedulerNode, Set[BaseSchedulerNode]],
) -> List[BaseSchedulerNode]:
    """
    Greedily moves comms as early as possible (i.e. until we reach an input).
    Optimal in terms of communication overlap.

    TODO: We might want to adjust this in the future to account for memory limitations.
    e.g. when we are compiling FSDP, this heuristics will cause the all-gathers to be prefetched as soon as possible,
    which is the beginning of the forwards pass. We'll have to either do a special pass for FSDP,
    or we'll want to redo this pass with memory considerations so we handle the FSDP case in a general way.
    """
    new_order_reversed: List[BaseSchedulerNode] = []
    cur_comms: List[BaseSchedulerNode] = []
    for snode in reversed(snodes):
        if is_collective(snode.node):
            cur_comms.append(snode)
        else:
            while len(cur_comms) > 0 and any(
                comm in node_users[snode] for comm in cur_comms
            ):
                comm = cur_comms.pop(0)
                new_order_reversed.append(comm)
            new_order_reversed.append(snode)
    assert len(cur_comms) <= 1
    new_order_reversed.extend(tuple_sorted(cur_comms))
    return new_order_reversed[::-1]


def get_ancestors(node, node_users):
    inverse_users: Dict[BaseSchedulerNode, Set[BaseSchedulerNode]] = defaultdict(set)
    for node, users in node_users.items():
        for user in users:
            inverse_users[user].add(node)

    ancestors = set()
    cur_nodes = [node]
    while len(cur_nodes) > 0:
        new_nodes = []
        for node in cur_nodes:
            for inp in inverse_users[node]:
                if inp not in ancestors:
                    ancestors.add(inp)
                    new_nodes.append(inp)
        cur_nodes = new_nodes
    return ancestors


def get_descendants(node, node_users):
    descendants = set()
    cur_nodes = [node]
    while len(cur_nodes) > 0:
        new_nodes = []
        for node in cur_nodes:
            for inp in node_users[node]:
                if inp not in descendants:
                    descendants.add(inp)
                    new_nodes.append(inp)
        cur_nodes = new_nodes
    return descendants


def decide_global_ordering_of_comms(nodes: List[BaseSchedulerNode]):
    """
    Decide global ordering of comms, by just enforcing the ordering that's in the input graph
    (might not be the same ordering as the eager mode program).
    TODO: Come up with a better approach
    """
    comm_nodes = [n for n in nodes if is_collective(n.node)]
    for i in range(1, len(comm_nodes)):
        # Enforce ordering by making previous comm a `WeakDep` dependency of the next comm
        dep = WeakDep(
            comm_nodes[i - 1].get_name(), mutating_buf=comm_nodes[i].get_name()
        )
        comm_nodes[i].add_fake_dep(dep)


def assert_no_comm_nodes(snodes: List[BaseSchedulerNode]) -> None:
    assert not any(is_collective(snode.node) for snode in snodes)


def estimate_op_runtime(snode: BaseSchedulerNode) -> float:
    """
    Returns estimated op runtime in nanoseconds (ns)
    """
    if config.estimate_op_runtime == "default":
        runtime = snode.get_estimated_runtime()
    else:
        assert callable(config.estimate_op_runtime)
        runtime = config.estimate_op_runtime(snode)
    return runtime


def compute_node_users(
    snodes: List[BaseSchedulerNode],
) -> Dict[BaseSchedulerNode, Set[BaseSchedulerNode]]:
    if not snodes:
        return {}

    name_to_node = snodes[0].scheduler.name_to_fused_node
<<<<<<< HEAD
    return {
        node: {
            name_to_node[user.get_name()]
            for buf in node.get_outputs()
            for user in buf.users
        }
        for node in snodes
    }
=======

    def user_to_fused_node(user):
        name = user.get_name()
        if user.get_name() == "OUTPUT":
            return user.node
        return name_to_node[name]

    return {node: {user_to_fused_node(user) for user in node.users} for node in snodes}
>>>>>>> 90198aae


def reorder_compute_for_overlap(
    snodes: List[BaseSchedulerNode],
) -> List[BaseSchedulerNode]:
    """
    Decides a global ordering of all compute and communication nodes,
    assuming that we already have a global ordering of communication nodes.

    Overall scheduling procedure is:
        Step 1: Given that we've currently scheduled comm N, we now schedule all compute nodes
            that are required for comm N + 1 but do not depend on comm N, to run at the same time with comm N.
        Step 2: If all those compute nodes are sufficient to overlap comm N, we're done.
            Otherwise, we now need to look elsewhere to find compute that overlaps with comm N.
            We prioritize compute nodes that are needed sooner.
        Step 3: We schedule the compute nodes dependent on comm N and required for comm N + 1.
        Step 4: We schedule comm N + 1.
        Repeat this for subsequent comm nodes.
    """
    final_order = []

    node_users = compute_node_users(snodes)

    comm_nodes = []
    for snode in snodes:
        if is_collective(snode.node):
            comm_nodes.append(snode)
    if len(comm_nodes) == 0:
        # if there is no comm nodes, return the current order
        return snodes

    comm_ancestors = {node: get_ancestors(node, node_users) for node in comm_nodes}
    comm_descendants = {node: get_descendants(node, node_users) for node in comm_nodes}

    indeg = dict.fromkeys(snodes, 0)
    for snode in snodes:
        for user in node_users[snode]:
            if user in indeg:
                indeg[user] += 1
    ready_to_schedule_nodes = {node for node in snodes if indeg[node] == 0}

    unscheduled_nodes = set()
    unscheduled_nodes = set(snodes)

    def schedule_node(snode):
        """
        Schedule a single node.
        """
        assert snode in unscheduled_nodes
        assert snode in ready_to_schedule_nodes
        ready_to_schedule_nodes.remove(snode)
        unscheduled_nodes.remove(snode)
        final_order.append(snode)
        for user in tuple_sorted(node_users[snode]):
            if user in indeg:
                indeg[user] -= 1
                if indeg[user] == 0:
                    ready_to_schedule_nodes.add(user)

    def schedule_nodes(snodes):
        """
        Schedules all nodes in `snodes` in an arbitrary topologically valid order.
        """
        all_nodes = set(snodes)
        assert all(node in unscheduled_nodes for node in all_nodes)
        while len(all_nodes) > 0:
            # NOTE: since model graph is always a DAG and does not have circular dependency inside,
            # there should be at least one node that is a "free node" (i.e. indeg == 0),
            # hence infinite loop is not possible. But we check here just to be safe.
            progress = False
            for node in tuple_sorted(all_nodes):
                if node in ready_to_schedule_nodes:
                    schedule_node(node)
                    all_nodes.remove(node)
                    progress = True
            if not progress:
                raise AssertionError(
                    "Unable to find a free node (indeg == 0). This is an impossible state to reach. "
                    "Please report a bug to PyTorch."
                )

    # First, schedule all compute nodes that are required by first comm node,
    # as well as the first comm node itself.
    assert len(comm_nodes) > 0
    schedule_nodes(
        list(comm_ancestors[comm_nodes[0]]) + [comm_nodes[0]],
    )

    rolled_over_compute_cost = 0
    for idx in range(1, len(comm_ancestors)):
        # Step 1: Given that we've currently scheduled comm `idx-1`, we now schedule
        # all compute nodes that are required for comm `idx` but do not depend on comm `idx-1`,
        # to run at the same time with comm `idx-1`.
        needed_by_next_comm_and_ready_compute_nodes = unscheduled_nodes & (
            comm_ancestors[comm_nodes[idx]] - comm_descendants[comm_nodes[idx - 1]]
        )
        assert_no_comm_nodes(needed_by_next_comm_and_ready_compute_nodes)

        total_compute_runtime_cost = rolled_over_compute_cost + sum(
            estimate_op_runtime(node)
            for node in needed_by_next_comm_and_ready_compute_nodes
        )
        prev_comm_runtime_cost = estimate_op_runtime(comm_nodes[idx - 1])
        schedule_nodes(tuple_sorted(needed_by_next_comm_and_ready_compute_nodes))

        # Step 2: If all those compute nodes are sufficient to overlap comm `idx-1`, we're done.
        # Otherwise, we now need to look elsewhere to find compute that overlaps with comm `idx`.
        # We prioritize compute nodes that are needed sooner.
        step1_runtime_cost = total_compute_runtime_cost
        if step1_runtime_cost >= prev_comm_runtime_cost:
            pass
        else:
            # Find all ready to schedule compute nodes that do not depend on comm `idx-1`.
            ready_to_schedule_compute_nodes = tuple_sorted(
                ready_to_schedule_nodes - comm_descendants[comm_nodes[idx - 1]]
            )
            assert_no_comm_nodes(ready_to_schedule_compute_nodes)

            def earliest_comm_descendant(node):
                for idx in range(len(comm_nodes)):
                    if node in comm_ancestors[comm_nodes[idx]]:
                        return idx
                return len(comm_nodes)

            # Prioritize compute nodes that are needed sooner.
            ready_to_schedule_compute_nodes = sorted(
                ready_to_schedule_compute_nodes, key=earliest_comm_descendant
            )

            for snode in ready_to_schedule_compute_nodes:
                if total_compute_runtime_cost >= prev_comm_runtime_cost:
                    # If accumulated compute runtime cost is greater than comm `idx-1` runtime cost,
                    # it means we have maximized overlap for comm `idx-1`, and hence we stop looking
                    # for more compute to schedule.
                    break
                compute_runtime_cost = estimate_op_runtime(snode)
                # If we're not able to leverage more than half of this
                # node's compute to overlap, we skip it.
                # TODO: Smarter heuristics here
                if (
                    prev_comm_runtime_cost - total_compute_runtime_cost
                ) <= compute_runtime_cost / 2:
                    continue
                schedule_node(snode)
                total_compute_runtime_cost += compute_runtime_cost
        rollable_compute_cost = total_compute_runtime_cost - step1_runtime_cost

        # Step 3: We schedule the compute nodes dependent on comm `idx-1` and required for comm `idx`.
        needed_by_next_comm_nodes = unscheduled_nodes & comm_ancestors[comm_nodes[idx]]
        schedule_nodes(list(needed_by_next_comm_nodes))

        # Step 4: We schedule comm `idx`.
        schedule_nodes([comm_nodes[idx]])

        is_prev_comm_blocking_next_comm = len(needed_by_next_comm_nodes) > 0
        # The idea here is that if there are no compute nodes from Step 3
        # (i.e. if prev comm is not blocking next comm), we can roll over the compute nodes
        # in Step 2 to overlap with the next comm, since they're not required to finish
        # before the next comm starts.
        if is_prev_comm_blocking_next_comm:
            rolled_over_compute_cost = 0
        else:
            rolled_over_compute_cost = rollable_compute_cost  # type: ignore[assignment]

    schedule_nodes(unscheduled_nodes)
    return final_order


def node_summary(snode):
    detail = ""
    if isinstance(snode.node, ir.ExternKernelOut):
        detail = f" ({snode.node.python_kernel_name})"
    out_tensor_info = ""
    if (
        hasattr(snode.node, "layout")
        and hasattr(snode.node.layout, "size")
        and hasattr(snode.node.layout, "stride")
    ):
        out_tensor_info = (
            f" (size={snode.node.layout.size}, stride={snode.node.layout.stride})"
        )
    node_name = ""
    if hasattr(snode.node, "name"):
        node_name = snode.node.name
    return f"{snode.node.__class__.__name__}{detail}{out_tensor_info} ({node_name})"


def visualize_overlap(order):
    total_est_runtime: float = 0.0
    cur_comm_node = None
    for snode in order:
        if cur_comm_node is None:
            if is_collective(snode.node):
                total_est_runtime += estimate_op_runtime(snode)
                cur_comm_node = snode.node
            elif is_wait(snode.node):
                raise AssertionError(
                    "Wait is not expected when there is no collective running"
                )
            else:  # exposed compute op
                total_est_runtime += estimate_op_runtime(snode)
            overlap_log.debug(f"{node_summary(snode)}")  # noqa: G004
        else:  # cur_comm_node is not None
            if is_collective(snode.node):
                raise AssertionError(
                    "Found two collectives running at the same time. "
                    "`visualize_overlap` needs to be updated to handle this case"
                )
            elif is_wait(snode.node):  # end of this comm op
                overlap_log.debug(f"{node_summary(snode)}")  # noqa: G004
                cur_comm_node = None
            else:  # overlapped compute op
                overlap_log.debug(f"| {node_summary(snode)}")  # noqa: G004
    overlap_log.debug(
        f"Est. runtime (ms): {total_est_runtime / 1000 / 1000}"  # noqa: G004
    )


def reorder_compute_and_comm_for_overlap(
    snodes: List[BaseSchedulerNode],
) -> List[BaseSchedulerNode]:
    order = snodes
    for p in config.reorder_for_compute_comm_overlap_passes:
        if isinstance(p, str) and p in globals():
            p = globals()[p]  # it is a builtin pass
        if torch.distributed.get_rank() == 0:
            overlap_log.debug(
                f"==== Visualize overlap before reordering pass {p} ===="  # noqa: G004
            )
            try:
                visualize_overlap(order)
            except Exception as e:
                overlap_log.debug(str(e))
        order = p(order)  # type: ignore[operator]
        if torch.distributed.get_rank() == 0:
            overlap_log.debug(
                f"==== Visualize overlap after reordering pass {p} ===="  # noqa: G004
            )
            try:
                visualize_overlap(order)
            except Exception as e:
                overlap_log.debug(str(e))
    return order<|MERGE_RESOLUTION|>--- conflicted
+++ resolved
@@ -141,25 +141,21 @@
         return {}
 
     name_to_node = snodes[0].scheduler.name_to_fused_node
-<<<<<<< HEAD
+
+    def user_to_fused_node(user):
+        name = user.get_name()
+        if user.get_name() == "OUTPUT":
+            return user.node
+        return name_to_node[name]
+
     return {
         node: {
-            name_to_node[user.get_name()]
+            user_to_fused_node(user)
             for buf in node.get_outputs()
             for user in buf.users
         }
         for node in snodes
     }
-=======
-
-    def user_to_fused_node(user):
-        name = user.get_name()
-        if user.get_name() == "OUTPUT":
-            return user.node
-        return name_to_node[name]
-
-    return {node: {user_to_fused_node(user) for user in node.users} for node in snodes}
->>>>>>> 90198aae
 
 
 def reorder_compute_for_overlap(
