--- conflicted
+++ resolved
@@ -479,14 +479,11 @@
 # decompose some memory bound matmul/bmm to mul
 decompose_mem_bound_mm: bool = False
 
-<<<<<<< HEAD
-=======
 # assume_aligned_inputs means that we assume that inputs will be aligned; we generate
 # code using this assumption, and clone tensors before use if they aren't aligned.
 # In the common case, most inputs will be aligned.
 assume_aligned_inputs: bool = True
 
->>>>>>> 22ba180e
 
 # config specific to codegen/cpp.py
 class cpp:
