import contextlib
import dataclasses
import functools
import itertools
import logging
import re
from collections import namedtuple
from itertools import chain
from typing import Any, Callable, ClassVar, Dict, List, NamedTuple, Optional, Set, Union

import sympy
from sympy.printing.printer import Printer

import torch
import torch.fx
from torch.utils._sympy.value_ranges import ValueRanges

from .. import metrics
from ..utils import (
    DeferredLineBase,
    free_symbol_startswith,
    get_sympy_Expr_dtype,
    IndentedBuffer,
    sympy_dot,
    sympy_subs,
    unique,
)
from ..virtualized import ops, OpsValue, V

schedule_log = torch._logging.getArtifactLogger(__name__, "schedule")


def data_type_logger(msg):
    if schedule_log.isEnabledFor(logging.DEBUG):
        schedule_log.debug("Data type propagation: %s", msg)


TensorArg = namedtuple("TensorArg", ["name", "buffer", "dtype"])
SizeArg = namedtuple("SizeArg", ["name", "expr"])

<<<<<<< HEAD
=======
DeviceCodegen = namedtuple("DeviceCodegen", ["scheduling", "wrapper_codegen"])
device_codegens: Dict[str, DeviceCodegen] = {}


# The code generated by Inductor consists of two main parts: kernel code and wrapper code.
# For any new backend looking to integrate with Inductor, customization of these two main
# parts are necessary to generate its specific code.
#
# Kernel code generation is determined by different Scheduling. Consequently, a new
# backend needs to provide a custom Scheduling for its unique kernel code generation. Currently,
# CppScheduling and TritonScheduling serve the C++/OpenMP and Triton backends, respectively.
#
# For the Wrapper, Inductor provides a WrapperCodeGen class to generate the Python wrapper code
# that bridges kernels. This allows out-of-tree backends to inherit from WrapperCodeGen,
# and override specific member functions to create backend-specific Python wrapper code.
#
# Other classes, such as CppKernel and TritonKernel, used for code generation, typically form part
# of the logic for either Scheduling or WrapperCodeGen. So the Scheduling and WrapperCodeGen interfaces
# provide flexibility to the backend. A backend can choose to implement these classes from scratch,
# or reuse them by extending and overriding as necessary. And Inductor provides the registration API,
# register_backend_for_device, to equip a new backend at runtime.
#
# Intel has developed a new backend on top of Triton to support Intel GPUs, leveraging these interfaces.
# This backend can be used as a reference:
# https://github.com/intel/intel-extension-for-pytorch/blob/5dcc9d57e5422cf295e1a1ee97896d6b6a554a85/intel_extension_for_pytorch/_inductor/__init__.py#L9
def register_backend_for_device(
    device: str, device_scheduling: type, device_wrapper_codegen: type
):
    device_codegens[device] = DeviceCodegen(device_scheduling, device_wrapper_codegen)


def get_scheduling_for_device(device: str):
    return device_codegens[device].scheduling if device in device_codegens else None


def get_wrapper_codegen_for_device(device: str):
    return (
        device_codegens[device].wrapper_codegen if device in device_codegens else None
    )

>>>>>>> c379d628

def index_prevent_reordering(index: List[sympy.Expr], index_vars, sizes):
    from ..ir import FlexibleLayout

    # added contiguous index prevents reordering
    return [*index, sympy_dot(index_vars, FlexibleLayout.contiguous_strides(sizes))]


@functools.lru_cache(None)
def boolean_ops():
    return (
        "is_inf",
        "is_nan",
        "bitwise_xor",
        "logical_not",
        "signbit",
        "le",
        "lt",
        "ge",
        "gt",
        "eq",
        "ne",
    )


class DataTypePropagation:
    def __init__(self, body) -> None:
        self.body = body
        self.graphs: Dict[Union[Callable[..., Any], str], Any] = {
            "root": body.root_block.graph
        }
        for k, v in body.subblocks.items():
            self.graphs[k] = v.graph

    def deduce_node_dtype_by_inputs(self, node: torch.fx.Node):
        inputs = node.all_input_nodes
        input_nodes = [
            n for n in inputs if isinstance(n, torch.fx.Node) and n.op != "placeholder"
        ]
        if len(input_nodes) == 0:
            return None

        all_input_nodes_propogated = all(
            OptimizationContext.key in n.meta
            and n.meta[OptimizationContext.key].dtype is not None
            for n in input_nodes
        )
        if not all_input_nodes_propogated:
            return None

        return functools.reduce(
            torch.promote_types,
            [n.meta[OptimizationContext.key].dtype for n in input_nodes],
        )

    def deduce_node_dtype_by_subgraph(self, node: torch.fx.Node):
        sub_graph = self.graphs[node.target]
        dtype = self.propagate_graph(sub_graph)
        assert dtype
        return dtype

    def deduce_node_dtype(self, node: torch.fx.Node):
        if node.target in boolean_ops():
            return torch.bool

        if node.op == "placeholder":
            return None

        if node.target == "output":
            # we can infer output node if it only have 1 arg
            if len(node.args) != 1:
                return None

        if node.target in (
            "constant",
            "to_dtype",
            "index_expr",
        ):
            return node.args[-1]

        if node.target in (
            "rand",
            "randn",
        ):
            return torch.float

        if node.target in (
            "get_index",
            "index_expr",
        ):
            return torch.int64

        if node.target in (
            "load",
            "store",
            "store_reduction",
        ):
            buf_name = node.args[1]
            return V.graph.get_dtype(buf_name)

        assert isinstance(node.target, str)

        if node.target == "reduction":
            return node.args[1]

        if node.target.startswith("masked_subblock"):
            return self.deduce_node_dtype_by_subgraph(node)

        return self.deduce_node_dtype_by_inputs(node)

    def propagate_graph(self, graph: torch.fx.Graph):
        assert graph.nodes
        graph_dtype = None
        # For masked_subblock, we use output's dtype to represent
        # the dtype of this subgraph. For other cases, graph_dtype
        # might be None
        for node in graph.nodes:
            if OptimizationContext.key in node.meta:
                opt_ctx = node.meta[OptimizationContext.key]
            else:
                opt_ctx = OptimizationContext()

            opt_ctx.dtype = self.deduce_node_dtype(node)
            node.meta[OptimizationContext.key] = opt_ctx
            if node.target == "output":
                graph_dtype = opt_ctx.dtype
        return graph_dtype

    def propagate(self):
        self.propagate_graph(self.graphs["root"])

    @classmethod
    def propagate_loopbody(cls, body):
        return cls(body).propagate()

    @classmethod
    def propagate_scheduler_node(cls, node):
        from ..ir import LoopBody
        from ..scheduler import SchedulerNode

        assert isinstance(node, SchedulerNode)
        assert isinstance(node._body, LoopBody)
        DataTypePropagation.propagate_loopbody(node._body)


class ExprPrinter(Printer):
    @staticmethod
    def paren(string):
        def all_in_parens(string):
            if string[0] != "(" or len(string) < 2:
                return False
            count = 1
            for i, char in enumerate(string[1:]):
                if char == "(":
                    count += 1
                elif char == ")":
                    count -= 1
                if count == 0 and i != len(string) - 2:
                    return False
            assert count == 0
            return True

        if (
            isinstance(string, CSEVariable)
            or re.match(r"^[a-z0-9_.]+$", string, re.I)
            or re.match(r"^\([^)]*\)$", string, re.I)
            or string == ""
        ):
            return string
        # don't put extra parens for strings that are already wrapped in parens
        if all_in_parens(string):
            return string
        return f"({string})"

    def _print_Pow(self, expr):
        # Pow() confuses triton
        base, exp = expr.args
        # NB: Remember this is sizevar computation!  You don't typically
        # expect to have to do floating point computation including exponents
        # in sizevar compute.  Instead of adding support for floating
        # point pow, you should make upstream retranslate the Sympy expression
        # into Tensor expressions earlier and do that instead.
        if exp == 0.5:
            return self._helper_sqrt(base)  # type: ignore[attr-defined]
        elif exp == -0.5:
            return "1/" + self._helper_sqrt(base)  # type: ignore[attr-defined]
        base = self._print(base)
        assert exp == int(exp), exp
        exp = int(exp)
        if exp > 0:
            return "*".join([self.paren(base)] * exp)
        elif exp < 0:
            return "1/" + self.paren("*".join([self.paren(base)] * abs(exp)))
        else:  # exp == 0
            return "1"

    def _print_Unequality(self, expr):
        return " != ".join(map(self.paren, map(self._print, expr.args)))

    def _print_Mul(self, expr):
        return "*".join(map(self.paren, map(self._print, expr.args)))

    def _print_Add(self, expr):
        return " + ".join(map(self.paren, map(self._print, expr.args)))

    def _print_Mod(self, expr):
        return " % ".join(map(self.paren, map(self._print, expr.args)))

    def _print_CleanDiv(self, expr):
        return self._print_FloorDiv(expr)  # type: ignore[attr-defined]


class PythonPrinter(ExprPrinter):
    def _print_ModularIndexing(self, expr):
        x, div, mod = expr.args
        x = self.paren(self.doprint(x))
        div = self.paren(self.doprint(div))
        mod = self.paren(self.doprint(mod))
        if div != "1":
            x = f"({x} // {div})"
        return f"{x} % {mod}"

    def _print_FloorDiv(self, expr):
        x, div = expr.args
        x = self.paren(self.doprint(x))
        div = self.paren(self.doprint(div))
        return f"({x} // {div})"

    def _helper_sqrt(self, expr):
        return f"math.sqrt({self._print(expr)})"

    def _print_floor(self, expr):
        assert len(expr.args) == 1
        return f"math.floor({self._print(expr.args[0])})"

    def _print_ceiling(self, expr):
        assert len(expr.args) == 1
        return f"math.ceil({self._print(expr.args[0])})"


class OpOverrides:
    def __init__(self, parent):
        super().__init__()
        self._parent = parent

    def __getattr__(self, item):
        return getattr(self._parent, item)

    @staticmethod
    def identity(value):
        # used to trigger cse
        return value

    @staticmethod
    def constant(value, dtype):
        return repr(value)

    @staticmethod
    def reciprocal(x):
        return ops.div("1", x)

    @staticmethod
    def square(x):
        return ops.mul(x, x)

    @staticmethod
    def bitwise_not(x):
        return f"~{ExprPrinter.paren(x)}"

    @staticmethod
    def logical_not(a):
        return f"{ExprPrinter.paren(a)} == 0"

    @staticmethod
    def bitwise_and(x, y):
        return f"{ExprPrinter.paren(x)} & {ExprPrinter.paren(y)}"

    @staticmethod
    def bitwise_or(x, y):
        return f"{ExprPrinter.paren(x)} | {ExprPrinter.paren(y)}"

    @staticmethod
    def bitwise_xor(x, y):
        return f"{ExprPrinter.paren(x)} ^ {ExprPrinter.paren(y)}"

    @staticmethod
    def bitwise_left_shift(x, y):
        return f"{ExprPrinter.paren(x)} << {ExprPrinter.paren(y)}"

    # TODO(fdrocha): this is currently not being used anywhere,
    # pending on moving triton pin past 972b761
    @staticmethod
    def bitwise_right_shift(x, y):
        return f"{ExprPrinter.paren(x)} >> {ExprPrinter.paren(y)}"

    @staticmethod
    def remainder(a, b):
        r = ops.mod(a, b)
        return ops.where(f"(({r} != 0) & (({r} < 0) != ({b} < 0)))", ops.add(r, b), r)

    @staticmethod
    def load_seed(name, offset):
        return ops.load(name, sympy.Integer(offset))


class DeferredLine(DeferredLineBase):
    """A line that can be 'unwritten' by adding name to V.graph.removed_buffers"""

    def __init__(self, name, line):
        super().__init__(line)
        self.name = name

    def __call__(self):
        if (
            self.name not in V.graph.removed_buffers
            and self.name not in V.graph.inplaced_to_remove
        ):
            return self.line
        return None

    def _new_line(self, line):
        return DeferredLine(self.name, line)


class BracesBuffer(IndentedBuffer):
    def indent(self, offset=1):
        @contextlib.contextmanager
        def ctx():
            for _ in range(offset):
                self.writeline("{")
                self._indent += 1
            for _ in range(-offset):
                self._indent -= 1
                self.writeline("}")
            yield
            for _ in range(-offset):
                self.writeline("{")
                self._indent += 1
            for _ in range(offset):
                self._indent -= 1
                self.writeline("}")

        return ctx()


class InplacedBuffer(NamedTuple):
    inner_name: str
    other_names: List[str]


class KernelArgs:
    @staticmethod
    def _lookup(prefix, odict, name):
        assert isinstance(name, (str, sympy.Symbol))
        if name not in odict:
            odict[name] = f"{prefix}{len(odict)}"
        return odict[name]

    def __init__(self, sizevars=None):
        self.input_buffers = dict()
        self.output_buffers = dict()
        self.inplace_buffers = dict()
        self.sizevars = sizevars or dict()

    def __repr__(self):
        return "KernelArgs({})".format(
            ", ".join(
                map(
                    repr,
                    [
                        self.input_buffers,
                        self.output_buffers,
                        self.inplace_buffers,
                        self.sizevars,
                    ],
                )
            )
        )

    def input(self, name):
        if V.graph.scheduler:
            name = V.graph.scheduler.mutation_real_name.get(name, name)
        assert name not in V.graph.removed_buffers, name
        if name in self.output_buffers:
            return self.output_buffers[name]
        if name in self.inplace_buffers:
            return self.inplace_buffers[name].inner_name
        if name.startswith("seed"):
            return self._lookup("seed", self.input_buffers, name)
        return self._lookup("in_ptr", self.input_buffers, name)

    def output(self, name):
        if V.graph.scheduler:
            name = V.graph.scheduler.mutation_real_name.get(name, name)
        assert name not in V.graph.removed_buffers, name
        if name in self.inplace_buffers:
            return self.inplace_buffers[name].inner_name
        return self._lookup("out_ptr", self.output_buffers, name)

    def make_inplace(self, input_name, output_name):
        assert output_name not in self.inplace_buffers
        if input_name in self.inplace_buffers:
            buf = self.inplace_buffers[input_name]
            buf.other_names.append(output_name)
            self.inplace_buffers[output_name] = buf
        else:
            buf = InplacedBuffer(
                f"in_out_ptr{len(unique(self.inplace_buffers.values()))}",
                [input_name, output_name],
            )
            self.inplace_buffers[input_name] = buf
            self.inplace_buffers[output_name] = buf

    def seed_offset(self, name, value):
        if value in self.sizevars:
            return self.sizevars[value]
        if name in self.sizevars.values():
            name = (
                f"{name}{sum(1 for v in self.sizevars.values() if v.startswith(name))}"
            )
        self.sizevars[value] = name
        return name

    def size(self, name):
        if str(name) == "seed":
            self.sizevars["seed"] = "seed"
            return "seed"
        return self._lookup("ks", self.sizevars, name)

    def call_names(self):
        return chain(
            self.input_buffers.keys(), self.output_buffers.keys(), self.sizevars.keys()
        )

    def wrap_ptr_arg(self, buf, dtype):
        return f"c_void_p({buf}.data_ptr())"

    def wrap_size_arg(self, size):
        return f"c_long({size})"

    def cpp_argdefs(self):
        from .cpp import DTYPE_TO_CPP, INDEX_TYPE

        # TODO(jansel): replace this with data from scheduler
        buffer_types = {x.get_name(): x.get_dtype() for x in V.graph.buffers}
        for name, val in V.graph.graph_inputs.items():
            if isinstance(val, sympy.Expr):
                buffer_types[name] = get_sympy_Expr_dtype(val)
            else:
                buffer_types[name] = val.get_dtype()
        buffer_types.update(
            {name: val.dtype for name, val in V.graph.constants.items()}
        )

        call_args = []
        arg_defs = []
        arg_types = []
        for inplaced in unique(self.inplace_buffers.values()):
            if inplaced == "REMOVED":
                continue
            outer = inplaced.other_names[-1]
            inner = inplaced.inner_name
            dtype = buffer_types[outer]
            cpp_dtype = DTYPE_TO_CPP[dtype]
            arg_defs.append(f"{cpp_dtype}* {inner}")
            call_args.append(self.wrap_ptr_arg(outer, dtype))
            arg_types.append(f"{cpp_dtype}*")
        for outer, inner in self.input_buffers.items():
            if outer in self.inplace_buffers:
                continue
            dtype = buffer_types[outer]
            cpp_dtype = DTYPE_TO_CPP[dtype]
            arg_defs.append(f"const {cpp_dtype}* {inner}")
            call_args.append(self.wrap_ptr_arg(outer, dtype))
            arg_types.append(f"const {cpp_dtype}*")
        for outer, inner in self.output_buffers.items():
            if outer in self.inplace_buffers or inner == "REMOVED":
                continue
            dtype = buffer_types[outer]
            cpp_dtype = DTYPE_TO_CPP[dtype]
            arg_defs.append(f"{cpp_dtype}* {inner}")
            call_args.append(self.wrap_ptr_arg(outer, dtype))
            arg_types.append(f"{cpp_dtype}*")
        for outer, inner in self.sizevars.items():
            arg_defs.append(f"const {INDEX_TYPE} {inner}")
            call_args.append(self.wrap_size_arg(outer))
            arg_types.append(f"const {INDEX_TYPE}")
        return arg_defs, call_args, arg_types

    def python_argdefs(self):
        arg_defs = []
        call_args = []
        precompile_args: List[Union[TensorArg, SizeArg]] = []
        for inplaced in unique(self.inplace_buffers.values()):
            if inplaced == "REMOVED":
                continue
            arg_defs.append(inplaced.inner_name)
            call_args.append(inplaced.other_names[-1])
            precompile_args.append(
                TensorArg(
                    inplaced.inner_name,
                    inplaced.other_names[-1],
                    V.graph.get_dtype(inplaced.other_names[-1]),
                )
            )
        for outer, inner in chain(
            self.input_buffers.items(), self.output_buffers.items()
        ):
            if outer in self.inplace_buffers or inner == "REMOVED":
                continue
            arg_defs.append(inner)
            call_args.append(outer)
            precompile_args.append(TensorArg(inner, outer, V.graph.get_dtype(outer)))
        for outer, inner in self.sizevars.items():
            arg_defs.append(inner)
            call_args.append(outer)
            precompile_args.append(SizeArg(inner, outer))

        return arg_defs, call_args, precompile_args

    def aliases(self):
        for inplaced in unique(self.inplace_buffers.values()):
            if inplaced == "REMOVED":
                continue
            for other in inplaced.other_names:
                if other in V.graph.inplaced_to_remove:
                    continue
                if other in self.input_buffers:
                    yield self.input_buffers[other], inplaced.inner_name
                if other in self.output_buffers:
                    yield self.output_buffers[other], inplaced.inner_name

    def is_removed(self, name):
        def _is_removed(name, buffers):
            return name not in buffers or buffers[name] == "REMOVED"

        return _is_removed(name, self.output_buffers) and _is_removed(
            name, self.inplace_buffers
        )

    # Includes inplace buffers, excludes removed buffers.  Essentially,
    # after you do a call into this kernel, which buffers actually contain
    # updated data?  Modeled off of python_argdefs.
    def live_output_buffers(self):
        live_outs = set()
        for inplaced in unique(self.inplace_buffers.values()):
            if inplaced == "REMOVED":
                continue
            live_outs.add(inplaced.other_names[-1])
        for outer, inner in self.output_buffers.items():
            if outer in self.inplace_buffers or inner == "REMOVED":
                continue
            live_outs.add(outer)
        return live_outs


class CSEVariable:
    """A CSEVariable is just a name for an expression but it is useful to be able to annotate them on a backend dependent basis.
    To do so, the backends can simply overload `Kernel.create_cse_var`
    The "CSEVariable.update_on_args" method gives you a hook for annotations
    See example of TritonCSEVariable in triton.py
    """

    def __init__(self, name, bounds: ValueRanges):
        assert isinstance(bounds, ValueRanges)
        self.name = name
        self.bounds = bounds

    def __str__(self):
        return self.name

    def __hash__(self) -> int:
        return hash(self.name)

    def __eq__(self, other) -> bool:
        return type(other) == type(self) and other.name == self.name

    def update_on_args(self, name, args, kwargs):
        pass


class CppWrapperKernelArgs(KernelArgs):
    def wrap_ptr_arg(self, buf, dtype):
        from .cpp import DTYPE_TO_CPP

        return f"({DTYPE_TO_CPP[dtype]}*)({buf}.data_ptr())"

    def wrap_size_arg(self, size):
        return f"{size}"


class CSE:
    """Common subexpression elimination"""

    def __init__(
        self,
        prefix="",
        suffix="",
        name_prefix="tmp",
        iter_buffers=None,
        store_cache=None,
        reduction_cache=None,
        varname_map=None,
    ):
        self.prefix = prefix
        self.suffix = suffix
        self.cache = {}
        self.name_prefix = name_prefix
        self.store_cache = store_cache or {}
        self.reduction_cache = reduction_cache or {}
        self.iter_buffer_ids = iter_buffers or itertools.count()
        self.invalidated_stores = set()
        self.varname_map = varname_map or {}

    def invalidate(self, keep_vars: Set[str]):
        for name, tmp in list(self.store_cache.items()):
            if tmp not in keep_vars:
                del self.store_cache[name]
                self.invalidated_stores.add(name)
        self.cache = {k: v for k, v in self.cache.items() if v in keep_vars}

    def clone(self):
        # Note(fdrocha): reduction_cache is not being cloned, not sure if this is intentional
        return CSE(
            prefix=self.prefix,
            suffix=self.suffix,
            name_prefix=self.name_prefix,
            iter_buffers=self.iter_buffer_ids,
            store_cache=self.store_cache,
            varname_map=self.varname_map,
        )

    def generate(
        self,
        buffer: IndentedBuffer,
        expr: Union[str, CSEVariable, OpsValue],
        *,
        bounds: ValueRanges = ValueRanges.unknown(),
        write=True,
        assignment=True,
    ) -> CSEVariable:
        if isinstance(expr, OpsValue):
            expr = expr.value

        assert isinstance(expr, (str, CSEVariable)), type(expr)
        assert write or assignment
        if isinstance(expr, CSEVariable):
            # If the expressions were always created with all the information, we could
            # assert expr.bounds == bounds, but sometimes the expression is created
            # with the loose ValueRanges.unknown(), so we need to tighten the bounds
            expr.bounds = expr.bounds.tighten(bounds)
            return expr
        cache_key = expr
        var = self.cache.get(cache_key, None)
        if not var:
            var = self.newvar(bounds) if assignment else None
            self.cache[cache_key] = var
            if write:
                if V.kernel.current_node:
                    V.kernel.current_node.codegen_originating_info(
                        buffer, only_once=True
                    )
                if assignment:
                    line = f"{self.prefix}{var} = {expr}{self.suffix}"
                else:
                    line = f"{expr}{self.suffix}"
                buffer.writeline(line)
        else:
            var.bounds = var.bounds.tighten(bounds)

        return var

    def newvar(self, bounds: ValueRanges = ValueRanges.unknown()) -> CSEVariable:
        var_name = f"{self.name_prefix}{next(self.iter_buffer_ids)}"
        var = V.kernel.create_cse_var(var_name, bounds)
        self.varname_map[var_name] = var
        return var


class CodeGen:
    def __init__(self):
        super().__init__()
        self.exit_stack = contextlib.ExitStack()

    def __enter__(self):
        self.exit_stack.__enter__()
        return self

    def __exit__(self, exc_type, exc_val, exc_tb):
        self.exit_stack.__exit__(exc_type, exc_val, exc_tb)


class Kernel(CodeGen):
    newvar_prefix = ""
    suffix = ""
    overrides = None
    load_format = None
    store_format = None

    def __init__(self, args=None):
        super().__init__()
        metrics.generated_kernel_count += 1
        self.args = args or KernelArgs()
        self.loads = IndentedBuffer()
        self.compute = IndentedBuffer()
        self.stores = IndentedBuffer()
        self.cse = CSE(self.newvar_prefix, self.suffix)
        self.must_keep_buffers = set()
        self.store_buffer_names = set()
        # set in set_current_node
        self.current_node = None
        self.node_to_bounds: Optional[Dict[torch.fx.Node, ValueRanges]] = None

    @contextlib.contextmanager
    def set_current_node(self, node):
        prior = self.current_node
        self.current_node = node
        self.node_to_bounds = node._body.bounds().get_bounds()
        try:
            yield
        finally:
            self.current_node = prior

    @contextlib.contextmanager
    def swap_buffers(self, lb, cb=None, sb=None):
        if cb is None:
            cb = lb
        loads = self.loads
        compute = self.compute
        stores = self.stores
        cse = self.cse
        self.loads = lb
        self.compute = cb
        self.stores = sb
        self.cse = cse.clone()
        try:
            yield
        finally:
            self.loads = loads
            self.compute = compute
            self.stores = stores
            self.cse = cse

    def load(self, name: str, index: sympy.Expr):
        raise NotImplementedError()

    def indirect_load(self, name: str, index: sympy.Expr):
        """A load the depends on an index we have read"""
        prior = self.loads
        try:
            # put the load in the compute section as it might have deps
            self.loads = self.compute
            return self.load(name, index)
        finally:
            self.loads = prior

    def store_reduction(self, name, index, value):
        raise NotImplementedError()

    def store(self, name, index, value, mode=None):
        raise NotImplementedError()

    def reduction(self, dtype, src_dtype, reduction_type, value):
        raise NotImplementedError()

    def bucketize(
        self,
        values,
        offsets_name: str,
        offsets_size: sympy.Expr,
        indexing_dtype: torch.dtype,
        right: bool,
    ):
        """
        See [Note: Inductor bucketize op]
        """
        raise NotImplementedError()

    def __enter__(self):
        class CSEProxy:
            self.name = "CSEProxy"

            @staticmethod
            def __getattr__(name: str) -> Callable[..., CSEVariable]:  # type: ignore[misc]
                def inner(*args, **kwargs):
                    # TritonTemplateKernel has no current_node
                    buf_bounds = ValueRanges.unknown()
                    if hasattr(V.interpreter, "current_node"):
                        fx_node = V.interpreter.current_node
                        assert isinstance(self.node_to_bounds, dict)
                        buf_bounds = self.node_to_bounds.get(
                            fx_node, ValueRanges.unknown()
                        )

                    csevar = self.cse.generate(
                        self.compute,
                        getattr(parent_handler, name)(*args, **kwargs),  # type: ignore[has-type]
                        bounds=buf_bounds,
                    )
                    csevar.update_on_args(name, args, kwargs)
                    return csevar

                return inner

            @staticmethod
            def indirect_indexing(index_var, size, check=True):
                # Skip CSE since this doesn't return an expression
                return self.indirect_indexing(index_var, size, check)  # type: ignore[attr-defined]

            @staticmethod
            def load(name: str, index: sympy.Expr):
                if name in self.cse.invalidated_stores:
                    # A load from an invalidated store requires us to
                    # keep the actual buffer around
                    V.kernel.must_keep_buffers.add(name)
                if free_symbol_startswith(index, "tmp"):
                    return self.indirect_load(name, index)
                store_cache = self.cse.store_cache
                if name in store_cache:
                    return store_cache[name]
                return self.load(name, index)

            @staticmethod
            def store(name, index, value, mode=None):
                self.store_buffer_names.add(name)
                if mode is None:
                    self.cse.store_cache[name] = value
                    if self.current_node:
                        for other_name in self.current_node.get_mutations():
                            self.cse.store_cache[other_name] = value
                if name not in V.graph.removed_buffers:
                    return self.store(name, index, value, mode=mode)

            @staticmethod
            def store_reduction(name, index, value):
                self.store_buffer_names.add(name)
                self.cse.store_cache[name] = value
                if self.current_node:
                    for other_name in self.current_node.get_mutations():
                        self.cse.store_cache[other_name] = value

                if name not in V.graph.removed_buffers:
                    return self.store_reduction(name, index, value)

            @staticmethod
            def reduction(dtype, src_dtype, reduction_type, value):
                return self.reduction(dtype, src_dtype, reduction_type, value)

            @staticmethod
            def bucketize(
                values,
                offsets_name: str,
                offsets_size: sympy.Expr,
                indexing_dtype: torch.dtype,
                right: bool,
            ):
                """
                [Note: Inductor bucketize op]

                Given values (tensor) and offsets_name (reference to the name of a 1D
                tensor), calculate the bucket that each value belongs to.

                e.g. for values [-1, 0, 1, 2, 3, 4, 5, 9], offsets [0, 4, 4, 8], right=True
                return =        [ 0, 1, 1, 1, 1, 3, 3, 4].

                When right == False, bucket i refers to range (offsets[i], offsets[i+1]].
                When right == True,  bucket i refers to range [offsets[i], offsets[i+1]).

                Offsets must be non-decreasing or the result is undefined.
                """
                return self.bucketize(
                    values, offsets_name, offsets_size, indexing_dtype, right
                )

        super().__enter__()
        assert self.overrides
        parent_handler = self.overrides(V.get_ops_handler())
        self.exit_stack.enter_context(V.set_ops_handler(CSEProxy()))
        self.exit_stack.enter_context(V.set_kernel_handler(self))
        return self

    def __exit__(self, exc_type, exc_val, exc_tb):
        if V.graph.scheduler:
            V.graph.scheduler.remove_kernel_local_buffers()
        super().__exit__(exc_type, exc_val, exc_tb)

    def rename_indexing(self, index) -> sympy.Expr:
        # adds the necessary kernel args for index expressions
        # and renames variables in index expressions to kernel arg names
        if isinstance(index, (list, tuple)):
            return [self.rename_indexing(x) for x in index]
        index = V.graph.sizevars.simplify(index)
        sorted_symbols = sorted(index.free_symbols, key=lambda s: s.name)
        replacements = {
            x: self.args.size(x)
            for x in sorted_symbols
            if x.name.startswith("s") or x.name.startswith("ps")
        }
        return sympy_subs(index, replacements)

    def create_cse_var(self, *args, **kwargs):
        return CSEVariable(*args, **kwargs)


@dataclasses.dataclass
class OptimizationContext:
    key: ClassVar[str] = "opt_ctx"

    # Load value as mask
    is_load_as_mask: bool = False

    dtype: torch.dtype = None
    ops_name: str = ""
    is_most_inner_loop_irrevelant: bool = False

    # Load uint8 value as float32
    is_load_uint8_as_float: bool = False<|MERGE_RESOLUTION|>--- conflicted
+++ resolved
@@ -38,8 +38,6 @@
 TensorArg = namedtuple("TensorArg", ["name", "buffer", "dtype"])
 SizeArg = namedtuple("SizeArg", ["name", "expr"])
 
-<<<<<<< HEAD
-=======
 DeviceCodegen = namedtuple("DeviceCodegen", ["scheduling", "wrapper_codegen"])
 device_codegens: Dict[str, DeviceCodegen] = {}
 
@@ -80,7 +78,6 @@
         device_codegens[device].wrapper_codegen if device in device_codegens else None
     )
 
->>>>>>> c379d628
 
 def index_prevent_reordering(index: List[sympy.Expr], index_vars, sizes):
     from ..ir import FlexibleLayout
@@ -106,6 +103,25 @@
     )
 
 
+DTYPE_TO_COMPUTATION_DTYPE = {
+    torch.bfloat16: torch.float,
+    torch.float16: torch.float,
+    **{
+        dtype: dtype
+        for dtype in [
+            torch.bool,
+            torch.float32,
+            torch.float64,
+            torch.int8,
+            torch.int16,
+            torch.int32,
+            torch.int64,
+            torch.uint8,
+        ]
+    },
+}
+
+
 class DataTypePropagation:
     def __init__(self, body) -> None:
         self.body = body
@@ -155,7 +171,6 @@
                 return None
 
         if node.target in (
-            "constant",
             "to_dtype",
             "index_expr",
         ):
@@ -185,6 +200,9 @@
 
         if node.target == "reduction":
             return node.args[1]
+
+        if node.target == "constant":
+            return DTYPE_TO_COMPUTATION_DTYPE[node.args[-1]]
 
         if node.target.startswith("masked_subblock"):
             return self.deduce_node_dtype_by_subgraph(node)
