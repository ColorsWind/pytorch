# mypy: allow-untyped-defs
import contextlib
import dataclasses
import functools
import itertools
import logging
import math
import re
import sys
from copy import copy, deepcopy
from enum import Enum
from typing import Any, cast, Dict, List, Optional, Sequence, Set, Tuple, Union

import sympy

import torch
import torch.fx
from torch._inductor import dependencies
from torch._prims_common import is_float_dtype, is_integer_dtype
from torch.utils import _pytree as pytree
<<<<<<< HEAD
from torch.utils._sympy.functions import FloorDiv, ModularIndexing
from torch.utils._sympy.value_ranges import ValueRanges
=======
from torch.utils._sympy.functions import CeilDiv, FloorDiv, ModularIndexing
from torch.utils._sympy.symbol import free_symbol_is_type, symbol_is_type, SymT
from torch.utils._sympy.value_ranges import bound_sympy, ValueRanges
from ..._dynamo.utils import counters
>>>>>>> 39df6eeb

from .. import codecache, config, cpp_builder, cpu_vec_isa, ir, metrics
from ..codegen.wrapper import WrapperCodeGen
from ..scheduler import (
    BaseSchedulerNode,
    BaseScheduling,
    ForeachKernelSchedulerNode,
    FusedSchedulerNode,
    Scheduler,
    SchedulerNode,
)
from ..utils import (
    cache_on_self,
    get_bounds_index_expr,
    get_fused_kernel_name,
    is_welford_reduction,
    parallel_num_threads,
    Placeholder,
    sympy_index_symbol,
    sympy_index_symbol_with_prefix,
    sympy_product,
    sympy_subs,
)

from ..virtualized import NullKernelHandler, ops, OpsValue, V
from .common import (
    BackendFeature,
    BracesBuffer,
    CppWrapperKernelArgs,
    CSE,
    CSEVariable,
    DataTypePropagation,
    DeferredLine,
    DTYPE_TO_COMPUTATION_DTYPE,
    IndentedBuffer,
    Kernel,
    KernelArgs,
    OpOverrides,
    OptimizationContext,
)

from .cpp_utils import (
    cexpr,
    cexpr_index,
    DTYPE_TO_CPP,
    INDEX_TYPE,
    unify_mask_base_type,
    value_to_cpp,
)

_IS_WINDOWS = sys.platform == "win32"
schedule_log = torch._logging.getArtifactLogger(__name__, "schedule")

NATIVE_OMP_RTYPES = {"+", "*", "^", "||", "min", "max"}
RTYPE_TO_CPP = {
    "sum": "+",
    "prod": "*",
    "xor_sum": "^",
    "min": "min",
    "max": "max",
    "argmin": "argmin",
    "argmax": "argmax",
    "any": "||",
    "welford_reduce": "welford",
    "welford_combine": "welford",
}
VECTORIZABLE_RTYPES = {
    "max",
    "min",
    "sum",
    "prod",
    "xor_sum",
    "welford_reduce",
    "welford_combine",
}

PYTHON_TO_CPP = {
    "Tensor": "at::Tensor",
    "int": "long",
    "float": "double",
    "bool": "bool",
    "str": "std::string",
    "ScalarType": "c10::ScalarType",
    "MemoryFormat": "at::MemoryFormat",
    "Layout": "at::Layout",
    "Device": "at::Device",
    "number": "at::Scalar",
}

CONTAINER_PYTHON_TO_CPP = {
    "List": "std::vector",
    "Optional": "c10::optional",
}

DTYPE_LOWP_FP = [
    torch.bfloat16,
    torch.float16,
]


BIN_CMP_OPS = ["eq", "ne", "le", "ge", "lt", "gt"]


def reduction_init(reduction_type, dtype):
    if dtype in DTYPE_LOWP_FP:
        # Since load promotes all half-precision inputs to float, the initial
        # constant for reduction must be promoted as well
        dtype = torch.float32
    if reduction_type in ("xor_sum", "sum", "any"):
        return 0
    if reduction_type == "prod":
        return 1
    if reduction_type in {"max", "argmax"}:
        return (
            f"-std::numeric_limits<{DTYPE_TO_CPP[dtype]}>::infinity()"
            if is_float_dtype(dtype)
            else f"std::numeric_limits<{DTYPE_TO_CPP[dtype]}>::min()"
        )
    if reduction_type in {"min", "argmin"}:
        return (
            f"std::numeric_limits<{DTYPE_TO_CPP[dtype]}>::infinity()"
            if is_float_dtype(dtype)
            else f"std::numeric_limits<{DTYPE_TO_CPP[dtype]}>::max()"
        )
    if is_welford_reduction(reduction_type):
        return f"Welford<{DTYPE_TO_CPP[dtype]}>()"
    raise AssertionError(reduction_type)


def reduction_acc_type(reduction_type, dtype):
    assert reduction_type not in {"argmin", "argmax"}
    scalar_type = DTYPE_TO_CPP[DTYPE_TO_COMPUTATION_DTYPE[dtype]]
    if is_welford_reduction(reduction_type):
        return f"Welford<{scalar_type}>"

    return scalar_type


def reduction_combine(reduction_type, var, next_value):
    if reduction_type == "sum":
        return f"{var} + {next_value}"
    if reduction_type == "prod":
        return f"{var} * {next_value}"
    if reduction_type == "xor_sum":
        return f"{var} ^ {next_value}"
    if reduction_type == "any":
        return f"{var} || {next_value}"
    if reduction_type in ("min", "max"):
        return f"{reduction_type}_propagate_nan({var}, {next_value})"
    if reduction_type == "welford_reduce":
        return f"welford_combine({var}, {next_value})"
    if reduction_type == "welford_combine":
        if isinstance(next_value, tuple):
            mean, m2, weight = next_value
        else:
            mean, m2, weight = reduction_project(reduction_type, next_value)
        return f"welford_combine({var}, {{{mean}, {m2}, {weight}}})"
    raise AssertionError(reduction_type)


def reduction_project(reduction_type, acc):
    if is_welford_reduction(reduction_type):
        return f"{acc}.mean", f"{acc}.m2", f"{acc}.weight"
    elif reduction_type in {"argmin", "argmax"}:
        return f"{acc}.index"
    return acc


def is_to_lowp_dtype(expr):
    to_exprs = ["convert<half>", "convert<bfloat16>"]
    return any(to_expr in expr for to_expr in to_exprs)


def get_lowp_to_high_prec_expr(lowp_var, dtype, kernel):
    if isinstance(kernel, CppVecKernel):
        return f"at::vec::convert<{DTYPE_TO_CPP[dtype]}>({lowp_var})"
    else:
        assert isinstance(kernel, CppKernel)
        return f"c10::convert<{DTYPE_TO_CPP[dtype]}>({lowp_var})"


index_value_name_counter = 1


def argmax_argmin_prefix(reduction_type, src_dtype, tmpvar):
    global index_value_name_counter
    num_threads = (
        "max_threads" if config.cpp.dynamic_threads else parallel_num_threads()
    )
    struct_name = f"IndexValue_{index_value_name_counter}"
    index_value_name_counter += 1

    # A small annoyance, due to it being a little cumbersome to just throw {} into strings
    prefix = [
        f"struct {struct_name} {{size_t index; {DTYPE_TO_CPP[src_dtype]} value;}};",
        f"{struct_name} {tmpvar}{{0, {reduction_init(reduction_type, src_dtype)}}};",
    ]
    local_init = [
        f"{struct_name} {tmpvar}_local{{0, {reduction_init(reduction_type, src_dtype)}}};",
    ]
    tmpvar_per_thd = f"{tmpvar}_arr[{num_threads}]"
    parallel_prefix = [
        f"{struct_name} {tmpvar_per_thd};",
    ]
    return prefix, parallel_prefix, local_init


@functools.lru_cache
def stride_at(index: sympy.Expr, var: sympy.Symbol):
    replacement = {var: var + 1}
    new_index = sympy_subs(index, replacement)  # type: ignore[arg-type]
    return sympy.simplify(new_index - index)


@functools.lru_cache
def simplify_index_in_vec_range(index: sympy.Expr, var: sympy.Expr, vec_length: int):
    """
    Simplifies the index expression within the range of a vectorized loop.
    Given a vectorized loop variable `var` in the range of a loop with `vec_length`,
    this function transforms the `index` into an equivalent form. It handles
    simplifications for cases where `var` can be expressed as `vec_length * a + b`,
    where `b` ranges from 0 to `vec_length - 1`. The function reduces occurrences
    of `FloorDiv` and `ModularIndexing` in the `index` with best-effort optimizations.

    NOTE:
    The simplified index expression is intended for analysis purposes only, not
    for code generation. It replaces `FloorDiv` and `ModularIndexing` with free variables
    which are not dependent on the loop variable `var` in the vectorized range. Check
    https://github.com/pytorch/pytorch/pull/117221#discussion_r1449746217 for more details.

    Examples:
    1. If `var` is `x3` and `vec_length` is 16, and `x3 = 16*a + b`, then
       `FloorDiv(x3, div)` or `ModularIndexing(x3, div, mod)` becomes a free variable
       when `div` is divisible by 16.
    2. `ModularIndexing(x3, 1, mod)` can be simplified to `x3 + c` where `c` is a free
       variable when `mod` is divisible by 16.
    """

    div_freevar_id = 0
    mod_freevar_id = 0

    def visit_indexing_div(divisor):
        nonlocal div_freevar_id
        result = FloorDiv(var, divisor)
        if sympy.gcd(divisor, vec_length) == vec_length:
            result = sympy.Symbol(f"{var}_div_c{div_freevar_id}")
            div_freevar_id += 1
        return result

    def visit_modular_indexing(divisor, modulus):
        nonlocal mod_freevar_id
        result = ModularIndexing(var, divisor, modulus)
        if sympy.gcd(divisor, vec_length) == vec_length:
            result = sympy.Symbol(f"{var}_mod_c{mod_freevar_id}")
            mod_freevar_id += 1
        elif divisor == 1 and sympy.gcd(modulus, vec_length) == vec_length:
            result = var + sympy.Symbol(f"{var}_mod_c{mod_freevar_id}")
            mod_freevar_id += 1
        return result

    original_index = index

    div = sympy.Wild("divisor", integer=True)
    if index.has(FloorDiv):
        index = index.replace(FloorDiv(var, div), visit_indexing_div)

    mod = sympy.Wild("modulus", integer=True)
    if index.has(ModularIndexing):
        index = index.replace(ModularIndexing(var, div, mod), visit_modular_indexing)

    index = sympy.simplify(index)
    if index != original_index:
        return simplify_index_in_vec_range(index, var, vec_length)

    return index


@functools.lru_cache
def stride_at_vec_range(index: sympy.Expr, var: sympy.Symbol, vec_length: int):
    index_vec_simplified = simplify_index_in_vec_range(index, var, vec_length)
    return stride_at(index_vec_simplified, var)


class OuterLoopFusedSchedulerNode(FusedSchedulerNode):
    @classmethod
    def fuse(  # type: ignore[override]
        cls, node1: BaseSchedulerNode, node2: BaseSchedulerNode, outer_loop_fusion_depth
    ):
        assert node1.scheduler is node2.scheduler
        assert all(
            type(node)
            in (
                OuterLoopFusedSchedulerNode,
                SchedulerNode,
                FusedSchedulerNode,
            )
            for node in (node1, node2)
        )
        if any(type(node) is OuterLoopFusedSchedulerNode for node in (node1, node2)):
            return cls(
                node1.scheduler,
                (
                    list(node1.get_outer_nodes())
                    if type(node1) is OuterLoopFusedSchedulerNode
                    else [
                        node1,
                    ]
                )
                + (
                    list(node2.get_outer_nodes())
                    if type(node2) is OuterLoopFusedSchedulerNode
                    else [
                        node2,
                    ]
                ),
                outer_loop_fusion_depth,
            )
        else:
            return cls(node1.scheduler, [node1, node2], outer_loop_fusion_depth)  # type: ignore[list-item]

    def __init__(
        self,
        scheduler: "Scheduler",
        outer_fused_nodes: List[Union[FusedSchedulerNode, SchedulerNode]],
        outer_loop_fusion_depth,
    ):
        self.outer_fused_nodes: List[
            Union[FusedSchedulerNode, SchedulerNode]
        ] = outer_fused_nodes
        self.outer_loop_fusion_depth = outer_loop_fusion_depth
        flatten_snodes = []
        for _node in self.outer_fused_nodes:
            assert isinstance(_node, (SchedulerNode, FusedSchedulerNode))
            flatten_snodes.extend(list(_node.get_nodes()))
        super().__init__(scheduler, flatten_snodes)  # type: ignore[arg-type]

    def get_outer_nodes(self):
        return self.outer_fused_nodes

    def check_outer_fusion_loop_level_attr(
        self, cpp_kernel_proxy_list, outer_loop_fusion_depth
    ):
        # This function ensures that the same tiling split is applied at each loop level within the outer loop fusion depth.
        # In the fusion stage, we only examine nodes with same vars and reduce.
        # However, for nodes with same vars and reduce, the loops may still have different tile splits.
        # For example (test_expr_vec_non_contiguous in test_cpu_repro.py):
        #   * buf0 tiling along the 2nd loop level, buf1 tiling along the 3rd loop level.
        # If the check failed, we should fall back to standard loop codegen.
        def _inner(
            left_loop_level: LoopLevel,
            right_loop_level: LoopLevel,
            loop_fusion_depth: int,
        ) -> bool:
            # Check if same loop level attr
            outer_loops_attr_compare_list = [
                "var",
                "size",
                "offset",
                "steps",
            ]
            if not (
                all(
                    getattr(left_loop_level, attr_compare)
                    == getattr(right_loop_level, attr_compare)
                    for attr_compare in outer_loops_attr_compare_list
                )
            ):
                return False

            assert loop_fusion_depth >= 1
            if (loop_fusion_depth := loop_fusion_depth - 1) > 0:
                # If the next loop level is expected to undergo outer loop fusion,
                # there should be no kernel present at the current loop level.
                assert (
                    left_loop_level.kernel is None and right_loop_level.kernel is None
                )
                # Check next loop level attr
                if any(
                    # Assume no main/tail loop split at any outer loop fusion depth
                    # Given no clear performance benefit for this complex case
                    len(loop_level.inner) != 1
                    for loop_level in [left_loop_level, right_loop_level]
                ) or not _inner(
                    left_loop_level.inner[0],
                    right_loop_level.inner[0],
                    loop_fusion_depth,
                ):
                    return False

            return True

        for idx in range(len(cpp_kernel_proxy_list) - 1):
            left_loop_nest = cpp_kernel_proxy_list[idx].loop_nest
            right_loop_nest = cpp_kernel_proxy_list[idx + 1].loop_nest
            if any(
                # Assume no main/tail loop split at any outer loop fusion depth
                len(loop_nest.root) != 1
                for loop_nest in [left_loop_nest, right_loop_nest]
            ) or not _inner(
                left_loop_nest.root[0], right_loop_nest.root[0], outer_loop_fusion_depth
            ):
                return False

        return True

    def merge_outer_fusion_kernels(
        self,
        cpp_kernel_proxy_list,
    ):
        loop_nest_list: List[LoopNestWithSplit] = [
            kernel.loop_nest for kernel in cpp_kernel_proxy_list
        ]
        metrics.cpp_outer_loop_fused_inner_counts.append(len(loop_nest_list))

        kernel_group = cpp_kernel_proxy_list[0].kernel_group

        def _merge_outer_fusion_loop_levels(
            loop_level_nested_list: List[List["LoopLevel"]],
            outer_loop_fusion_depth,
        ):
            assert outer_loop_fusion_depth >= 1
            # Assume no main/tail loop split at any outer loop fusion depth
            assert all(
                len(loop_level_list) == 1 for loop_level_list in loop_level_nested_list
            )
            if (outer_loop_fusion_depth := outer_loop_fusion_depth - 1) >= 1:
                # Further merge the next loop level
                next_loop_level_nested_list = [
                    loop_level_list[0].inner
                    for loop_level_list in loop_level_nested_list
                ]
                _merge_outer_fusion_loop_levels(
                    next_loop_level_nested_list,
                    outer_loop_fusion_depth,
                )
            else:
                outer_loop_fused_kernel = OuterLoopFusedKernel(kernel_group)
                loop_level_of_first_kernel = loop_level_nested_list[0][0]
                for kernel_idx in range(len(loop_level_nested_list)):
                    outer_loop_fused_kernel.inner.append(
                        deepcopy(loop_level_nested_list[kernel_idx][0]),
                    )
                loop_level_of_first_kernel.inner = []
                loop_level_of_first_kernel.kernel = outer_loop_fused_kernel

        # Merge the List[LoopNestWithSplit] from cpp_kernel_proxy_list
        # into cpp_kernel_proxy_list[0].loop_nest
        _merge_outer_fusion_loop_levels(
            [_loop_nest.root for _loop_nest in loop_nest_list],  # type: ignore[misc]
            self.outer_loop_fusion_depth,
        )
        return cpp_kernel_proxy_list[0]


class RecordOptimizationContext:
    def __init__(self, func_name: str = ""):
        self.func_name = func_name
        self.current_node: Optional[torch.fx.Node] = None
        self.opt_ctx: Optional[OptimizationContext] = None

    def __enter__(self):
        assert V.interpreter
        assert V.interpreter.current_node

        self.current_node = V.interpreter.current_node
        assert self.current_node is not None
        if OptimizationContext.key in self.current_node.meta:
            self.opt_ctx = self.current_node.meta[OptimizationContext.key]
        else:
            self.opt_ctx = OptimizationContext()
        assert self.opt_ctx is not None
        self.opt_ctx.ops_name = self.func_name
        return self

    def __exit__(self, exc_type, exc_val, exc_tb):
        assert self.current_node
        assert self.opt_ctx
        self.current_node.meta[OptimizationContext.key] = self.opt_ctx

    def get_opt_ctx(self):
        return self.opt_ctx

    def get_fx_node(self):
        assert self.current_node
        return self.current_node


def get_opt_ctx(node: torch.fx.Node) -> OptimizationContext:
    return node.meta.get(OptimizationContext.key, None)


def get_current_node_opt_ctx() -> OptimizationContext:
    assert V.interpreter.current_node
    return get_opt_ctx(V.interpreter.current_node)


class CppCSEVariable(CSEVariable):
    def __init__(self, name, bounds: ValueRanges[Any]):
        super().__init__(name, bounds)
        self.is_vec = False
        self.dtype: Optional[torch.dtype] = None
        self.dependent_itervars: Set[sympy.Symbol] = set()

    def __repr__(self):
        return (
            f"CppCSEVariable(name: {self.name}, bounds: {self.bounds}, is_vec: {self.is_vec}, dtype: {self.dtype}, "
            f"dependent_itervars: {self.dependent_itervars})"
        )

    def update_on_args(self, name, args, kwargs):
        if name == "load":
            # args[1] is index
            self._set_dependent_itervars(args[1])
        else:
            # propagate relevant itervars and is_vec from args
            self.dependent_itervars.update(
                *[
                    arg.dependent_itervars
                    for arg in args
                    if isinstance(arg, CppCSEVariable)
                ]
            )
            if name == "index_expr":
                self._set_dependent_itervars(args[0])
            if any(arg.is_vec for arg in args if isinstance(arg, CppCSEVariable)):
                self.is_vec = True
        # NOTE [dtype of CppCSEVariable]
        # Deciding dtype according to the current optimization context is not
        # always accurate since the dtypes are initialized during dtype propagation
        # at the beginning of the codegen. It is possible that some ops are invoked
        # during the codegen of the current op and take different dtypes from the
        # current op.
        # TODO(jgong5): A more accurate way of deciding the dtype of the variables is to
        # propagate the dtypes here inside `update_on_args`.
        if (
            getattr(V.interpreter, "current_node", None) is not None
            and get_current_node_opt_ctx() is not None
        ):
            self.dtype = get_current_node_opt_ctx().dtype

        if name in BIN_CMP_OPS:
            self.dtype = torch.bool

    def _set_dependent_itervars(self, index: sympy.Expr):
        """
        Set the relevant itervars for this variable based on the `index` expression.
        This includes the itervars directly used in the `index` as well as relevant itervars
        of other cse variables used in the `index`.
        """
        for s in index.free_symbols:
            if s in V.kernel.itervars:
                self.dependent_itervars.add(s)  # type: ignore[arg-type]
            elif s.name in V.kernel.cse.varname_map:  # type: ignore[attr-defined]
                self.dependent_itervars.update(
                    V.kernel.cse.varname_map[s.name].dependent_itervars  # type: ignore[attr-defined]
                )

    def depends_on(self, itervar: sympy.Symbol):
        return itervar in self.dependent_itervars


class CppOverrides(OpOverrides):
    """Map element-wise ops to C++"""

    @staticmethod
    def add(a, b):
        return f"decltype({a})({a} + {b})"

    @staticmethod
    def sub(a, b):
        return f"decltype({a})({a} - {b})"

    @staticmethod
    def mul(a, b):
        return f"decltype({a})({a} * {b})"

    @staticmethod
    def to_dtype(x, dtype, src_dtype=None):
        assert dtype in DTYPE_TO_CPP, f"{dtype} missing from {__name__}.DTYPE_TO_CPP"
        return f"c10::convert<{DTYPE_TO_CPP[dtype]}>({x})"

    @staticmethod
    def to_dtype_bitcast(x, dtype, src_dtype):
        assert dtype in DTYPE_TO_CPP, f"{dtype} missing from {__name__}.DTYPE_TO_CPP"
        if src_dtype in (torch.float16, torch.bfloat16):
            # c10::bit_cast requires the source and target have the bitwidth.
            # Because the input tensor's dtype could be promoted, e.g. from float16 to
            # float, we have to cast the tensor to its original source dtype before
            # invoking bit_cast. We also need to convert the bit-casted tensor
            # back to float to make sure we keep using higher precision values
            # for the rest of the computation.
            cast_x = f"c10::convert<{DTYPE_TO_CPP[src_dtype]}>({x})"
            cast_x = f"c10::bit_cast<{DTYPE_TO_CPP[dtype]}>({cast_x})"
            return f"c10::convert<{DTYPE_TO_CPP[torch.float32]}>({cast_x})"
        else:
            return f"c10::bit_cast<{DTYPE_TO_CPP[dtype]}>({x})"

    @staticmethod
    def abs(x):
        return f"std::abs({x})"

    @staticmethod
    def sin(x):
        return f"std::sin({x})"

    @staticmethod
    def cos(x):
        return f"std::cos({x})"

    @staticmethod
    def neg(x):
        return f"decltype({x})(-{x})"

    @staticmethod
    def exp(x):
        # return f"Sleef_expf_u10({x})"
        return f"std::exp({x})"

    @staticmethod
    def exp2(x):
        return f"std::exp2({x})"

    @staticmethod
    def expm1(x):
        return f"std::expm1({x})"

    @staticmethod
    def erf(x):
        return f"std::erf({x})"

    @staticmethod
    def erfc(x):
        return f"std::erfc({x})"

    @staticmethod
    def erfinv(x):
        return f"calc_erfinv({x})"

    @staticmethod
    def sqrt(x):
        return f"std::sqrt({x})"

    @staticmethod
    def rsqrt(x):
        return f"1 / std::sqrt({x})"

    @staticmethod
    def log1p(x):
        bug = config.cpp.inject_log1p_bug_TESTING_ONLY
        if bug == "accuracy":
            return f"{x} + decltype({x})(1)"
        elif bug is None:
            return f"std::log1p({x})"
        else:
            raise AssertionError(
                f"unrecognized config cpp.inject_log1p_bug_TESTING_ONLY = {bug!r}"
            )

    @staticmethod
    def tan(x):
        return f"std::tan({x})"

    @staticmethod
    def tanh(x):
        return f"std::tanh({x})"

    @staticmethod
    def signbit(x):
        return f"std::signbit({x})"

    @staticmethod
    def pow(a, b):
        return f"std::pow({a}, {b})"

    @staticmethod
    def log(x):
        return f"std::log({x})"

    @staticmethod
    def round(x):
        return f"std::nearbyint({x})"

    @staticmethod
    def floor(x):
        return f"std::floor({x})"

    @staticmethod
    def floordiv(a, b):
        # a and b are integer type
        quot = f"{a} / {b}"
        rem = f"{a} % {b}"
        return f"(({a} < 0) != ({b} < 0) ? ({rem} != 0 ? {quot} - 1 : {quot}) : {quot})"

    @staticmethod
    def ceil(x):
        return f"std::ceil({x})"

    @staticmethod
    def trunc(x):
        return f"std::trunc({x})"

    @staticmethod
    def truncdiv(a, b):
        # a and b are integer type
        return f"{a} / {b}"

    @staticmethod
    def fmod(a, b):
        return f"std::fmod({a}, {b})"

    @staticmethod
    def isinf(x):
        return f"std::isinf({x})"

    @staticmethod
    def isnan(x):
        return f"std::isnan({x})"

    @staticmethod
    def lgamma(x):
        return f"std::lgamma({x})"

    @staticmethod
    def acos(x):
        return f"std::acos({x})"

    @staticmethod
    def acosh(x):
        return f"std::acosh({x})"

    @staticmethod
    def cosh(x):
        return f"std::cosh({x})"

    @staticmethod
    def sinh(x):
        return f"std::sinh({x})"

    @staticmethod
    def asin(x):
        return f"std::asin({x})"

    @staticmethod
    def asinh(x):
        return f"std::asinh({x})"

    @staticmethod
    def atan2(x, y):
        return f"std::atan2({x}, {y})"

    @staticmethod
    def atan(x):
        return f"std::atan({x})"

    @staticmethod
    def atanh(x):
        return f"std::atanh({x})"

    @staticmethod
    def copysign(x, y):
        return f"std::copysign({x}, {y})"

    @staticmethod
    def frexp(x):
        cache_keys = f"frexp({x})[0]", f"frexp({x})[1]"
        if all(cache_key in V.kernel.cse.cache for cache_key in cache_keys):
            return tuple(V.kernel.cse.cache[cache_key] for cache_key in cache_keys)

        code = BracesBuffer()
        exponent = V.kernel.cse.newvar()
        mantissa = V.kernel.cse.newvar()
        code.writeline(f"int32_t {exponent};")
        code.writeline(f"auto {mantissa} = std::frexp({x}, &{exponent});")
        V.kernel.compute.splice(code)
        cse_vars = (mantissa, exponent)
        for cache_key, cse_var in zip(cache_keys, cse_vars):
            V.kernel.cse.cache[cache_key] = cse_var
        return mantissa, exponent

    @staticmethod
    def hypot(x, y):
        return f"std::hypot({x}, {y})"

    @staticmethod
    def log10(x):
        return f"std::log10({x})"

    @staticmethod
    def log2(x):
        return f"std::log2({x})"

    @staticmethod
    def nextafter(x, y):
        return f"std::nextafter({x}, {y})"

    @staticmethod
    def relu(x):
        bug = config.cpp.inject_relu_bug_TESTING_ONLY
        if bug == "compile_error":
            return "compile error!"
        elif bug == "runtime_error":
            return f"{x}; throw 1"
        elif bug == "accuracy":
            return f"{x} + decltype({x})(1)"
        elif bug is None:
            return f"std::max({x}, decltype({x})(0))"
        else:
            raise AssertionError(
                f"unrecognized config cpp.inject_relu_bug_TESTING_ONLY = {bug!r}"
            )

    @staticmethod
    def minimum(a, b):
        return f"min_propagate_nan({a}, {b})"

    @staticmethod
    def maximum(a, b):
        return f"max_propagate_nan({a}, {b})"

    @staticmethod
    def where(a, b, c):
        return f"{a} ? {b} : {c}"

    @staticmethod
    def mod(a, b):
        return f"mod({a}, {b})"

    @staticmethod
    def constant(val, dtype):
<<<<<<< HEAD
=======
        opt_ctx: OptimizationContext = get_current_node_opt_ctx()
        assert opt_ctx and opt_ctx.dtype is not None, opt_ctx
        dtype = opt_ctx.dtype
>>>>>>> 39df6eeb
        if dtype in DTYPE_LOWP_FP:
            # Since load promotes all half-precision inputs to float, constants
            # must be promoted as well
            dtype = torch.float32
        return value_to_cpp(val, DTYPE_TO_CPP[dtype])

    @staticmethod
    def index_expr(expr, dtype):
<<<<<<< HEAD
        return ops.to_dtype(cexpr(V.kernel.rename_indexing(expr)), dtype)
=======
        opt_ctx: OptimizationContext = get_current_node_opt_ctx()
        assert opt_ctx and opt_ctx.dtype is not None
        dtype = opt_ctx.dtype

        idx_str = cexpr(V.kernel.rename_indexing(expr))
        var = V.kernel.cse.generate(
            V.kernel.compute, idx_str, bounds=get_bounds_index_expr(expr)
        )
        return ops.to_dtype(var, dtype)
>>>>>>> 39df6eeb

    @staticmethod
    def masked(mask, body, other):
        code = BracesBuffer()

        # Write masked operation into a lambda
        body_var = V.kernel.cse.newvar()
        code.writeline(f"auto {body_var} = [&]")
        with V.kernel.swap_buffers(code), code.indent():
            result = body()
            code.writeline(f"return {result};")
        code.writeline(";")
        V.kernel.compute.splice(code)

        # Use the lambda's return type as the type of other
        other_code = value_to_cpp(other, f"decltype({body_var}())")
        return f"{mask} ? {body_var}() : {other_code}"

    @staticmethod
    def logical_and(a, b):
        return f"{a} && {b}"

    @staticmethod
    def logical_not(a):
        return f"!{a}"

    @staticmethod
    def logical_or(a, b):
        return f"{a} || {b}"

    @staticmethod
    def logical_xor(a, b):
        return f"{a} != {b}"

    @staticmethod
    def bitwise_and(a, b):
        return f"decltype({a})({a} & {b})"

    @staticmethod
    def bitwise_not(a):
        return f"decltype({a})(~{a})"

    @staticmethod
    def bitwise_or(a, b):
        return f"decltype({a})({a} | {b})"

    @staticmethod
    def bitwise_xor(a, b):
        return f"decltype({a})({a} ^ {b})"

    @staticmethod
    def bitwise_left_shift(a, b):
        return f"decltype({a})({a} << {b})"

    @staticmethod
    def bitwise_right_shift(a, b):
        return f"decltype({a})({a} >> {b})"

    @staticmethod
    def rand(seed: sympy.Expr, offset: sympy.Expr):
        return f"normalized_rand_cpu({seed}, {offset})"

    @staticmethod
    def randn(seed: sympy.Expr, offset: sympy.Expr):
        return f"randn_cpu({seed}, {offset})"

    @staticmethod
    def randint64(seed: sympy.Expr, offset: sympy.Expr, low, high):
        return f"randint64_cpu({seed}, {offset}, {low}, {high})"

    @staticmethod
    def sigmoid(x):
        return f"decltype({x})(1) / (decltype({x})(1) + std::exp(-{x}))"

    @staticmethod
    def sign(x):
        code = BracesBuffer()
        scalar_zero = f"decltype({x})(0)"
        scalar_one = f"decltype({x})(1)"
        code.writeline("[&]()")
        with code.indent():
            code.writeline(f"auto left = {x} > 0 ? {scalar_one} : {scalar_zero};")
            code.writeline(f"auto right = {x} < 0 ? {scalar_one} : {scalar_zero};")
            code.writeline("return left - right;")
        code.writeline("()")
        return code


CppOverrides._initialize_pointwise_overrides("cpp")


class CppVecOverrides(CppOverrides):
    """Map element-wise ops to aten vectorization C++"""

    def __new__(cls, *args, **kargs):
        self = super().__new__(cls)

        def unset_current_node(func):
            @contextlib.contextmanager
            def unset():
                assert V.interpreter
                current_node = V.interpreter.current_node
                V.interpreter.current_node = None
                yield
                V.interpreter.current_node = current_node

            def wrapper(*args, **kwargs):
                with unset():
                    return func(*args, **kwargs)

            return wrapper

        def wrap(func):
            # `CppVecKernel` generates both scalar ops and vector ops according to
            # whether the inputs are scalars or vectors while all ops in `CppVecOverrides`
            # (except for some ops explained below) assume the inputs are vectors. We wrap the ops in
            # `CppVecOverrides` to broadcast scalar inputs to vectors if needed or fallback to
            # `CppOverrides` when all inputs are scalars.
            #
            # Notes on ops handled separately in their own functions:
            # `ops.masked`:
            #     needs recursive handling of masked body.
            # `ops.index_expr`:
            #     needs to further analyze the dependency of the index expression on
            #     the tiling itervar.
            @unset_current_node
            def wrapper(*args, **kwargs):
                scalars = [
                    arg
                    for arg in args
                    if isinstance(arg, (int, sympy.Expr))
                    or (isinstance(arg, CppCSEVariable) and not arg.is_vec)
                ]
                vectors = [
                    arg
                    for arg in args
                    if isinstance(arg, CppCSEVariable) and arg.is_vec
                ]
                new_args = list(args)
                if scalars and vectors:
                    # broadcast scalar args to vector if needed
                    new_args = []
                    vec_dtype = vectors[0].dtype
                    for arg in args:
                        if isinstance(arg, (int, sympy.Expr)):
                            if isinstance(arg, sympy.Expr) and not arg.is_number:
                                arg = ops.index_expr(arg, torch.int64)
                            else:
                                arg = ops.constant(arg, torch.int64)
                            arg = arg.value if isinstance(arg, OpsValue) else arg
                        if isinstance(arg, CppCSEVariable) and not arg.is_vec:
                            assert isinstance(V.kernel, CppVecKernel)
                            # align scalar data type to the vector for binary ops
                            if len(args) == 2 and arg.dtype != vec_dtype:
                                arg = ops.to_dtype(arg, vec_dtype)
                                arg = arg.value if isinstance(arg, OpsValue) else arg
                                # See NOTE [dtype of CppCSEVariable]: we have to fix arg.dtype since
                                # the dtype from optimization context could be wrong.
                                assert isinstance(arg, CppCSEVariable)
                                arg.dtype = vec_dtype
                            new_arg = V.kernel.broadcast(arg)
                            new_args.append(new_arg)
                        else:
                            new_args.append(arg)
                if vectors:

                    def promote_int32_to_int64(arg):
                        if isinstance(arg, CppCSEVariable) and arg.dtype == torch.int32:
                            arg = ops.to_dtype(arg, torch.int64)
                            arg = arg.value if isinstance(arg, OpsValue) else arg
                            arg.dtype = torch.int64
                        return arg

                    if any(
                        arg.dtype == torch.int64
                        for arg in new_args
                        if isinstance(arg, CppCSEVariable)
                    ):
                        new_args = list(map(promote_int32_to_int64, new_args))
                    return func(*new_args, **kwargs)
                else:
                    # fallback to scalar ops
                    scalar_ops = super(CppVecOverrides, self)
                    scalar_func = getattr(
                        scalar_ops, func.__name__, scalar_ops.__getattr__(func.__name__)  # type: ignore[attr-defined]
                    )
                    assert scalar_func is not None
                    return scalar_func(*args, **kwargs)

            return wrapper

        for name, method in vars(CppVecOverrides).items():
            if getattr(method, "__class__", None) == staticmethod and name not in [
                "masked",
                "index_expr",
            ]:
                setattr(self, name, wrap(method.__func__))
        return self

    @staticmethod
    def add(a, b):
        return f"{a} + {b}"

    @staticmethod
    def sub(a, b):
        return f"{a} - {b}"

    @staticmethod
    def mul(a, b):
        return f"{a} * {b}"

    @staticmethod
    def truediv(a, b):
        return f"{a} / {b}"

    @staticmethod
    def abs(x):
        return f"{x}.abs()"

    @staticmethod
    def sin(x):
        return f"{x}.sin()"

    @staticmethod
    def cos(x):
        return f"{x}.cos()"

    @staticmethod
    def exp(x):
        return f"{x}.exp()"

    @staticmethod
    def exp2(x):
        return f"{x}.exp2()"

    @staticmethod
    def expm1(x):
        # decompose for a better performance
        vec_one = f"decltype({x})(1)"
        return f"{x}.exp() - {vec_one}"

    @staticmethod
    def erf(x):
        return f"{x}.erf()"

    @staticmethod
    def erfc(x):
        return f"{x}.erfc()"

    @staticmethod
    def erfinv(x):
        return f"{x}.erfinv()"

    @staticmethod
    def sqrt(x):
        return f"{x}.sqrt()"

    @staticmethod
    def eq(x, y):
        assert isinstance(V.kernel, CppVecKernel)
        assert isinstance(x, CppCSEVariable)
        assert x.dtype is not None
        return f"{V.kernel._get_mask_type(x.dtype)}({x} == {y})"

    @staticmethod
    def ne(x, y):
        assert isinstance(V.kernel, CppVecKernel)
        assert isinstance(x, CppCSEVariable)
        if x.dtype == torch.bool:
            assert y.dtype == torch.bool
            x_cast, y_cast = unify_mask_base_type(V.kernel.compute, (x, y))
            return f"{x_cast} != {y_cast}"
        else:
            assert x.dtype is not None
            return f"{V.kernel._get_mask_type(x.dtype)}({x} != {y})"

    @staticmethod
    def lt(x, y):
        assert isinstance(V.kernel, CppVecKernel)
        assert isinstance(x, CppCSEVariable)
        assert x.dtype is not None
        return f"{V.kernel._get_mask_type(x.dtype)}({x} < {y})"

    @staticmethod
    def gt(x, y):
        assert isinstance(V.kernel, CppVecKernel)
        assert isinstance(x, CppCSEVariable)
        assert x.dtype is not None
        return f"{V.kernel._get_mask_type(x.dtype)}({x} > {y})"

    @staticmethod
    def le(x, y):
        assert isinstance(V.kernel, CppVecKernel)
        assert isinstance(x, CppCSEVariable)
        assert x.dtype is not None
        return f"{V.kernel._get_mask_type(x.dtype)}({x} <= {y})"

    @staticmethod
    def ge(x, y):
        assert isinstance(V.kernel, CppVecKernel)
        assert isinstance(x, CppCSEVariable)
        assert x.dtype is not None
        return f"{V.kernel._get_mask_type(x.dtype)}({x} >= {y})"

    @staticmethod
    def and_(x, y):
        return f"{x} & {y}"

    @staticmethod
    def rsqrt(x):
        return f"{x}.rsqrt()"

    @staticmethod
    def pow(a, b):
        return f"{a}.pow({b})"

    @staticmethod
    def log(x):
        return f"{x}.log()"

    @staticmethod
    def round(x):
        return f"{x}.round()"

    @staticmethod
    def floor(x):
        return f"{x}.floor()"

    @staticmethod
    def ceil(x):
        return f"{x}.ceil()"

    @staticmethod
    def trunc(x):
        return f"{x}.trunc()"

    @staticmethod
    def fmod(a, b):
        return f"{a}.fmod({b})"

    @staticmethod
    def lgamma(x):
        return f"{x}.lgamma()"

    @staticmethod
    def logical_and(a, b):
        return f"{a} & {b}"

    @staticmethod
    def logical_not(a):
        return f"~{a}"

    @staticmethod
    def logical_or(a, b):
        return f"{a} | {b}"

    @staticmethod
    def logical_xor(a, b):
        return f"{a} ^ {b}"

    @staticmethod
    def bitwise_and(a, b):
        return f"{a} & {b}"

    @staticmethod
    def bitwise_not(a):
        return f"~{a}"

    @staticmethod
    def bitwise_or(a, b):
        return f"{a} | {b}"

    @staticmethod
    def bitwise_xor(a, b):
        return f"{a} ^ {b}"

    @staticmethod
    def bitwise_left_shift(a, b):
        return f"{a} << {b}"

    @staticmethod
    def bitwise_right_shift(a, b):
        return f"{a} >> {b}"

    @staticmethod
    def remainder(a, b):
        assert (
            a.dtype == b.dtype
        ), "remainder vec implementation expect the same inputs' dtype."
        if is_float_dtype(a.dtype):
            return f"{a} - ({a} / {b}).floor() * {b}"
        else:
            assert is_integer_dtype(a.dtype)
            return f"{a} - ({CppVecOverrides.floordiv(a, b)}) * {b}"

    @staticmethod
    def tan(a):
        return f"{a}.tan()"

    @staticmethod
    def tanh(a):
        vec_one = f"decltype({a})(1)"
        vec_two = f"decltype({a})(2)"
        vec_minus_two = f"decltype({a})(-2)"
        return f"{vec_two} / ({vec_one} + ({vec_minus_two} * {a}).exp()) - {vec_one}"

    @staticmethod
    def reciprocal(a):
        return f"{a}.reciprocal()"

    @staticmethod
    def atan(x):
        return f"{x}.atan()"

    @staticmethod
    def acos(x):
        return f"{x}.acos()"

    @staticmethod
    def asin(x):
        return f"{x}.asin()"

    @staticmethod
    def cosh(x):
        return f"{x}.cosh()"

    @staticmethod
    def sinh(x):
        return f"{x}.sinh()"

    @staticmethod
    def log10(x):
        return f"{x}.log10()"

    @staticmethod
    def log2(x):
        return f"{x}.log2()"

    @staticmethod
    def nextafter(x, y):
        return f"{x}.nextafter({y})"

    @staticmethod
    def copysign(a, b):
        return f"{a}.copysign({b})"

    @staticmethod
    def atan2(a, b):
        return f"{a}.atan2({b})"

    @staticmethod
    def hypot(a, b):
        return f"{a}.hypot({b})"

    @staticmethod
    def atanh(x):
        # For real x, atanh(x) = 1/2 * log((1+x)/(1-x))
        vec_one = f"decltype({x})(1)"
        vec_one_half = f"decltype({x})(0.5)"
        return f"{vec_one_half} * (({vec_one} + {x})/({vec_one} - {x})).log()"

    @staticmethod
    def asinh(x):
        # For real x, asinh(x) = log(x + sqrt(1 + x**2))
        vec_one = f"decltype({x})(1)"
        return f"({x} + ({vec_one} + {x}*{x}).sqrt()).log()"

    @staticmethod
    def acosh(x):
        return f"{x}.acosh()"

    @staticmethod
    def relu(x):
        bug = config.cpp.inject_relu_bug_TESTING_ONLY
        if bug == "compile_error":
            return "compile error!"
        elif bug == "runtime_error":
            return f"{x}; throw 1"
        elif bug == "accuracy":
            return f"{x} + decltype({x})(1)"
        elif bug is None:
            return f"at::vec::clamp_min({x}, decltype({x})(0))"
        else:
            raise AssertionError(
                f"unrecognized config cpp.inject_relu_bug_TESTING_ONLY = {bug!r}"
            )

    # TODO: this seems to be dead
    @staticmethod
    def sigmoid(x):
        return f"decltype({x})(1)/(decltype({x})(1) + {x}.neg().exp())"

    @staticmethod
    def neg(x):
        return f"{x}.neg()"

    @staticmethod
    def floordiv(a, b):
        # a and b are integer type
        _t = f"decltype({a})"
        if V.kernel._get_raw_num_vectors(b.dtype) < 1:
            # Doing blend to set the remaining bits of b to non-zero
            b = f"{_t}::blend<{(1 << V.kernel.tiling_factor) - 1}>({_t}(1), {b})"
        quot = f"{a} / {b}"
        has_rem = f"({a} % {b} != {_t}(0))"
        is_neg = f"(({a} < {_t}(0)) != ({b} < {_t}(0)))"
        return f"{_t}::blendv({quot}, {quot} - {_t}(1), {has_rem} & {is_neg})"

    @staticmethod
    def truncdiv(a, b):
        # a and b are integer type
        if V.kernel._get_raw_num_vectors(b.dtype) < 1:
            # Doing blend to set the remaining bits of b to non-zero
            _t = f"decltype({b})"
            b = f"{_t}::blend<{(1 << V.kernel.tiling_factor) - 1}>({_t}(1), {b})"
        return f"{a} / {b}"

    @staticmethod
    def minimum(a, b):
        if a.dtype == torch.bool:
            assert b.dtype == torch.bool
            a_cast, b_cast = unify_mask_base_type(V.kernel.compute, (a, b))
            return f"{a_cast} & {b_cast}"
        else:
            return f"at::vec::minimum({a}, {b})"

    @staticmethod
    def maximum(a, b):
        if a.dtype == torch.bool:
            assert b.dtype == torch.bool
            a_cast, b_cast = unify_mask_base_type(V.kernel.compute, (a, b))
            return f"{a_cast} | {b_cast}"
        else:
            return f"at::vec::maximum({a}, {b})"

    @staticmethod
    def square(a):
        return f"{a} * {a}"

    @staticmethod
    def where(a, b, c):
        assert isinstance(V.kernel, CppVecKernel)
        if b.dtype == torch.bool:
            assert c.dtype == torch.bool
            blendv_a, blendv_b, blendv_c = unify_mask_base_type(
                V.kernel.compute, (a, b, c)
            )
            return f"decltype({blendv_b})::blendv({blendv_c}, {blendv_b}, {blendv_a})"
        else:
            return f"decltype({b})::blendv({c}, {b}, {V.kernel._get_mask_cast(a, b.dtype)})"

    @staticmethod
    def sign(x):
        code = BracesBuffer()
        vec_zero = f"decltype({x})(0)"
        vec_one = f"decltype({x})(1)"
        blendv_l = f"decltype({x})::blendv({vec_zero}, {vec_one}, {vec_zero} < {x})"
        blendv_r = f"decltype({x})::blendv({vec_zero}, {vec_one}, {x} < {vec_zero})"
        code.writeline("[&]()")
        with code.indent():
            code.writeline(f"auto left = {blendv_l};")
            code.writeline(f"auto right = {blendv_r};")
            code.writeline("return left - right;")
        code.writeline("()")
        return code

    @staticmethod
    def to_dtype(x, dtype, src_dtype=None):
        assert dtype in [
            torch.bool,
            torch.float,
            torch.bfloat16,
            torch.float16,
            torch.uint8,
            torch.int8,
            torch.int32,
            torch.int64,
        ], f"{__name__} does not support {dtype}"
        assert isinstance(x, CppCSEVariable)
        src_dtype = x.dtype
        src_cpp_type = DTYPE_TO_CPP[src_dtype]
        src_num_vectors = V.kernel._get_num_vectors(src_dtype)
        dst_cpp_type = DTYPE_TO_CPP[dtype]
        dst_num_vectors = V.kernel._get_num_vectors(dtype)
        if src_dtype != torch.bool and dtype == torch.bool:
            return f"{V.kernel._get_mask_type(src_dtype)}::from<{src_cpp_type},{src_num_vectors}>({x})"
        if src_dtype == torch.bool and dtype != torch.bool:
            return f"{x}.to<{dst_cpp_type},{dst_num_vectors}>()"
        if src_dtype != dtype:
            if src_num_vectors == dst_num_vectors == 1:
                return f"at::vec::convert<{dst_cpp_type}>({x})"
            else:
                return f"at::vec::convert<{dst_cpp_type},{dst_num_vectors},{src_cpp_type},{src_num_vectors}>({x})"
        return f"({x})"

    @staticmethod
    def log1p(x):
        bug = config.cpp.inject_log1p_bug_TESTING_ONLY
        if bug == "accuracy":
            return f"{x} + decltype({x})(1)"
        elif bug is None:
            return f"{x}.log1p()"
        else:
            raise AssertionError(
                f"unrecognized config cpp.inject_log1p_bug_TESTING_ONLY = {bug!r}"
            )

    @staticmethod
    def masked(mask, body, other):
        assert isinstance(V.kernel, CppVecKernel)
        code = BracesBuffer()
        var = V.kernel.cse.newvar()
        with V.kernel.masked(mask) as new_mask:
            code.writeline(f"auto {var} = [&]")
            with V.kernel.swap_buffers(code), code.indent():
                result = body()
                code.writeline(f"return {result};")
        code.writeline(";")
        V.kernel.compute.splice(code)

        dtype = result.dtype
        body_code = f"{var}()"
        body_code_vec = (
            body_code
            if result.is_vec
            else f"{V.kernel._get_vec_type(dtype)}({body_code})"
        )
        other_code = value_to_cpp(other, DTYPE_TO_CPP[dtype])
        # loading bool as VecMask<float, N>
        other_code_vec = (
            f"{V.kernel._get_mask_type()}::from({other_code})"
            if dtype == torch.bool
            else f"{V.kernel._get_vec_type(dtype)}({other_code})"
        )
        assert isinstance(new_mask, CppCSEVariable), new_mask
        if new_mask.is_vec:
            code = BracesBuffer()
            code.writeline("[&]")
            with V.kernel.swap_buffers(code), code.indent():
                code.writeline(f"if ({new_mask}.all_zero())")
                with code.indent():
                    code.writeline(f"return {other_code_vec};")
                code.writeline("else")
                with code.indent():
                    # Create cse variable to reuse kernel.overrides.where
                    body_vec_var = V.kernel.cse.generate(
                        V.kernel.compute,
                        body_code_vec,
                    )
                    other_vec_var = V.kernel.cse.generate(
                        V.kernel.compute,
                        other_code_vec,
                    )
                    assert isinstance(body_vec_var, CppCSEVariable), body_vec_var
                    assert isinstance(other_vec_var, CppCSEVariable), other_vec_var
                    body_vec_var.dtype = dtype
                    other_vec_var.dtype = dtype
                    code.writeline(
                        f"return {V.kernel.overrides.where(new_mask, body_vec_var, other_vec_var)};"
                    )
            code.writeline("()")
            csevar = V.kernel.cse.generate(
                V.kernel.compute,
                code,
            )
        elif result.is_vec:
            csevar = V.kernel.cse.generate(
                V.kernel.compute, f"{mask} ? {body_code_vec} : {other_code_vec}"
            )
        else:
            csevar = V.kernel.cse.generate(
                V.kernel.compute, f"{mask} ? {body_code} : {other_code}"
            )
        # `result` is explicitly added to the args for correct propagation
        # of relevant itervars and vectorization status.
        csevar.update_on_args("masked", (mask, body, other, result), {})
        return csevar

    @staticmethod
    def index_expr(expr, dtype):
        assert isinstance(V.kernel, CppVecKernel)
        index = V.kernel.rename_indexing(expr)
        tiling_var = V.kernel.itervars[V.kernel.tiling_idx]
        stride = V.kernel._try_get_const_stride(index, tiling_var)
        if stride == 0:
            return CppOverrides.index_expr(expr, dtype)
        elif stride is not None:
            idx = V.kernel.cse.generate(
                V.kernel.compute, cexpr(index), bounds=get_bounds_index_expr(expr)
            )
            value = ops.to_dtype(idx, dtype)
            if isinstance(value, OpsValue):
                value = value.value
            csevar = V.kernel.arange(value, stride)
        else:
            csevar = V.kernel._load_or_store_non_contiguous(  # type: ignore[assignment]
                None, index, dtype, V.kernel.compute
            )
        csevar.update_on_args("index_expr", (expr, dtype), {})
        return csevar


CppVecOverrides._initialize_pointwise_overrides("cppvec")


class CppTile2DOverrides(CppVecOverrides):
    @staticmethod
    def index_expr(expr, dtype):
        assert isinstance(V.kernel, CppTile2DKernel)
        expr = V.kernel.transform_indexing(expr)
        return CppVecOverrides.index_expr(expr, dtype)


class CppKernel(Kernel):
    overrides = CppOverrides  # type: ignore[assignment]
    sexpr = cexpr
    newvar_prefix = "auto "
    suffix = ";"

    def __init__(self, args, num_threads):
        super().__init__(args)
        self.call_ranges: Optional[Tuple[sympy.Expr, ...]] = None
        self.ranges: List[sympy.Expr] = []
        self.itervars: List[sympy.Symbol] = []
        self.reduction_depth = None
        self.reduction_prefix = IndentedBuffer()
        self.reduction_suffix = IndentedBuffer()
        self.parallel_reduction_prefix = IndentedBuffer()
        self.parallel_reduction_suffix = IndentedBuffer()
        self.local_reduction_init = IndentedBuffer()
        self.local_reduction_stores = IndentedBuffer()
        self.is_reduction = False
        self.non_parallel_reduction_prefix = IndentedBuffer()
        self.reduction_cse = CSE(self.newvar_prefix, self.suffix, name_prefix="tmp_acc")
        self.preloads = IndentedBuffer()
        self.poststores = IndentedBuffer()
        self.num_threads = num_threads  # num_threads the kernel specialized for
        self.reduction_omp_dec: Dict[Tuple[str, str], str] = {}

    def _gen_parallel_reduction_buffers(
        self,
        acc,
        acc_type,
        reduction_type,
        dtype,
        reduction_combine_fn=reduction_combine,
        reduction_init_fn=reduction_init,
        welford_weight_reciprocal_vec_fn=None,
    ):
        if config.cpp.dynamic_threads and not self.parallel_reduction_prefix:
            self.parallel_reduction_prefix.writeline(
                "int max_threads = omp_get_max_threads();"
            )
        acc_local = f"{acc}_local"
        num_threads = (
            "max_threads" if config.cpp.dynamic_threads else parallel_num_threads()
        )
        acc_per_thread = f"{acc}_arr[{num_threads}]"
        acc_local_in_array = acc_per_thread.replace(f"[{num_threads}]", "[tid]")
        self.local_reduction_init.writeline(
            f"{acc_type} {acc_local} = {reduction_init_fn(reduction_type, dtype)};"
        )
        self.parallel_reduction_prefix.writeline(f"{acc_type} {acc_per_thread};")
        self.parallel_reduction_prefix.writelines(
            [
                f"for (int tid = 0; tid < {num_threads}; tid++)",
                "{",
                f"    {acc_local_in_array} = {reduction_init_fn(reduction_type, dtype)};",
                "}",
            ],
        )
        self.local_reduction_stores.writelines(
            [
                f"{acc_local_in_array} = {acc_local};",
            ]
        )
        self.parallel_reduction_suffix.writelines(
            [
                f"for (int tid = 0; tid < {num_threads}; tid++)",
                "{",
                f"    {acc} = {reduction_combine_fn(reduction_type, acc, acc_local_in_array)};",
                "}",
            ],
        )
        if (
            reduction_type == "welford_reduce"
            and welford_weight_reciprocal_vec_fn
            and hasattr(self, "weight_recp_vec_range")
            and "vec" in f"{acc_type}"
        ):
            self.local_reduction_init.writeline(
                welford_weight_reciprocal_vec_fn(dtype, num_threads)
            )

    def get_reduction_var_pattern(self, line: str):
        return re.search("tmp_acc[0-9]+", line)

    def update_stores_with_parallel_reduction(self):
        for i, line in enumerate(self.stores._lines):
            if isinstance(line, str):
                m = self.get_reduction_var_pattern(line)
                if m:
                    var_name = m.group(0)
                    self.stores._lines[i] = line.replace(var_name, f"{var_name}_local")

    @contextlib.contextmanager
    def masked(self, mask):
        """Context manager to add an additional mask to loads and stores."""
        prior = self._load_mask
        if prior:
            mask = ops.and_(mask, prior)
            if isinstance(mask, OpsValue):
                mask = mask.value
                assert isinstance(mask, CppCSEVariable)
                # see NOTE [dtype of CppCSEVariable]
                # mask's dtype should be bool
                mask.dtype = torch.bool

        self._load_mask = mask
        try:
            yield mask
        finally:
            self._load_mask = prior

    def cache_high_prec_cse_var_before_lowp_store(self, var_to_store):
        """
        https://github.com/pytorch/pytorch/issues/115260
        For FusedSchedulerNode[node1, node2], the node2 loads what node1 stores and the buffer is
        in low-precision floating point data type. When the output of node1 also serves as the output of the
        kernel, the result of nodes would be different from the case when output of node1 is not the output
        of the kernel (where we don't need to insert `to_dtype` for legalization). To address the problem, on
        storing the lowp node1 output, we also add the inverse dtype conversion to high precision data type
        to the cse cache.

        Example (pseudo code):
            node1_output = ...
            node1_output_lowp = to_dtype(node1_output, dtype=torch.bfloat16)
            store(buf, node1_output_lowp)
            node2_input_lowp = load(buf)
            node2_input = to_dtype(node2_input_lowp, dtype=torch.float)

        Without cse cache trick:
            node1_output = ...
            node1_output_lowp = to_dtype(node1_output, dtype=torch.bfloat16)
            store(buf, node1_output_lowp)
            node2_input_lowp = node_output_lowp # hit store cache
            node2_input = to_dtype(node2_input_lowp, dtype=torch.float)

        With cse cache trick:
            node1_output = ...
            node1_output_lowp = to_dtype(node1_output, dtype=torch.bfloat16)
            # also add `to_dtype(node1_input_lowp, dtype=torch.float)` -> `node1_output` to cse cache
            store(buf, node1_output_lowp)
            node2_input_lowp = node_output_lowp # hit store cache
            node2_input = node1_output # hit cse cache
        """

        if var_to_store.dtype not in DTYPE_LOWP_FP:
            # only need to cache fp32 cse var while var_to_store is lowp data
            return

        def find_high_prec_var(var, cache):
            high_prec_cse_var = None
            high_prec_cse_var_name = None
            for expr, cse_var in cache.items():
                if cse_var == var:
                    if is_to_lowp_dtype(expr):
                        m = re.search(r"tmp\d+", expr)
                        if m is not None:
                            high_prec_cse_var_name = m.group()
            if high_prec_cse_var_name:
                for cse_var in cache.values():
                    if cse_var.name == high_prec_cse_var_name:
                        high_prec_cse_var = cse_var
                        break
                assert high_prec_cse_var is not None
            return high_prec_cse_var

        high_prec_var = find_high_prec_var(var_to_store, self.cse.cache)
        if high_prec_var and high_prec_var.dtype in DTYPE_TO_CPP:
            cache_key = get_lowp_to_high_prec_expr(
                var_to_store, high_prec_var.dtype, self
            )
            self.cse.cache[cache_key] = high_prec_var

    def scale_index_with_offset(
        self, index: sympy.Expr, scale=1, itervar_idx=-1, offset=0
    ):
        var = self.itervars[itervar_idx]
        replacement = {var: var * scale + offset}
        new_index = sympy_subs(index, replacement)
        return new_index

    def index_to_str(self, index: sympy.Expr) -> str:
        """
        Convert an index expr to a string that can be used in cpp code.
        e.g. a sympy expression "s2" may actually appear as "ks1" in the cpp kernel.
        """
        return cexpr(self.rename_indexing(index))

    def index_indirect_depends_on(self, index: sympy.Expr, itervar: sympy.Symbol):
        """
        Check if an index has free symbol CppCSEVariable that depends on `itervar`.
        """
        return any(
            self.cse.varname_map[s.name].depends_on(itervar)  # type: ignore[attr-defined]
            for s in index.free_symbols
            if s.name in self.cse.varname_map  # type: ignore[attr-defined]
            and isinstance(self.cse.varname_map[s.name], CppCSEVariable)  # type: ignore[attr-defined]
        )

    def index_depends_on(self, index: sympy.Expr, itervar: sympy.Symbol):
        return itervar in index.free_symbols or self.index_indirect_depends_on(
            index, itervar
        )

    def var_ranges(self):
        return dict(zip(self.itervars, self.ranges))

    def check_bounds(
        self,
        expr: sympy.Expr,
        size: sympy.Expr,
        lower: bool,
        upper: bool,
    ):
        if not (lower or upper):
            return

        indirect = free_symbol_is_type(expr, SymT.TMP)
        if indirect:
            # indexing in compute
            csevar = ops.index_expr(expr, torch.int32).value
            buffer = V.kernel.compute
        else:
            # indexing in loads
            prior_compute = V.kernel.compute
            try:
                V.kernel.compute = self.loads
                csevar = ops.index_expr(expr, torch.int32).value
            finally:
                V.kernel.compute = prior_compute
            buffer = self.loads

        size_str = V.kernel.sexpr(self.rename_indexing(size)) if upper else None

        line = self.indirect_assert(csevar, "0" if lower else None, size_str)
        self.cse.generate(buffer, line, assignment=False)

    def load(self, name: str, index: sympy.Expr):
        var = self.args.input(name)
        index = self.rename_indexing(index)
        line = f"{var}[{cexpr_index(index)}]"
        if V.graph.get_dtype(name) in [torch.float16]:
            line = f"static_cast<float>({line})"
        csevar = self.cse.generate(self.loads, line)
        csevar.update_on_args("load", (name, index), {})
        return csevar

    def store(self, name, index, value, mode=None):
        assert "buf" in name
        var = self.args.output(name)
        self.cache_high_prec_cse_var_before_lowp_store(value)
        index = self.rename_indexing(index)
        if mode is None:
            line = f"{var}[{cexpr_index(index)}] = {value};"
        elif mode == "atomic_add":
            if not config.cpp.dynamic_threads and self.num_threads == 1:
                line = f"{var}[{cexpr_index(index)}] += {value};"
            else:
                dtype = V.graph.get_dtype(name)
                # mirroring static_cast<float>(...) in load:
                value = f"static_cast<{DTYPE_TO_CPP[dtype]}>({value})"
                line = f"atomic_add(&{var}[{cexpr_index(index)}], {value});"
        else:
            raise NotImplementedError(f"store mode={mode}")
        self.stores.writeline(DeferredLine(name, line))

    def reduction(self, dtype, src_dtype, reduction_type, value):
        argmax_or_argmin = reduction_type in {"argmax", "argmin"}

        reduction_key = src_dtype, reduction_type, value
        if reduction_key in self.reduction_cse.reduction_cache:
            return self.reduction_cse.reduction_cache[reduction_key]

        acc = self.reduction_cse.generate(
            self.loads, f"reduction {reduction_key}", write=False
        )
        self.is_reduction = True
        if argmax_or_argmin:
            prefix, parallel_prefix, local_init = argmax_argmin_prefix(
                reduction_type, src_dtype, acc
            )
            self.local_reduction_init.writelines(local_init)
            self.reduction_prefix.writelines(prefix)
            self.parallel_reduction_prefix.writelines(parallel_prefix)
            compare_op = (
                "greater_or_nan" if reduction_type == "argmax" else "less_or_nan"
            )
            assert self.reduction_depth is not None
            index = self.itervars[self.reduction_depth]
            for i in range(self.reduction_depth + 1, len(self.itervars)):
                index = index * self.ranges[i] + self.itervars[i]
            self.stores.writelines(
                [
                    f"if(!({compare_op}({acc}.value, {value}, {acc}.index, {cexpr_index(index)}))) {{",
                    f"    {acc}.index = {cexpr_index(index)}; {acc}.value = {value};",
                    "}",
                ]
            )
            acc_local = f"{acc}_local"
            num_threads = parallel_num_threads()
            acc_per_thread = f"{acc}_arr[{num_threads}]"
            acc_local_in_array = acc_per_thread.replace(f"[{num_threads}]", "[tid]")
            self.parallel_reduction_suffix.writelines(
                [
                    f"for (int tid = 0; tid < {num_threads}; tid++)",
                    "{",
                    f"    if(!({compare_op}({acc}.value, {acc_local_in_array}.value, {acc}.index, {acc_local_in_array}.index))) {{",
                    f"        {acc}.index = {acc_local_in_array}.index; {acc}.value = {acc_local_in_array}.value;",
                    "    }",
                    "}",
                ],
            )
            self.local_reduction_stores.writelines(
                [
                    f"{acc_local_in_array} = {acc_local};",
                ]
            )
        else:
            acc_type = reduction_acc_type(reduction_type, dtype)

            self.reduction_prefix.writeline(
                f"{acc_type} {acc} = {reduction_init(reduction_type, dtype)};"
            )
            self.stores.writeline(
                f"{acc} = {reduction_combine(reduction_type, acc, value)};"
            )
            self._gen_parallel_reduction_buffers(acc, acc_type, reduction_type, dtype)
        result = reduction_project(reduction_type, acc)
        self.reduction_cse.reduction_cache[reduction_key] = result
        return result

    def store_reduction(self, name, index, value):
        index = self.rename_indexing(index)
        var = self.args.output(name)
        self.reduction_suffix.writeline(
            DeferredLine(name, f"{var}[{cexpr_index(index)}] = {value};")
        )

    def set_ranges(self, lengths, reduction_lengths):
        if self.call_ranges:
            assert self.call_ranges == tuple(lengths) + tuple(
                reduction_lengths
            ), f"{self.call_ranges} == {tuple(lengths)} + {tuple(reduction_lengths)}"
            assert self.reduction_depth == len(lengths)
        else:
            self.call_ranges = tuple(lengths) + tuple(reduction_lengths)
            self.ranges = [self.rename_indexing(x) for x in self.call_ranges]
            self.itervars = [
                sympy_index_symbol_with_prefix(SymT.XBLOCK, n)
                for n in range(len(self.ranges))
            ]
            self.reduction_depth = len(lengths)
        return (
            self.itervars[: self.reduction_depth],
            self.itervars[self.reduction_depth :],
        )

    def size_hint(self):
        return V.graph.sizevars.size_hint(
            sympy_product(self.call_ranges), fallback=8192
        )

    def codegen_loops_impl(self, loop_nest, code, worksharing):
        threads = parallel_num_threads()
        assert self.call_ranges is not None
        kernels = loop_nest.get_kernels()
        if any(isinstance(kernel, OuterLoopFusedKernel) for kernel in kernels):
            assert len(kernels) == 1
            assert isinstance(kernels[0], OuterLoopFusedKernel)
            par_depth = kernels[0].decide_parallel_depth(
                loop_nest.max_parallel_depth(), threads
            )
        else:
            par_depth = self.decide_parallel_depth(
                loop_nest.max_parallel_depth(), threads
            )

        with contextlib.ExitStack() as stack:
            if par_depth:
                if loop_nest.is_reduction_only():
                    # need to close the worksharing scope to define reduction vars outside it
                    worksharing.close()
                else:
                    worksharing.parallel(threads)
                loop_nest.mark_parallel(par_depth)
            elif threads > 1:
                if worksharing.single():
                    stack.enter_context(code.indent())

            def gen_loop_kernel(loop: LoopLevel):
                def is_parallel_reduction(loop):
                    root = loop.get_root()
                    return root.is_reduction and root.parallel

                kernels = loop.get_kernels()
                assert len(kernels) == 1
                if not isinstance(
                    kernels[0], OuterLoopFusedKernel
                ) and is_parallel_reduction(loop):
                    kernels[0].update_stores_with_parallel_reduction()
                gen_kernel(kernels[0])

            def gen_kernel(kernel):
                if isinstance(kernel, OuterLoopFusedKernel):
                    for loop in kernel.inner:
                        if loop.inner:
                            gen_loops(loop.inner, loop.is_reduction)
                        else:
                            with contextlib.ExitStack() as stack:
                                # If there is any kernel existing at the final outer loop fusion level,
                                # the kernel code should be placed within its respective indent to prevent
                                # the duplication of variable definitions.
                                stack.enter_context(code.indent())
                                gen_loop_kernel(loop)
                else:
                    with contextlib.ExitStack() as stack:
                        assert kernel
                        if hasattr(kernel, "codegen_inner_loops"):
                            code.splice(kernel.preloads)
                            kernel.codegen_inner_loops(code)
                            stack.enter_context(code.indent())
                        code.splice(kernel.loads)
                        code.splice(kernel.compute)
                        code.splice(kernel.stores)
                    if hasattr(kernel, "codegen_inner_loops"):
                        code.splice(kernel.poststores)

            def get_reduction_code_buffer(loops, buffer="prefix"):
                assert buffer in ("prefix", "suffix", "local")
                for loop in loops:
                    for kernel in loop.get_kernels():
                        if buffer == "local":
                            return (
                                kernel.local_reduction_init,
                                kernel.local_reduction_stores,
                            )
                        elif buffer == "suffix":
                            suffix = kernel.reduction_suffix
                            if loop.parallel:
                                suffix = kernel.parallel_reduction_suffix + suffix
                            return suffix
                        else:
                            prefix = kernel.reduction_prefix
                            if loop.parallel:
                                prefix = prefix + kernel.parallel_reduction_prefix
                            else:
                                prefix = prefix + kernel.non_parallel_reduction_prefix
                            return prefix

            def gen_loops(loops: List[LoopLevel], in_reduction=False):
                with contextlib.ExitStack() as stack_outer:
                    local_reduction_init = local_reduction_stores = None
                    if loops:
                        loop = loops[0]
                        if loop.is_reduction and not in_reduction:
                            reduction_prefix = get_reduction_code_buffer(loops)
                            if reduction_prefix:
                                stack_outer.enter_context(code.indent())
                            code.splice(reduction_prefix)
                        if loop_nest.is_reduction_only() and loop.parallel:
                            (
                                local_reduction_init,
                                local_reduction_stores,
                            ) = get_reduction_code_buffer(loops, "local")
                            worksharing.parallel(threads)
                            if local_reduction_init:
                                assert local_reduction_stores
                                code.splice(local_reduction_init)

                    for loop in loops:
                        gen_loop(loop)

                    if loops:
                        loop = loops[0]
                        if loop_nest.is_reduction_only() and loop.parallel:
                            if local_reduction_stores:
                                code.splice(local_reduction_stores)
                            worksharing.close()
                        if loop.is_reduction and not in_reduction:
                            code.splice(get_reduction_code_buffer(loops, "suffix"))

            def gen_loop(loop: LoopLevel):
                with contextlib.ExitStack() as stack:
                    loop_lines = loop.lines()
                    if loop_lines is None:
                        return
                    code.writelines(loop_lines)
                    stack.enter_context(code.indent())
                    # generate inner loops or loop body
                    if loop.inner:
                        gen_loops(loop.inner, loop.is_reduction)
                    else:
                        gen_loop_kernel(loop)

            stack.enter_context(code.indent())
            if loop_nest.root:
                gen_loops(loop_nest.root)
            else:
                gen_kernel(loop_nest.kernel)

    def codegen_loops(self, code, worksharing):
        loop_nest = LoopNestWithSplit.build(self)
        self.codegen_loops_impl(loop_nest, code, worksharing)

    @property
    def assert_function(self) -> str:
        if V.graph.aot_mode:
            # TODO: Using AOTI_TORCH_CHECK is causing performance drop for some models
            # compared with JIT Inductor which uses TORCH_CHECK
            return "AOTI_TORCH_CHECK"
        else:
            return "TORCH_CHECK"

    def decide_parallel_depth(self, max_parallel_depth, threads):
        assert self.call_ranges is not None
        ranges = self.call_ranges[:max_parallel_depth]
        seq = self.size_hint()
        par = 1
        depth = 0
        for expr in ranges:
            hint = V.graph.sizevars.size_hint(expr, fallback=8192)
            if par >= 2 * threads or par == threads:
                break
            if seq // threads < config.cpp.min_chunk_size:
                # not enough work
                break
            depth += 1
            par *= hint
            seq /= hint
        # if we assume thread number is dynamic, make sure we
        # have at least one parallel scope and let OMP runtime
        # to manage the serial vs. parallel.
        if config.cpp.dynamic_threads and depth == 0 and len(ranges) > 0:
            depth = 1
        return depth

    @contextlib.contextmanager
    def write_to_suffix(self):
        prior = (self.loads, self.compute, self.stores, self.cse)
        self.loads = IndentedBuffer()
        self.compute = IndentedBuffer()
        self.stores = IndentedBuffer()
        self.cse = self.cse.clone()
        yield
        self.reduction_suffix.splice(self.loads)
        self.reduction_suffix.splice(self.compute)
        self.reduction_suffix.splice(self.stores)
        (self.loads, self.compute, self.stores, self.cse) = prior

    def create_cse_var(self, *args, **kwargs):
        return CppCSEVariable(*args, **kwargs)


class CppVecKernel(CppKernel):
    overrides = CppVecOverrides  # type: ignore[assignment]

    def __init__(
        self,
        args,
        num_threads,
        tiling_factor=0,
        tiling_idx=-1,
        tiling_dtype=torch.float,
    ):
        super().__init__(args, num_threads)
        self.vec_isa = cpu_vec_isa.pick_vec_isa()
        assert self.vec_isa
        if tiling_factor == 0:
            tiling_factor = self.vec_isa.nelements(dtype=tiling_dtype)
        self.tiling_factor = tiling_factor
        self.tiling_idx = tiling_idx

    def _try_get_const_stride(self, index: sympy.Expr, itervar: sympy.Symbol):
        if self.index_indirect_depends_on(index, itervar):
            return None
        for indirect_var in (
            self.cse.varname_map[s.name]  # type: ignore[attr-defined]
            for s in index.free_symbols
            if symbol_is_type(s, SymT.TMP)
        ):
            assert isinstance(indirect_var, CppCSEVariable)
            if indirect_var.is_vec:
                return None
        stride = stride_at_vec_range(index, itervar, self.tiling_factor)
        return stride if stride.is_number else None

    def _get_num_vectors(self, dtype: torch.dtype) -> int:
        num_vectors = math.ceil(
            self.tiling_factor * dtype.itemsize * 8 / self.vec_isa.bit_width()
        )
        assert num_vectors >= 1
        return num_vectors

    def _get_raw_num_vectors(self, dtype: torch.dtype) -> float:
        # This utility function is used to check if the vector lanes has been
        # fully utilized. For example, uint8 will only use 1/4 of the vector lanes.
        return self.tiling_factor * dtype.itemsize * 8 / self.vec_isa.bit_width()

    def _get_vec_type(self, dtype: torch.dtype) -> str:
        num_vectors = self._get_num_vectors(dtype)
        if num_vectors == 1:
            return f"at::vec::Vectorized<{DTYPE_TO_CPP[dtype]}>"
        else:
            return f"at::vec::VectorizedN<{DTYPE_TO_CPP[dtype]},{num_vectors}>"

    def _get_mask_type(self, dtype: torch.dtype = torch.float) -> str:
        if dtype == torch.bool:
            return ""
        num_vectors = self._get_num_vectors(dtype)
        return f"at::vec::VecMask<{DTYPE_TO_CPP[dtype]},{num_vectors}>"

    def _get_mask_cast(self, mask: CppCSEVariable, dtype: torch.dtype) -> str:
        assert mask.dtype == torch.bool, repr(mask)
        num_vectors = self._get_num_vectors(dtype)
        return f"{mask}.template cast<{DTYPE_TO_CPP[dtype]},{num_vectors}>()"

    def get_reduction_var_pattern(self, line: str):
        return re.search("tmp_acc[0-9]+_vec", line)

    def _get_vec_load_line(
        self,
        var: str,
        index: sympy.Expr,
        dtype: torch.dtype,
        load_mask: Optional[CppCSEVariable] = None,
    ):
        """
        Get a load line str that loads a vector from `var` at `index` of type `dtype`.
        If `load_mask` is not None, we do a masked load accordingly.
        Notes on the `dtype`:
        1. We always load `self.tiling_factor` number of elements regardless of the `dtype`.
           It means we load half of the vector lanes for 16-bit data types and quarter of the
           vector lanes for 8-bit data types.
        2. `torch.bool` and `torch.uint8` could mean masks and we load them as float mask vectors.
        """
        cpp_type = DTYPE_TO_CPP[dtype]
        num_vectors = self._get_num_vectors(dtype)
        load_mask_str = None
        if load_mask:
            if not load_mask.is_vec:
                # TODO: avoid hard-code torch.float
                load_mask_str = f"{self._get_mask_type(torch.float)}::from({load_mask})"
            else:
                load_mask_str = f"{self._get_mask_cast(load_mask, torch.float)}"
        loadbuf = f"{var} + {cexpr_index(index)}" if index != 0 else var
        if dtype == torch.bool:
            # TODO: should we consider load mask here?
            line = f"{self._get_mask_type()}::from({loadbuf})"
        else:
            line = (
                f"{load_mask_str}.template loadu<{cpp_type},{num_vectors}>({loadbuf})"
                if load_mask_str
                else f"{self._get_vec_type(dtype)}::loadu({loadbuf}, {self.tiling_factor})"
            )
        return line

    def _load_or_store_non_contiguous(
        self,
        var: Optional[str],
        index: sympy.Expr,
        dtype: torch.dtype,
        buffer: Optional[IndentedBuffer] = None,
        store_value: Optional[Union[str, CppCSEVariable]] = None,
    ) -> Optional[CppCSEVariable]:
        """
        Load or store a vector in a non-contiguous way. The vector is initialized from an array that is
        filled in an inner loop over the tiling factor.
        :param var: buffer to load from or store to, i.e. `var[transformed(index)]`. If None, we load the index
                    as index expression, i.e. `transformed(index)`.
        :param index: index into the `var` or the index expression by its own if `var` is None.
                      The `index` could contain indirect indexing or the tiling itervar. When used in
                      the inner loop, the index is transformed as follows:
                      1. the index is linearized along the tiling dim.
                      2. the indirect indexing vector variables are transformed into arrays over the tiling dim.
        :param dtype: data type of `var` or `index` if `var` is None.
        :param buffer: the code buffer to write the generated code to. If None, we write to `self.loads`.
        :param store_value: the value to store. If None, we load the vector.
        :return: a CppCSEVariable that represents the loaded vector or None if it is a store.
        """
        assert not store_value or var is not None, "store var must be provided"

        if buffer is None:
            buffer = self.loads

        def get_result_size(dtype: torch.dtype) -> int:
            if dtype.itemsize < 4:
                return self.tiling_factor * (4 // dtype.itemsize)
            else:
                return self.tiling_factor

        def vec_to_array(vec_var: CppCSEVariable) -> CppCSEVariable:
            assert vec_var.is_vec
            code = BracesBuffer()
            code.writeline("[&]")
            with code.indent():
                vec_dtype = vec_var.dtype
                assert vec_dtype is not None
                if vec_dtype == torch.bool:
                    vec_dtype = torch.float
                result_size = get_result_size(vec_dtype)
                code.writeline(
                    f"__at_align__ std::array<{DTYPE_TO_CPP[vec_dtype]}, {result_size}> tmpbuf;"
                )
                line = f"{vec_var}.store(tmpbuf.data());"
                code.writeline(line)
                code.writeline("return tmpbuf;")
            code.writeline("()")
            csevar = self.cse.generate(buffer, code)
            assert isinstance(csevar, CppCSEVariable)
            return csevar

        code = BracesBuffer()
        code.writeline("[&]")
        with code.indent():
            result_size = get_result_size(dtype)
            result_declare = (
                f"__at_align__ std::array<{DTYPE_TO_CPP[dtype]}, {result_size}> tmpbuf;"
            )
            code.writeline(result_declare)
            if store_value:
                code.writeline(f"{store_value}.store(tmpbuf.data());")
            itervar_inner = sympy_index_symbol(
                f"{self.itervars[self.tiling_idx]}_inner"
            )
            replacements = {}
            for indirect_var in (
                self.cse.varname_map[s.name]  # type: ignore[attr-defined]
                for s in index.free_symbols
                if symbol_is_type(s, SymT.TMP)
            ):
                assert isinstance(indirect_var, CppCSEVariable)
                if indirect_var.is_vec:
                    array_var = vec_to_array(indirect_var)
                    replacements[indirect_var] = f"{array_var}[{itervar_inner}]"
            index = self.scale_index_with_offset(
                index, itervar_idx=self.tiling_idx, offset=itervar_inner
            )
            load_mask = None
            if self._load_mask is not None:
                assert not store_value, "unexpected store with load mask"
                assert isinstance(self._load_mask, CppCSEVariable), self._load_mask
                if self._load_mask.is_vec:
                    load_mask = f"{self._load_mask}.is_masked({itervar_inner})"
                else:
                    load_mask = f"{self._load_mask} != 0"
            if cpp_builder.is_gcc():
                code.writeline(f"#pragma GCC unroll {self.tiling_factor}")
            else:
                code.writeline(f"#pragma unroll {self.tiling_factor}")
            code.writeline(
                f"for (long {itervar_inner} = 0; {itervar_inner} < {self.tiling_factor}; {itervar_inner}++)"
            )
            with code.indent(), contextlib.ExitStack() as stack:
                index_c = cexpr_index(index)
                for indirect_var in replacements:
                    index_c = re.sub(
                        r"\b" + f"{indirect_var}" + r"\b",
                        replacements[indirect_var],
                        index_c,
                    )
                rhs = f"{var}[{index_c}]" if var is not None else f"{index_c}"
                if load_mask:
                    code.writeline(f"if ({load_mask})")
                    stack.enter_context(code.indent())
                if store_value:
                    code.writeline(f"{rhs} = tmpbuf[{itervar_inner}];")
                else:
                    code.writeline(f"tmpbuf[{itervar_inner}] = {rhs};")
            if not store_value:
                load_line = self._get_vec_load_line("tmpbuf.data()", 0, dtype)  # type: ignore[arg-type]
                code.writeline(f"return {load_line};")
        code.writeline("()")
        if store_value:
            code.writeline(";")
            buffer.splice(code)
            return None
        else:
            csevar = self.cse.generate(buffer, code)
            assert isinstance(csevar, CppCSEVariable)
            csevar.is_vec = True
            return csevar

    def load(self, name: str, index: sympy.Expr):
        var = self.args.input(name)
        index = self.rename_indexing(index)
        dtype = V.graph.get_dtype(name)
        tiling_var = self.itervars[self.tiling_idx]
        stride = self._try_get_const_stride(index, tiling_var)
        if stride == 0:
            # load scalar and lazily broadcast it on demand
            return super().load(name, index)
        elif stride == 1:
            # load contiguously
            line = self._get_vec_load_line(var, index, dtype, self._load_mask)
            csevar = self.cse.generate(self.loads, line)  # type: ignore[assignment]
        else:
            csevar = self._load_or_store_non_contiguous(var, index, dtype)  # type: ignore[assignment]
        assert isinstance(csevar, CppCSEVariable)
        csevar.update_on_args("load", (name, index), {})
        csevar.is_vec = True
        return csevar

    def _get_store_line(
        self,
        value: Union[str, CppCSEVariable],
        var: str,
        index: sympy.Expr,
        dtype: torch.dtype,
    ):
        """
        Get a store line buffer that stores `value` into `var` at `index` of `dtype`. It handles
        both contiguous and non-contiguous store cases.
        :param value: Vectorized type templaterized on `dtype`.
        :param var: buffer to store into.
        :index: index into the `var`.
        """
        # when value's type is str (e.g., welford reduction), caller should make sure
        # it is a vector
        assert isinstance(value, str) or (
            isinstance(value, CppCSEVariable) and value.is_vec
        ), value
        tiling_var = self.itervars[self.tiling_idx]
        var_expr = f"{var} + {cexpr_index(index)}"
        stride = self._try_get_const_stride(index, tiling_var)
        code = IndentedBuffer()
        if stride == 1:
            if dtype == torch.float:
                code.writeline(f"{value}.store({var_expr});")
            else:
                code.writeline(f"{value}.store({var_expr}, {self.tiling_factor});")
        else:
            self._load_or_store_non_contiguous(
                var, index, dtype, buffer=code, store_value=value
            )
        return code

    def store(self, name, index, value, mode=None):
        assert "buf" in name
        assert mode is None
        assert isinstance(value, CppCSEVariable), value
        if not value.is_vec:
            # this happens when we store a scalar into a vectorized buffer like "fill"
            value = self.broadcast(value)
        var = self.args.output(name)
        self.cache_high_prec_cse_var_before_lowp_store(value)
        index = self.rename_indexing(index)
        code = self._get_store_line(value, var, index, V.graph.get_dtype(name))
        self.stores.splice(code.map(lambda x: DeferredLine(name, x)))

    def reduction(self, dtype, src_dtype, reduction_type, value):
        assert reduction_type in {
            "max",
            "min",
            "sum",
            "prod",
            "xor_sum",
            "welford_reduce",
            "welford_combine",
        }
        assert dtype == src_dtype
        assert dtype in [torch.float, torch.int64]
        assert isinstance(value, CppCSEVariable), value

        if not value.is_vec:
            value = self.broadcast(value)

        reduction_key = src_dtype, reduction_type, value
        if reduction_key in self.reduction_cse.reduction_cache:
            return self.reduction_cse.reduction_cache[reduction_key]

        vec_ns = "at::vec"
        vec = f"{vec_ns}::Vectorized<{DTYPE_TO_CPP[dtype]}>"
        acc_type = reduction_acc_type(reduction_type, dtype)
        acc_type_vec = self.reduction_acc_type_vec(reduction_type, dtype)

        acc = self.reduction_cse.generate(
            self.loads, f"reduction {reduction_key}", write=False
        )
        acc_vec = f"{acc}_vec"
        self.is_reduction = True
        self.reduction_prefix.writeline(
            f"{acc_type} {acc} = {reduction_init(reduction_type, dtype)};"
        )
        self.reduction_prefix.writeline(
            f"{acc_type_vec} {acc_vec} = {self.reduction_init_vec(reduction_type, dtype)};"
        )
        # save the reciprocal of weights for welford reduce if using static shape
        reduction_size = functools.reduce(
            lambda x, y: x * y, self.ranges[self.reduction_depth :]
        )
        if reduction_type == "welford_reduce":
            reduction_factor = (
                self.tiling_factor if self.tiling_idx >= self.reduction_depth else 1
            )
            self.weight_recp_vec_range = FloorDiv(reduction_size, reduction_factor)
            self.non_parallel_reduction_prefix.writeline(
                self.welford_weight_reciprocal_vec(dtype, None)
            )
            self.stores.writeline(
                f"{acc_vec} = {self.reduction_combine_vec(reduction_type, acc_vec, value, True)};"
            )
        else:
            self.stores.writeline(
                f"{acc_vec} = {self.reduction_combine_vec(reduction_type, acc_vec, value)};"
            )
        self._gen_parallel_reduction_buffers(
            acc,
            acc_type,
            reduction_type,
            dtype,
        )
        self._gen_parallel_reduction_buffers(
            acc_vec,
            acc_type_vec,
            reduction_type,
            dtype,
            reduction_combine_fn=self.reduction_combine_vec,
            reduction_init_fn=self.reduction_init_vec,
            welford_weight_reciprocal_vec_fn=self.welford_weight_reciprocal_vec,
        )
        tmpvar: Union[str, CSEVariable]
        if self.tiling_idx >= self.reduction_depth:
            # Horizontal reduction
            if is_welford_reduction(reduction_type):
                assert (
                    self._get_num_vectors(dtype) == 1
                ), "Welford reduction does not support VectorizedN (N>1)"
                next_value = f"welford_vec_reduce_all({acc_vec})"
            else:
                reduce_all_body = (
                    "{ return "
                    + self.reduction_combine_vec(reduction_type, "x", "y")
                    + "; }"
                )
                vec = f"at::vec::Vectorized<{DTYPE_TO_CPP[dtype]}>"
                vec_reduce_all_func = f"at::vec::vec_reduce_all<{DTYPE_TO_CPP[dtype]}>"
                next_value = f"{vec_reduce_all_func}([]({vec}& x, {vec}& y) {reduce_all_body}, {acc_vec})"

            self.reduction_suffix.writeline(
                f"{acc} = {reduction_combine(reduction_type, acc, next_value)};"
            )
            tmpvar = acc
        else:
            tmpvar = acc_vec

        result = reduction_project(reduction_type, tmpvar)
        self.reduction_cse.reduction_cache[reduction_key] = result
        return result

    def store_reduction(self, name, index, value):
        index = self.rename_indexing(index)
        var = self.args.output(name)
        out_dtype = V.graph.get_dtype(name)
        dtype = torch.float if out_dtype.is_floating_point else torch.int64
        code = IndentedBuffer()
        if self.tiling_idx >= self.reduction_depth:
            # Horizontal reduction
            code.writeline(
                f"{var}[{cexpr_index(index)}] = static_cast<{DTYPE_TO_CPP[out_dtype]}>({value});"
            )
        else:
            # Vertical reduction
            if out_dtype != dtype:
                converted_value = f"{DTYPE_TO_CPP[out_dtype]}_{value}"
                code.writeline(
                    f"auto {converted_value} = at::vec::convert<{DTYPE_TO_CPP[out_dtype]}>({value});"
                )
                value = converted_value
            code.splice(self._get_store_line(value, var, index, out_dtype))
        self.reduction_suffix.splice(code.map(lambda x: DeferredLine(name, x)))

    def broadcast(self, scalar_var: CppCSEVariable) -> CppCSEVariable:
        assert not scalar_var.is_vec
        if scalar_var.dtype == torch.bool:
            vec_var = self.cse.generate(
                self.compute, f"{self._get_mask_type()}::from({scalar_var.name})"
            )
        else:
            assert scalar_var.dtype is not None
            vec_var = self.cse.generate(
                self.compute,
                f"{self._get_vec_type(scalar_var.dtype)}({scalar_var.name})",
            )
        assert isinstance(vec_var, CppCSEVariable)
        vec_var.dtype = scalar_var.dtype
        vec_var.dependent_itervars = scalar_var.dependent_itervars
        vec_var.is_vec = True
        return vec_var

    def arange(self, index: CppCSEVariable, stride: sympy.Symbol) -> CppCSEVariable:
        assert not index.is_vec
        assert index.dtype is not None
        csevar = self.cse.generate(
            self.compute,
            f"{self._get_vec_type(index.dtype)}::arange({index}, {stride})",
        )
        assert isinstance(csevar, CppCSEVariable)
        csevar.dtype = index.dtype
        csevar.is_vec = True
        return csevar

    def reduction_init_vec(self, reduction_type, dtype):
        scalar_type = DTYPE_TO_COMPUTATION_DTYPE[dtype]
        vec_type = self._get_vec_type(scalar_type)

        if is_welford_reduction(reduction_type):
            return f"Welford<{vec_type}>()"

        scalar_init = reduction_init(reduction_type, dtype)
        return f"{vec_type}({scalar_init})"

    def reduction_acc_type_vec(self, reduction_type, dtype):
        assert reduction_type not in {"argmin", "argmax"}
        scalar_type = DTYPE_TO_COMPUTATION_DTYPE[dtype]
        vec_type = self._get_vec_type(scalar_type)
        if is_welford_reduction(reduction_type):
            return f"Welford<{vec_type}>"

        return vec_type

    def welford_weight_reciprocal_vec(self, dtype, num_threads=None):
        vec_num_range_thread = (
            CeilDiv(self.weight_recp_vec_range, num_threads)
            if num_threads
            else self.weight_recp_vec_range
        )
        vec_num_range_thread_expr = cexpr_index(vec_num_range_thread)
        return f"static WeightRecp<{self._get_vec_type(dtype)}> weight_recps({vec_num_range_thread_expr});"

    def reduction_combine_vec(
        self, reduction_type, var, next_value, use_weight_recps=False
    ):
        if reduction_type == "max":
            return f"at::vec::maximum({var}, {next_value})"
        elif reduction_type == "min":
            return f"at::vec::minimum({var}, {next_value})"
        elif reduction_type == "sum":
            return f"{var} + {next_value}"
        elif reduction_type == "prod":
            return f"{var} * {next_value}"
        elif reduction_type == "xor_sum":
            return f"{var} ^ {next_value}"
        elif reduction_type == "welford_reduce":
            if use_weight_recps:
                return f"welford_combine({var}, {next_value}, &weight_recps)"
            else:
                return f"welford_combine({var}, {next_value})"
        elif reduction_type == "welford_combine":
            if isinstance(next_value, tuple):
                # When reading a value from Inductor IR we have a tuple of variable names
                mean, m2, weight = next_value
            else:
                # When combining intermediate accumulators we have a Welford<T> struct
                mean, m2, weight = reduction_project(reduction_type, next_value)
            return f"welford_combine({var}, {{{mean}, {m2}, {weight}}})"
        else:
            raise NotImplementedError

    def indirect_assert(self, var, lower, upper, mask=None):
        assert not mask, "do not support mask in indirect_indexing assertion"
        assert isinstance(var, CppCSEVariable)
        assert var.dtype is not None
        if not var.is_vec:
            return super().indirect_assert(var, lower, upper, mask)
        lower_scalar = lower
        upper_scalar = upper
        if lower:
            lower = f"{self._get_vec_type(var.dtype)}({lower})"
        if upper:
            upper = f"{self._get_vec_type(var.dtype)}({upper})"
        if lower and upper:
            cond = f"({lower} <= {var}) & ({var} < {upper})"
            cond_print = f"{lower_scalar} <= {var} < {upper_scalar}"
        elif lower:
            cond = f"{lower} <= {var}"
            cond_print = f"{lower_scalar} <= {var}"
        else:
            assert upper
            cond = f"{var} < {upper}"
            cond_print = f"{var} < {upper_scalar}"
        cond = f"({self._get_mask_type(var.dtype)}({cond})).all_masked()"
        return f'{self.assert_function}({cond}, "index out of bounds: {cond_print}")'


class CppTile2DKernel(CppVecKernel):
    """
    A vector kernel that handles the 2d tiles with the tile size defined in `tiling_factor` on
    the inner-most loop level and one of the outer loop level (`outer_tiling_idx`). When the data
    tile is accessed in a contiguous way from the outer loop axis, a transposition is applied on the
    tile to make the access contiguous from the inner-most loop axis. Then, the same vectorization
    logic from its parent `CppVecKernel` is leveraged for load/store/compute. The transposed tile load
    and store are generated into kernel.preloads and kernel.poststores buffers.

    The loop structure looks like below:
    for ...
      for i_outer ...
        for ...
          for inner_most ...
            // generated by CppTile2DKernel
            float tmp0[16*16]; at::vec::transpose_mxn<...>(tmp0, in_ptr0 + ..., ...); // into kernel.preloads
            float tmp1[16*16]; // into kernel.preloads
            for i_inner ... { // the kernel inner loop
              vectorized loads/compute/stores (e.g., load tmp0, store tmp1) // into kernel.loads/compute/stores
            }
            at::vec::transpose_mxn(out_ptr0 + ..., tmp1, ...) // into kernel.poststores
          for inner_most ... (tail)
            // generated by CppVecKernel
            ...
      for i_outer ... (tail)
        for ...
          for ...
            // generated by CppKernel
            ...
    """

    overrides = CppTile2DOverrides  # type: ignore[assignment]

    def __init__(self, args, num_threads, tiling_factor, tiling_indices, tiling_dtype):
        super().__init__(
            args, num_threads, tiling_factor, tiling_indices[1], tiling_dtype
        )
        self.tiling_indices = tiling_indices

    def inner_itervar(self):
        return sympy_index_symbol(f"{self.itervars[self.outer_idx]}_inner")

    def need_vec_transpose(self, index):
        outer_var = self.itervars[self.outer_idx]
        inner_var = self.itervars[self.tiling_idx]
        outer_stride = stride_at_vec_range(index, outer_var, self.tiling_factor)
        inner_stride = stride_at_vec_range(index, inner_var, self.tiling_factor)
        return (
            self._load_mask is None  # TODO: support transposition with mask
            and outer_stride == 1
            and index.has(inner_var)
            and not inner_stride.has(inner_var)
            and not inner_stride.has(outer_var)
        )

    def gen_transposed_tile_load_store(self, name, var, index, is_store):
        # transposed tile load/store outside the kernel inner loop
        dtype = V.graph.get_dtype(name)
        factor = self.tiling_factor
        src = f"{var} + {cexpr_index(index)}"
        dst = "__place_holder__"
        ld_src = f"{cexpr_index(stride_at_vec_range(index, self.itervars[self.tiling_idx], self.tiling_factor))}"
        ld_dst = f"{factor}"
        if is_store:
            src, dst = dst, src
            ld_src, ld_dst = ld_dst, ld_src

        need_define = True
        load_or_store = f"at::vec::transpose_mxn<{DTYPE_TO_CPP[dtype]},{factor},{factor}>({src}, {ld_src}, {dst}, {ld_dst});"
        if is_store:
            tile_var = self.cse.newvar()
        elif load_or_store not in self.cse.cache:
            tile_var = self.cse.generate(self.preloads, load_or_store, write=False)
        else:
            need_define = False
            tile_var = self.cse.cache[load_or_store]

        if need_define:
            define_line = f"{DTYPE_TO_CPP[dtype]} {tile_var}[{factor}*{factor}] __attribute__ ((aligned ({factor})));"
            self.preloads.writeline(define_line)

        load_or_store = load_or_store.replace("__place_holder__", str(tile_var))
        if is_store:
            self.poststores.writeline(DeferredLine(name, load_or_store))
        else:
            self.preloads.writeline(load_or_store)

        return tile_var

    def load(self, name: str, index: sympy.Expr):
        var = self.args.input(name)
        index = self.rename_indexing(index)

        inner = self.inner_itervar()
        if self.need_vec_transpose(index):
            tile_var = self.gen_transposed_tile_load_store(
                name, var, index, is_store=False
            )
            # vector load inside the kernel inner loop
            loadbuf = f"{tile_var} + {cexpr_index(inner * self.tiling_factor)}"
            dtype = V.graph.get_dtype(name)
            line = self._get_vec_load_line(loadbuf, 0, dtype)  # type: ignore[arg-type]
            csevar = self.cse.generate(self.loads, line)
            csevar.update_on_args("load", (name, index), {})
            assert isinstance(csevar, CppCSEVariable)
            csevar.is_vec = True
            return csevar
        else:
            new_index = self.transform_indexing(index)
            return super().load(name, new_index)

    def store(self, name, index, value, mode=None):
        assert "buf" in name
        var = self.args.output(name)

        inner = self.inner_itervar()
        index = self.rename_indexing(index)
        assert mode is None
        if self.need_vec_transpose(index):
            tile_var = self.gen_transposed_tile_load_store(
                name, var, index, is_store=True
            )
            # vector store inside the kernel inner loop
            storebuf = f"{tile_var} + {cexpr_index(inner * self.tiling_factor)}"
            if V.graph.get_dtype(name) in DTYPE_LOWP_FP:
                line = f"{value}.store({storebuf}, {self.tiling_factor});"
            elif V.graph.get_dtype(name) in (torch.uint8, torch.int8):
                line = f"{value}.store({storebuf}, {self.tiling_factor});"
            else:
                line = f"{value}.store({storebuf});"
            self.stores.writeline(DeferredLine(name, line))
        else:
            new_index = self.transform_indexing(index)
            super().store(name, new_index, value, mode)

    def codegen_inner_loops(self, code):
        inner = self.inner_itervar()
        code.writeline(
            f"for (long {inner} = 0; {inner} < {self.tiling_factor}; {inner}++)"
        )

    def set_ranges(self, group, reduction_group):
        vars = super().set_ranges(group, reduction_group)
        # do vertical reduction as the tail loop
        self.outer_idx, self.tiling_idx = (
            self.tiling_indices
            if self.tiling_indices[1] < self.reduction_depth
            else reversed(self.tiling_indices)
        )
        return vars

    def transform_indexing(self, index: sympy.Expr) -> sympy.Expr:
        return self.scale_index_with_offset(
            index,
            itervar_idx=self.outer_idx,
            offset=self.inner_itervar(),
        )


class CppVecKernelChecker(CppVecKernel):
    def __init__(self, args, num_threads, tiling_factor, tiling_idx=-1):
        super().__init__(args, num_threads, tiling_factor, tiling_idx)

        # Since this kernel is only for checker but does not generate any
        # code, so we need to decrease the kernel count.
        metrics.generated_kernel_count -= 1

        # Used to record the graph wrapper code as the wrapper_code status could be
        # changed during graph run.
        self._orig_wrapper_code = None

        self.simd_vec = True

        self.fast_vec_list = []
        for k, v in CppVecOverrides.__dict__.items():
            if isinstance(v, staticmethod):
                self.fast_vec_list.append(k)
        self.exit_stack = contextlib.ExitStack()

        # Cache all the load result
        self.supported_dtypes: List[torch.dtype] = [
            torch.float,
            torch.bfloat16,
            torch.float16,
            torch.bool,
            torch.uint8,
            torch.int8,
            torch.int32,
            torch.int64,
        ]

    def disable_vec(self, msg=None):
        if schedule_log.isEnabledFor(logging.DEBUG):
            schedule_log.debug("Disabled vectorization: %s", msg)
        self.simd_vec = False

    def load(self, name: str, index: sympy.Expr):
        with RecordOptimizationContext(__name__) as node_ctx:
            load_dtype = V.graph.get_dtype(name)
            opt_ctx: OptimizationContext = node_ctx.get_opt_ctx()
            assert opt_ctx

            opt_ctx.dtype = load_dtype
            var = self.cse.newvar()

            if len(self.itervars) == 0:
                self.disable_vec("not a loop")
                return var

            if load_dtype not in self.supported_dtypes and (
                index.has(self.itervars[self.tiling_idx])
                or free_symbol_is_type(index, SymT.TMP)
            ):
                self.disable_vec(f"{load_dtype} not supported by load")
                return var

            return var

    def store(self, name, index, value, mode=None):
        with RecordOptimizationContext(__name__) as node_ctx:
            if len(self.itervars) == 0:
                self.disable_vec("not a loop")
                return self.simd_vec

            store_dtype = V.graph.get_dtype(name)

            opt_ctx: OptimizationContext = node_ctx.get_opt_ctx()
            assert opt_ctx
            opt_ctx.dtype = store_dtype

            if store_dtype not in self.supported_dtypes:
                self.disable_vec(f"{store_dtype} not supported by store")
                return self.simd_vec

            assert "buf" in name
            index = self.rename_indexing(index)

            if mode:
                self.disable_vec(f"store mode: {mode}")
                return self.simd_vec

            return self.simd_vec

    def reduction(self, dtype, src_dtype, reduction_type, value):
        if not (
            (dtype == torch.float and src_dtype == torch.float)
            or (dtype == torch.int64 and src_dtype == torch.int64)
            and reduction_type in VECTORIZABLE_RTYPES
        ):
            self.disable_vec(
                f"reduction: dtype {dtype}, src_dtype {src_dtype}, reduction_type {reduction_type}"
            )
        if is_welford_reduction(reduction_type):
            return tuple([self.simd_vec] * 3)
        return self.simd_vec

    def check_bounds(
        self, expr: sympy.Expr, size: sympy.Expr, lower: bool, upper: bool
    ):
        return self.simd_vec

    def store_reduction(self, name, index, value):
        return self.simd_vec

    def __exit__(self, exc_type, exc_val, exc_tb):
        # Restore the wrapper_code
        V.graph.wrapper_code = self._orig_wrapper_code  # type: ignore[assignment]
        self.exit_stack.__exit__(exc_type, exc_val, exc_tb)

    def __enter__(self):
        # Record the graph wrapper code. The wrapper_code status could be
        # changed during graph run. Regarding this checker, we also need to
        # run the graph but we don't expect to change any status that would
        # impact the code generation. Hence, we record the graph wrapper code
        # and replace it with a dummy wrapper_code and then restore to the
        # original one as long as the checker is finished.
        self._orig_wrapper_code = V.graph.wrapper_code
        V.graph.wrapper_code = WrapperCodeGen()

        parent_handler = V.MockHandler()

        class VecCheckerProxy:
            @staticmethod
            def __getattr__(name):  # type: ignore[misc]
                def inner(*args, **kwargs):
                    if name not in self.fast_vec_list:
                        self.disable_vec(f"op: {name}")

                    parent_val = getattr(parent_handler, name)(*args, **kwargs)
                    return pytree.tree_map(lambda _: self.simd_vec, parent_val)

                return inner

            @staticmethod
            def load(name: str, index: sympy.Expr):
                return self.load(name, index)

            @staticmethod
            def store(name, index, value, mode=None):
                return self.store(name, index, value, mode=mode)

            @staticmethod
            def reduction(dtype, src_dtype, reduction_type, value):
                return self.reduction(dtype, src_dtype, reduction_type, value)

            @staticmethod
            def store_reduction(name, index, value):
                return self.store_reduction(name, index, value)

            @staticmethod
            def check_bounds(
                expr: sympy.Expr, size: sympy.Expr, lower: bool, upper: bool
            ):
                return self.check_bounds(expr, size, lower, upper)

            @staticmethod
            def constant(val, dtype):
                with RecordOptimizationContext(__name__) as node_ctx:
                    opt_ctx: OptimizationContext = node_ctx.get_opt_ctx()
                    assert opt_ctx
                    f32_iinfo = torch.finfo(torch.float32)
                    if dtype == torch.double:
                        if (
                            (val <= f32_iinfo.max and val >= f32_iinfo.min)
                            or (val == torch.inf)
                            or (val == -torch.inf)
                        ):
                            opt_ctx.dtype = torch.float32

                    if opt_ctx.dtype not in self.supported_dtypes:
                        self.disable_vec(f"constant dtype: {opt_ctx.dtype}")
                    return val

            @staticmethod
            def index_expr(expr, dtype):
                return self.cse.newvar()

            @staticmethod
            def indirect_indexing(index_var, size, check=True):
                return sympy_index_symbol(str(index_var))

            @staticmethod
            def masked(mask, body, other):
                body()
                return self.cse.newvar()

            @staticmethod
            def to_dtype(x, dtype, src_dtype=None):
                if dtype not in self.supported_dtypes:
                    self.disable_vec(f"to_dtype: {dtype}")
                return x

        self.exit_stack.enter_context(V.set_ops_handler(VecCheckerProxy()))
        self.exit_stack.enter_context(V.set_kernel_handler(self))
        return self


class CppKernelProxy(CppKernel):
    def __init__(self, kernel_group):
        super().__init__(kernel_group.args, kernel_group.ws.num_threads)
        self.kernel_group = kernel_group
        self.loop_nest = None
        self.call_ranges = None
        self.picked_vec_isa: cpu_vec_isa.VecISA = cpu_vec_isa.pick_vec_isa()

    def data_type_propagation(self, nodes):
        for _node in nodes:
            assert isinstance(_node, SchedulerNode)
            DataTypePropagation.propagate_scheduler_node(_node)

    # Check if all the nodes of a given fx graph can support BF16/FP16
    def is_lowp_fp_scheduler(self, scheduler_node: SchedulerNode):
        if not isinstance(scheduler_node._body, ir.LoopBody):
            return True

        _lowp_fp_type: Optional[torch.dtype] = None

        # Propagate the dtype to check if all the fx node is bf16/fp16
        DataTypePropagation.propagate_scheduler_node(scheduler_node)

        sub_blocks = [scheduler_node._body.root_block] + list(
            scheduler_node._body.subblocks.values()
        )
        for sub_block in sub_blocks:
            for _node in sub_block.graph.nodes:
                # TODO(Eikan): Regarding get_index and index_expr, we should conclude the
                # the data type as well.
                if _node.op == "placeholder" or _node.target in (
                    "get_index",
                    "index_expr",
                ):
                    continue

                # Fast path if all operations can support bf16/fp16 without converting to fp32
                if _node.target not in [
                    "load",
                    "store",
                    "abs",
                    "neg",
                    "output",
                ]:
                    return False

                if hasattr(_node, "meta") and _node.meta:
                    assert OptimizationContext.key in _node.meta
                    opt_ctx: OptimizationContext = _node.meta[OptimizationContext.key]
                    if not opt_ctx.dtype or opt_ctx.dtype not in DTYPE_LOWP_FP:
                        return False
                    if _lowp_fp_type:
                        assert (
                            _lowp_fp_type == opt_ctx.dtype
                        ), "scheduler node do not support bf16/fp16 mix"
                    else:
                        _lowp_fp_type = opt_ctx.dtype
                else:
                    return False

        scheduler_node._lowp_fp_type = _lowp_fp_type  # type: ignore[attr-defined]
        return True

    def legalize_lowp_fp_dtype_loopbody(self, loop_body: ir.LoopBody):
        def add_to_dtype(sub_graph: torch.fx.Graph):
            def is_lowp_fp_load(node: torch.fx.Node):
                if node.target not in ["load"]:
                    return False
                assert len(node.args) == 3
                load_dtype = V.graph.get_dtype(node.args[1])  # type: ignore[arg-type]
                return load_dtype in DTYPE_LOWP_FP

            def is_lowp_fp_store(node: torch.fx.Node):
                if node.target != "store":
                    return False
                _, store_var, _, _, _ = node.args
                store_dtype = V.graph.get_dtype(store_var)  # type: ignore[arg-type]
                return store_dtype in DTYPE_LOWP_FP

            sub_graph_nodes = list(sub_graph.nodes)
            to_lowp_fp_legalized_nodes = []
            for _node in sub_graph_nodes:
                if is_lowp_fp_load(_node):
                    # No need to promote to float if all users are direct stores
                    if all(user.target == "store" for user in _node.users):
                        continue
                    ops = _node.args[0]
                    with sub_graph.inserting_after(_node):
                        to_type_node = sub_graph.call_method(
                            "to_dtype", args=(ops, _node, torch.float)
                        )
                        to_type_node_args = to_type_node.args
                        _node.replace_all_uses_with(to_type_node)
                        to_type_node.args = to_type_node_args
                        metrics.cpp_to_dtype_count += 1
                elif is_lowp_fp_store(_node):
                    ops, name, _, value_var, _ = _node.args
                    # No need to promote to float if it is a user of a load which are all directly stored
                    if value_var.target == "load" and all(
                        user.target == "store" for user in value_var.users
                    ):
                        continue
                    dtype = V.graph.get_dtype(name)
                    with sub_graph.inserting_before(_node):
                        to_type_node = sub_graph.call_method(
                            "to_dtype", args=(ops, value_var, dtype)
                        )
                        _node.replace_input_with(value_var, to_type_node)
                        metrics.cpp_to_dtype_count += 1
                elif _node.target == "reduction":
                    (
                        ops,
                        dtype,
                        src_dtype,
                        reduction_type,
                        value,
                    ) = _node.args
                    if src_dtype in DTYPE_LOWP_FP:
                        # Since we always convert the load/store value to float if the tensor is bfloat16/float16.
                        # Therefore, the reduction should never work with bfloat16/float16 value. Hence, we update
                        # the bfloat16/float16 reduction by
                        #     1) updating the src_dtype to float
                        # and 2) updating the dtype to float if it is bfloat16/float16.
                        assert dtype in [
                            torch.float,
                            torch.bfloat16,
                            torch.float16,
                            torch.int64,
                        ]
                        _node.args = (
                            ops,
                            torch.float if dtype in DTYPE_LOWP_FP else dtype,
                            torch.float,
                            reduction_type,
                            value,
                        )
                elif _node.target == "to_dtype" and _node.args[-1] in DTYPE_LOWP_FP:
                    (ops, x, _) = _node.args
                    # The legalization always loads the BF16/FP16 tensor as FP32 for computation
                    # and converts back to BF16/FP16 after the computation.
                    # Hence, there should be no computation w/ BF16/FP16.
                    # Therefore, we update the to_dtype by replacing the bf16/fp16 dtype with fp32.
                    # Save the legalized to_dtype node for the elimination(eliminate_to_dtype step):
                    #  1) Eliminate the redundant to_dtype node if we have a pattern as follows:
                    #     graph():
                    #       %lowp_fp_legalized = call_method[target=to_dtype](args = (%ops, %input, torch.float))
                    #       %to_dtype2 = call_method[target=to_dtype](args = (%ops, %lowp_fp_legalized, torch.bfloat16/float16))
                    # Regarding the first to_dtype, it is redundant because
                    # the second to_type also converts to the torch.bfloat16/torch.float16.
                    # Hence, we remove the first to_type.
                    to_lowp_fp_legalized_nodes.append(_node)
                    _node.args = (ops, x, torch.float)
                else:
                    pass

            def eliminate_to_dtype(sub_graph: torch.fx.Graph):
                def _eliminate_duplicate_to_node(sub_graph: torch.fx.Graph):
                    # Eliminate the redundant to_dtype node. Let's consider a pattern as follows:
                    #   graph():
                    #     %to_dtype1 = call_method[target=to_dtype](args = (%ops, %input, torch.float), kwargs = {})
                    #     %to_dtype2 = call_method[target=to_dtype](args = (%ops, %to_dtype1, torch.float), kwargs = {})
                    # Regarding the first to_dtype, it is redundant because the second to_type also converts to the
                    # torch.float. Hence, we remove the first to_type
                    def _used_by_to(to_node: torch.fx.Node):
                        return all(usr.target == "to_dtype" for usr in to_node.users)

                    all_to_nodes = [
                        node for node in sub_graph.nodes if node.target == "to_dtype"
                    ]
                    all_to_nodes_and_users = [
                        {node: node.users} for node in all_to_nodes if _used_by_to(node)
                    ]
                    for node_users in all_to_nodes_and_users:
                        for node, users in node_users.items():
                            if node in sub_graph.nodes and (
                                all(usr.args[-1] == node.args[-1] for usr in users)
                                or (
                                    node in to_lowp_fp_legalized_nodes
                                    and all(
                                        usr.args[-1] in DTYPE_LOWP_FP for usr in users
                                    )
                                )
                            ):
                                val_node = node.all_input_nodes[-1]
                                node.replace_all_uses_with(val_node)
                                sub_graph.erase_node(node)

                    # For debug mode, the graph of LoopBody will attach a new GraphModule as
                    # owning_module for debugging while the release mode will not. The lint will
                    # check whether the graph has owning_module to decide if it needs to check
                    # call_module. LoopBody might contain get_index as a module call. But it
                    # is just a function. Hence, it cannot pass the lint check for debug mode.
                    # We bypass the check if the owning_module is None. Eventually, we should call
                    # get_index via call_function but not call_module.
                    if sub_graph.owning_module is None:
                        sub_graph.lint()

                _eliminate_duplicate_to_node(sub_graph)

            eliminate_to_dtype(sub_graph)

        sub_blocks = [loop_body.root_block] + list(loop_body.subblocks.values())
        for sub_block in sub_blocks:
            add_to_dtype(sub_block.graph)

    def legalize_lowp_fp_dtype(self, nodes):
        if all(
            isinstance(_node, SchedulerNode) and self.is_lowp_fp_scheduler(_node)
            for _node in nodes
        ):
            # Mark the load node to load bf16/fp16
            for _node in nodes:
                sub_blocks = [_node._body.root_block] + list(
                    _node._body.subblocks.values()
                )
                for sub_block in sub_blocks:
                    for fx_node in sub_block.graph.nodes:
                        if fx_node.target in ["load", "store"]:
                            assert fx_node.meta
                            assert OptimizationContext.key in fx_node.meta
                            opt_ctx: OptimizationContext = fx_node.meta[
                                OptimizationContext.key
                            ]
                            assert opt_ctx.dtype in DTYPE_LOWP_FP

            # Bypass the legalization as the kernel can run with bf16/fp16 directly
            return

        for _node in nodes:
            assert isinstance(_node, SchedulerNode)
            assert isinstance(_node._body, ir.LoopBody)
            node: SchedulerNode = _node

            def is_memory_copy_scheduler_node(node: SchedulerNode):
                op_counts = node.read_writes.op_counts
                return (
                    len(op_counts) == 2 and "load" in op_counts and "store" in op_counts
                )

            should_legalize = not is_memory_copy_scheduler_node(node)
            if should_legalize:
                body: ir.LoopBody = node._body
                self.legalize_lowp_fp_dtype_loopbody(body)

    def codegen_functions(self, fn_list, var_sizes_list, vec_dtype=torch.float):
        # TODO(jgong5): remove vec_dtype arg with alternative tiling factors for various dtypes
        assert len(fn_list) == len(var_sizes_list)
        kernel_group = self.kernel_group
        group, reduction_group = max(var_sizes_list, key=lambda sizes: len(sizes[1]))

        self.set_ranges(group, reduction_group)

        def codegen_kernel(cls, *args):
            with kernel_group.new_kernel(cls, *args) as kernel:
                # Ugly hack to maintain the metrics kernel count since
                # we only count in CppKernelProxy, not those contained in it
                metrics.generated_kernel_count -= 1

                run(kernel)
                return kernel

        def run(kernel):
            vars, reduction_vars = kernel.set_ranges(group, reduction_group)
            in_suffix = False
            for fn, var_sizes in zip(fn_list, var_sizes_list):
                if var_sizes in [
                    (group, reduction_group),
                    (tuple(itertools.chain(group, reduction_group)), ()),
                ]:
                    assert not in_suffix
                    fn(vars, reduction_vars)
                else:
                    in_suffix = True
                    assert var_sizes == (
                        group,
                        (),
                    ), f"unexpected group: {var_sizes} != {group}, {reduction_group}"
                    # we can fuse in some extra pointwise into the suffix
                    with kernel.write_to_suffix():
                        fn(vars, ())

        scalar_kernel = codegen_kernel(CppKernel)
        V.graph.removed_buffers |= scalar_kernel.removed_buffers
        V.graph.inplaced_to_remove |= scalar_kernel.inplaced_to_remove
        self.loop_nest = LoopNestWithSplit.build(scalar_kernel)

        if not self.picked_vec_isa:
            return

        def select_tiling_indices(tiling_factor):
            all_index = []
            for fn, var_sizes in zip(fn_list, var_sizes_list):
                rw = dependencies.extract_read_writes(fn, *var_sizes)
                all_index += [dep.index for dep in itertools.chain(rw.reads, rw.writes)]
            contig_vars = set()
            contig_vars_list = []
            non_contig_stride_const = set()
            non_contig_stride_other = set()
            for index in all_index:
                for var in index.free_symbols:
                    if not re.search(r"^d\d+$", var.name):
                        continue
                    stride = stride_at_vec_range(index, var, tiling_factor)
                    if stride == 0:
                        continue
                    elif stride == 1:
                        contig_vars.add(int(var.name[1:]))
                        contig_vars_list.append(int(var.name[1:]))
                    elif all(symbol_is_type(s, SymT.SIZE) for s in stride.free_symbols):
                        non_contig_stride_const.add(int(var.name[1:]))
                    else:
                        non_contig_stride_other.add(int(var.name[1:]))
            contig_only = (
                contig_vars - non_contig_stride_const - non_contig_stride_other
            )
            if len(contig_vars) == 0:
                # no contiguous vars
                return [len(self.itervars) - 1]
            if contig_only:
                return sorted(contig_only)[-1:]
            contig_and_const_stride = (
                contig_vars & non_contig_stride_const
            ) - non_contig_stride_other
            contig_vars_sorted = sorted(contig_vars)
            if (
                len(contig_vars_sorted) == 2
                and contig_vars_sorted[-1] in contig_and_const_stride
                and contig_vars_sorted[-1] == len(self.itervars) - 1
            ):
                return contig_vars_sorted
            return sorted(contig_vars_sorted, key=contig_vars_list.count)[-1:]

        def select_tiling(dtype: torch.dtype = torch.float):
            # TODO(jgong5): support alternative tiling factors and data types
            tiling_factor = self.picked_vec_isa.nelements(dtype=dtype)
            tiling_indices = select_tiling_indices(tiling_factor)
            if tiling_indices:
                could_vec = True
                for tiling_indice in tiling_indices:
                    with CppVecKernelChecker(
                        deepcopy(self.kernel_group.args),
                        parallel_num_threads(),
                        tiling_factor,
                        tiling_indice,
                    ) as vec_checker:
                        run(vec_checker)
                        could_vec = could_vec and vec_checker.simd_vec
                        if not could_vec:
                            break
                if could_vec:
                    if len(tiling_indices) == 1:
                        return [tiling_factor], tiling_indices
                    if len(tiling_indices) == 2:
                        return [tiling_factor, tiling_factor], tiling_indices
            return [], []

        # Kernels share the same global contexts like V.graph.wrapper_code, V.kernel.args.
        # But the generated scalar kernel has updated these global contexts. Hence, the other kernels
        # should not do this again to avoid context conflict. By now, we only control the
        # config.inplace_buffers. In the future, we could maintain more contexts.
        with torch._inductor.config.patch(inplace_buffers=False):
            tiling_factors, tiling_indices = select_tiling(vec_dtype)
            assert len(tiling_factors) == len(tiling_indices)
            if len(tiling_indices) == 1:
                vec_kernel = codegen_kernel(
                    CppVecKernel, tiling_factors[0], tiling_indices[0], vec_dtype
                )
                metrics.generated_cpp_vec_kernel_count += 1
                main_loop, tail_loop = self.loop_nest.split_with_tiling(
                    tiling_indices[0], factor=tiling_factors[0]
                )
                main_loop.set_kernel(vec_kernel)
                tail_loop.set_kernel(scalar_kernel)
                main_loop.simd_vec = True
                tail_loop.simd_omp = True
                # We chop the loop into two cubes by the nelements - main loop and tail loop.
                # Regarding the main loop, it is straightforward that it could be vectorized with
                # nelements. But for the tail loop, it still could be vectorized. For example,
                # if the nelements is 8(256bits), then the tail loop still could be vectorized
                # as 4(128bits).
                tail_loop.simd_nelements = tiling_factors[0] // 2
            elif len(tiling_indices) == 2:
                assert (
                    tiling_indices[1] == len(self.itervars) - 1
                    and tiling_factors[0] == tiling_factors[1]
                )
                tile2d_kernel = codegen_kernel(
                    CppTile2DKernel, tiling_factors[0], tiling_indices, vec_dtype
                )
                vec_kernel = codegen_kernel(
                    CppVecKernel, tiling_factors[0], tiling_indices[0], vec_dtype
                )
                metrics.generated_cpp_vec_kernel_count += 2
                outer_main_loop, outer_tail_loop = self.loop_nest.split_with_tiling(
                    tiling_indices[0], factor=tiling_factors[0]
                )
                outer_tail_loop.set_kernel(scalar_kernel)
                (
                    inner_main_loop,
                    inner_tail_loop,
                ) = outer_main_loop.split_with_tiling(
                    tiling_indices[1] - tiling_indices[0], factor=tiling_factors[0]
                )
                inner_main_loop.set_kernel(tile2d_kernel)
                inner_tail_loop.set_kernel(vec_kernel)

    def codegen_loop_bodies(self, loop_bodies, var_sizes_list):
        for body in loop_bodies:
            self.legalize_lowp_fp_dtype_loopbody(body)
            DataTypePropagation.propagate_loopbody(body)
        self.codegen_functions(loop_bodies, var_sizes_list)

    def codegen_nodes(self, nodes: List[SchedulerNode]):
        # Legalize BF16 node by adding to_dtype explicitly
        self.legalize_lowp_fp_dtype(nodes)
        self.data_type_propagation(nodes)

        assert len(nodes) >= 1
        first_node = nodes[0]
        vec_dtype = (
            first_node._lowp_fp_type  # type: ignore[attr-defined]
            if all(
                hasattr(_node, "_lowp_fp_type")
                and _node._lowp_fp_type == first_node._lowp_fp_type  # type: ignore[attr-defined]
                for _node in nodes
            )
            else torch.float
        )

        def fn(node, *index_vars):
            node.decide_inplace_update()
            node.mark_run()
            if isinstance(V.kernel, NullKernelHandler):
                return node._body(*index_vars)
            else:
                return node.codegen(index_vars)

        fn_list = [functools.partial(fn, node) for node in nodes]
        var_sizes_list = [node.group[1] for node in nodes]
        self.codegen_functions(fn_list, var_sizes_list, vec_dtype)

    def codegen_loops(self, code, worksharing):
        self.codegen_loops_impl(self.loop_nest, code, worksharing)


class OuterLoopFusedKernel(CppKernel):
    def __init__(self, kernel_group):
        super().__init__(kernel_group.args, kernel_group.ws.num_threads)
        self.inner: List[LoopLevel] = []

    def decide_parallel_depth(self, max_parallel_depth, threads) -> int:
        kernels_parallel_depth = []
        nested_kernels: List[List[CppKernel]] = [
            loop.get_kernels() for loop in self.inner
        ]
        for kernels in nested_kernels:
            # For any ScalarKernel, VecKernel, or Tile2DKernel,
            # they should all have the same call_ranges
            call_ranges = kernels[0].call_ranges
            assert call_ranges is not None
            assert all(kernel.call_ranges == call_ranges for kernel in kernels)
            kernels_parallel_depth.append(
                kernels[0].decide_parallel_depth(len(call_ranges), threads)
            )
        return min(
            max_parallel_depth,
            max(kernels_parallel_depth),
        )


class ReasonFusedNodes(Enum):
    SAME_VARS_REDUCE = "same_vars_reduce"
    COMPATIBLE_REDUCTION = "compatible_reduction"
    COMPATIBLE_RANGES_NO_REDUCTION = "compatible_ranges_no_reduction"


class CppScheduling(BaseScheduling):
    # ctypes limits the number of args to 1024, refer to:
    # https://github.com/python/cpython/commit/a285af7e626d1b81cf09f8b2bf7656f100bc1237
    # We set a conservative threshold here.
    MAX_FUSED_KERNEL_ARGS_NUM = 500
    backend_features = dict.fromkeys(
        [
            BackendFeature.INPLACE_BUFFERS,
            BackendFeature.REDUCE_TO_SINGLE_ELEMENT,
        ]
    )

    @classmethod
    def get_backend_features(cls, device: torch.device):
        return cls.backend_features

    def __init__(self, scheduler):
        super().__init__()
        self.scheduler = scheduler
        if scheduler:
            self.reset_kernel_group()
        self._ready_to_flush = False

    def _set_flush_status(self, status: bool):
        self._ready_to_flush = status

    def group_fn(self, sizes):
        return tuple(tuple(map(V.graph.sizevars.simplify, s)) for s in sizes)

    def reset_kernel_group(self):
        from .cpp_wrapper_cpu import CppWrapperCpu

        self.kernel_group: Union[CppWrapperKernelGroup, KernelGroup]
        if isinstance(V.graph.wrapper_code, CppWrapperCpu):
            self.kernel_group = CppWrapperKernelGroup()
        else:
            self.kernel_group = KernelGroup()

    def fuse(self, node1, node2):
        if node1.is_foreach() or node2.is_foreach():
            return ForeachKernelSchedulerNode.fuse(node1, node2)
        elif node1.is_template():
            assert not node2.is_template()
            return FusedSchedulerNode.fuse(node1, node2)
        else:
            if (
                self._why_fuse_nodes(node1, node2)
                == ReasonFusedNodes.COMPATIBLE_RANGES_NO_REDUCTION
            ):
                assert isinstance(node1, (SchedulerNode, FusedSchedulerNode))
                assert isinstance(node2, (SchedulerNode, FusedSchedulerNode))

                _, (vars1, reduce1) = node1.group
                _, (vars2, reduce2) = node2.group
                assert reduce1 == () and reduce2 == (), (reduce1, reduce2)

                def get_indexing_ranges_exprs(node):
                    if isinstance(node, FusedSchedulerNode):
                        assert len(node.snodes) > 0, node.snodes
                        var_ranges = None
                        indexing_exprs = set()
                        for snode in node.snodes:
                            v, exprs = get_indexing_ranges_exprs(snode)
                            if var_ranges is None:
                                var_ranges = v
                            assert var_ranges == v, (var_ranges, v, node.snodes)
                            indexing_exprs.update(exprs)
                        return var_ranges, list(indexing_exprs)
                    else:
                        assert isinstance(node, SchedulerNode)
                        comp_buffer = node.node
                        assert isinstance(comp_buffer, ir.ComputedBuffer)
                        _, body, _ = comp_buffer.get_default_sizes_body()
                        return body.var_ranges, list(body.indexing_exprs.values())

                node_to_recomp = node1 if len(vars1) < len(vars2) else node2
                assert isinstance(node_to_recomp, SchedulerNode)

                ref_node = node2 if len(vars1) < len(vars2) else node1

                extra_indexing_constraints = get_indexing_ranges_exprs(ref_node)

                node_to_recomp.recompute_size_and_body(
                    extra_indexing_constraints=extra_indexing_constraints
                )

                _, (vars1, _) = node1.group
                _, (vars2, _) = node2.group
                assert vars1 == vars2, (vars1, vars2)
                return FusedSchedulerNode.fuse(node1, node2)
            elif self.can_fuse_vertical_outer_loop(node1, node2):
                return OuterLoopFusedSchedulerNode.fuse(
                    node1, node2, self._get_outer_loop_fusion_depth(node1, node2)
                )
            else:
                return FusedSchedulerNode.fuse(node1, node2)

    def _why_fuse_nodes(self, node1, node2) -> Optional[ReasonFusedNodes]:
        _, (vars1, reduce1) = node1.group
        _, (vars2, reduce2) = node2.group

        if vars1 == vars2 and reduce1 == reduce2:
            return ReasonFusedNodes.SAME_VARS_REDUCE
        if reduce1 == () and vars1 == vars2 + reduce2:
            return ReasonFusedNodes.COMPATIBLE_REDUCTION
        if self._can_fuse_nodes_with_compatible_ranges(node1, node2):
            return ReasonFusedNodes.COMPATIBLE_RANGES_NO_REDUCTION
        # TODO(jansel): allow fusion pointwise (vars1, ()) suffix?
        return None

    def _can_fuse_nodes_with_compatible_ranges(self, node1, node2):
        # Here we try to fuse SchedulerNode/FusedSchedulerNode with compatible ranges
        # e.g. (s0, s1, s2) and (s0 * s1 * s2)
        _, (vars1, reduce1) = node1.group
        _, (vars2, reduce2) = node2.group

        c1 = reduce1 == () and reduce2 == ()
        c2 = math.prod(vars1) == math.prod(vars2)
        c3 = len(vars1) == 1 or len(vars2) == 1
        if not (c1 and c2 and c3):
            return False

        node_to_recomp = node1 if len(vars1) < len(vars2) else node2
        ref_node = node2 if len(vars1) < len(vars2) else node1

        # We can not recompute sizes and body for nodes other than SchedulerNode
        # TODO: we can extend fusion support with compatible ranges for FusedSchedulerNode
        if isinstance(node_to_recomp, FusedSchedulerNode):
            return False

        # It may happen that node1 and node2 compatible number of elements
        # but different original ranges, for example:
        # {d0: s0, d1: s1, d2: s2} vs {d0: s0*s1*s2}
        # See https://github.com/pytorch/pytorch/pull/120077/files#r1500427848 for more details
        # TODO: we can fix if it allows us to CSE at least one of the variables

        assert isinstance(node_to_recomp, SchedulerNode)
        if isinstance(node_to_recomp.node, ir.TemplateBuffer):
            return False
        assert isinstance(node_to_recomp.node, ir.ComputedBuffer)
        # node.data.get_size() is a cheaper version of node.get_read_writes().var_ranges
        # but without variable name
        ranges2 = node_to_recomp.node.data.get_size()
        ranges1 = None
        if isinstance(ref_node, FusedSchedulerNode):
            ranges_set = set()
            for snode in ref_node.snodes:
                if isinstance(snode.node, ir.TemplateBuffer):
                    break
                assert isinstance(snode.node, ir.ComputedBuffer)
                ranges_set.add(tuple(snode.node.data.get_size()))

            if len(ranges_set) != 1:
                return False

            ranges1 = list(next(iter(ranges_set)))
        else:
            assert isinstance(ref_node, SchedulerNode)
            assert isinstance(ref_node.node, ir.ComputedBuffer)
            ranges1 = ref_node.node.data.get_size()

        if ranges1 != ranges2:
            return False

        return True

    def _can_fuse_horizontal_impl(self, node1, node2):
        assert isinstance(node1, (FusedSchedulerNode, SchedulerNode))
        assert isinstance(node2, (FusedSchedulerNode, SchedulerNode))
        if any(
            isinstance(node, OuterLoopFusedSchedulerNode) for node in (node1, node2)
        ):
            return False
        return self._why_fuse_nodes(node1, node2) is not None

    def can_fuse_horizontal(self, node1, node2):
        if node1.is_template() or node2.is_template():
            return False
        if (
            len(node1.get_nodes()) + len(node2.get_nodes())
            > config.cpp.max_horizontal_fusion_size
        ):
            return False

        return self._can_fuse_horizontal_impl(node1, node2)

    def _get_outer_loop_fusion_depth(self, node1, node2):
        DISABLE_OUTER_LOOP_FUSION = 0
        if not all(
            type(node)
            in (OuterLoopFusedSchedulerNode, FusedSchedulerNode, SchedulerNode)
            for node in (node1, node2)
        ):
            return DISABLE_OUTER_LOOP_FUSION

        _node1 = (
            node1.get_outer_nodes()[-1]
            if isinstance(node1, OuterLoopFusedSchedulerNode)
            else node1
        )
        assert isinstance(_node1, (FusedSchedulerNode, SchedulerNode))
        _node2 = (
            node2.get_outer_nodes()[0]
            if isinstance(node2, OuterLoopFusedSchedulerNode)
            else node2
        )
        assert isinstance(_node2, (FusedSchedulerNode, SchedulerNode))

        _, (vars1, reduce1) = _node1.group
        _, (vars2, reduce2) = _node2.group
        if vars1 == () and vars2 == () and reduce1 != () and reduce2 != ():
            # Reduction only
            return DISABLE_OUTER_LOOP_FUSION
        if all(type(node) is OuterLoopFusedSchedulerNode for node in (node1, node2)):
            return (
                node1.outer_loop_fusion_depth
                if node1.outer_loop_fusion_depth == node2.outer_loop_fusion_depth
                else DISABLE_OUTER_LOOP_FUSION
            )
        outer_loop_fusion_depth = min(len(vars1), len(vars2))
        if (
            outer_loop_fusion_depth >= 1
            and vars1[:outer_loop_fusion_depth] == vars2[:outer_loop_fusion_depth]
        ):
            if any(
                type(node) is OuterLoopFusedSchedulerNode for node in (node1, node2)
            ):
                _compare_node = (
                    node1 if type(node1) is OuterLoopFusedSchedulerNode else node2
                )
                if _compare_node.outer_loop_fusion_depth == outer_loop_fusion_depth:
                    # Same outer loop fusion depth as prev nodes in OuterLoopFusedSchedulerNode
                    return outer_loop_fusion_depth
                else:
                    return DISABLE_OUTER_LOOP_FUSION
            else:
                # First 2 nodes to generate OuterLoopFusedSchedulerNode
                return outer_loop_fusion_depth
        return DISABLE_OUTER_LOOP_FUSION

    def can_fuse_vertical_outer_loop(self, node1, node2):
        return (
            not node1.is_template()
            and not node2.is_template()
            and node1.get_operation_names() & node2.ancestors
            and not (
                self._can_fuse_horizontal_impl(node1, node2)
                and not node1.is_reduction()
            )
            and self._get_outer_loop_fusion_depth(node1, node2) >= 1
        )

    def get_fusion_pair_priority(self, node1, node2):
        if self.can_fuse_vertical_outer_loop(node1, node2):
            # Outer loop fusion with lower priority
            return 1
        else:
            return 0

    def can_fuse_vertical(self, node1, node2):
        if node2.is_template():
            # TODO(jgong5): support pre-op fusion with template
            return False
        if node1.is_template():
            return not node2.is_reduction()
        return (
            self._can_fuse_horizontal_impl(node1, node2) and not node1.is_reduction()
        ) or self.can_fuse_vertical_outer_loop(node1, node2)

    def codegen_node(
        self,
        node: Union[OuterLoopFusedSchedulerNode, FusedSchedulerNode, SchedulerNode],
    ):
        """
        Turn an set of pre-fused nodes into a C++ kernel.
        """
        kernel_group = self.kernel_group

        if isinstance(node, OuterLoopFusedSchedulerNode):
            cpp_kernel_proxy_list: List[CppKernelProxy] = []
            nodes_list: List[List[SchedulerNode]] = []

            for _node in node.get_outer_nodes():
                assert isinstance(_node, (FusedSchedulerNode, SchedulerNode))
                _nodes: List[SchedulerNode] = _node.get_nodes()  # type: ignore[assignment]
                cpp_kernel_proxy = CppKernelProxy(kernel_group)
                cpp_kernel_proxy.codegen_nodes(_nodes)

                cpp_kernel_proxy_list.append(cpp_kernel_proxy)
                nodes_list.append(_nodes)

            # Note that, in the future, when every kernel can be vectorized,
            # the function select_tiling will be much easier, and we'll be able to lift
            # check_outer_fusion_loop_level_attr to the fusion phase,
            # avoiding grouping kernels at fusion time that "look like we'll be able to fuse them"
            # but then we actually won't.
            if node.check_outer_fusion_loop_level_attr(
                cpp_kernel_proxy_list, node.outer_loop_fusion_depth
            ):
                # Merge the cpp_kernel_proxy_list into cpp_kernel_proxy
                outer_fusion_cpp_kernel_proxy = node.merge_outer_fusion_kernels(
                    cpp_kernel_proxy_list,
                )
                kernel_group.finalize_kernel(
                    outer_fusion_cpp_kernel_proxy,
                    [_node for _nodes in nodes_list for _node in _nodes],
                )
            else:
                # Fall back to standard loop codegen
                for _kernel_proxy, _nodes in zip(cpp_kernel_proxy_list, nodes_list):
                    kernel_group.finalize_kernel(_kernel_proxy, _nodes)
        else:
            nodes: List[SchedulerNode] = node.get_nodes()  # type: ignore[assignment]
            cpp_kernel_proxy = CppKernelProxy(kernel_group)
            cpp_kernel_proxy.codegen_nodes(nodes)
            kernel_group.finalize_kernel(cpp_kernel_proxy, nodes)

        args_num = self._get_scheduled_num_args()
        if args_num > CppScheduling.MAX_FUSED_KERNEL_ARGS_NUM:
            self._set_flush_status(True)

    def is_cpp_template(self, node: BaseSchedulerNode) -> bool:
        return isinstance(node, SchedulerNode) and isinstance(
            node.node, ir.CppTemplateBuffer
        )

    def codegen_template(
        self,
        template_node: BaseSchedulerNode,
        epilogue_nodes: Sequence[BaseSchedulerNode],
    ):
        """
        Codegen a CPP template, possibly with fused epilogues
        """
        counters["inductor"]["cpp_epilogue_fusion_counter"] += len(epilogue_nodes)
        assert self.is_cpp_template(
            template_node
        ), "Template node passed to CppScheduler.codegen_template must be a SchedulerNode that wraps a CppTemplateBuffer"
        template_node = cast(SchedulerNode, template_node)
        _, (_, rnumel) = template_node.group
        assert rnumel == ()
        ctb: ir.CppTemplateBuffer = cast(ir.CppTemplateBuffer, template_node.node)
        epilogue_ir_nodes: List[Optional[ir.Operation]] = [
            n.node for n in epilogue_nodes
        ]
        assert all(
            isinstance(n, ir.ComputedBuffer) for n in epilogue_ir_nodes
        ), "Epilogue nodes must all be instances of ir.ComputedBuffer"
        kernel, render = ctb.make_kernel_render(ctb, epilogue_nodes=epilogue_ir_nodes)
        with kernel:
            for node in [template_node, *epilogue_nodes]:
                node.mark_run()  # type: ignore[attr-defined]
            src_code = render()

        with V.set_kernel_handler(kernel):
            node_schedule = [template_node, *epilogue_nodes]
            kernel_name = self.define_kernel(src_code, node_schedule, kernel.args)
        kernel.call_kernel(kernel_name, ctb)
        V.graph.removed_buffers |= kernel.removed_buffers
        self.scheduler.free_buffers()

    def _get_scheduled_num_args(self):
        return self.kernel_group.get_num_args()

    def ready_to_flush(self):
        return self._ready_to_flush

    def codegen_sync(self):
        pass

    def define_kernel(self, src_code, nodes, kernel_args=None):
        wrapper = V.graph.wrapper_code
        fused_name = (
            get_fused_kernel_name(nodes, config.cpp.descriptive_names)
            if config.cpp.descriptive_names
            else ""
        )
        kernel_name = "_".join(["cpp", fused_name, wrapper.next_kernel_suffix()])
        kernel_decl_name = kernel_name if V.graph.cpp_wrapper else "kernel"
        src_code = src_code.replace(str(Placeholder.KERNEL_NAME), kernel_decl_name)
        src_code = src_code.replace(str(Placeholder.DESCRIPTIVE_NAME), kernel_name)
        # TODO(voz): Ostensibly, we should not need this. But there are cases where C++ codegen does
        # not use BracesBuffer, so we have no good indicator of a C++ buffer atm.
        src_code = src_code.replace("#pragma CMT", "//")

        compile_wrapper = IndentedBuffer()
        args = self.kernel_group.args if kernel_args is None else kernel_args
        _, _, arg_types = args.cpp_argdefs()
        if not V.graph.cpp_wrapper:
            compile_wrapper.writeline(f"async_compile.cpp_pybinding({arg_types!r}, '''")
        compile_wrapper.splice(src_code, strip=True)
        if not V.graph.cpp_wrapper:
            compile_wrapper.writeline("''')")
        wrapper.define_kernel(kernel_name, compile_wrapper.getvalue(), cuda=False)
        return kernel_name

    def flush(self):
        src_code = self.kernel_group.codegen_group()
        if src_code:
            kernel_name = self.define_kernel(
                src_code, self.kernel_group.scheduled_nodes
            )
            self.kernel_group.call_kernel(V.graph.wrapper_code, kernel_name)
        self.reset_kernel_group()
        self._set_flush_status(False)


class KernelGroup:
    def __init__(self):
        super().__init__()
        self.args = KernelArgs()
        self.loops_code = BracesBuffer()
        self.ws = WorkSharing(self.loops_code)
        self.stack = contextlib.ExitStack()
        self.stack.enter_context(self.ws)
        self.scheduled_nodes = []

    def new_kernel(self, cls, *args):
        return cls(self.args, parallel_num_threads(), *args)

    def finalize_kernel(self, new_kernel, nodes):
        self.scheduled_nodes += nodes
        code = self.loops_code
        ws = self.ws
        new_kernel.codegen_loops(code, ws)

    def get_num_args(self):
        arg_defs, call_args, arg_types = self.args.cpp_argdefs()
        args_num = len(arg_defs)
        return args_num

    def get_export_declaration(self):
        return "__declspec(dllexport)" if _IS_WINDOWS else ""

    def codegen_group(self, name=None) -> str:
        self.stack.close()
        if not self.scheduled_nodes:
            return ""
        code = BracesBuffer()
        # 1. Include header files
        # TODO: support kernel profile on other platforms
        enable_kernel_profile = (
            config.cpp.enable_kernel_profile and sys.platform == "linux"
        )
        if enable_kernel_profile:
            code.writelines(["#include <ATen/record_function.h>"])
        code.writeline(codecache.cpp_prefix())

        # 2. Function definition
        kernel_decl_name = str(Placeholder.KERNEL_NAME) if name is None else name
        kernel_name = str(Placeholder.DESCRIPTIVE_NAME) if name is None else name
        arg_defs, _, _ = self.args.cpp_argdefs()
        arg_defs = ",\n".ljust(25).join(arg_defs)
        func_export_decl = self.get_export_declaration()
        code.writeline(
            f'extern "C" {func_export_decl} void {kernel_decl_name}({arg_defs})'
        )

        # 3. Function body
        with code.indent():
            if enable_kernel_profile:
                graph_id = V.graph.graph_id
                prefix = "graph_" + str(graph_id) + "_" if graph_id is not None else ""
                code.writelines(
                    [
                        f'RECORD_FUNCTION("{prefix + kernel_name}", c10::ArrayRef<c10::IValue>({{}}));'
                    ]
                )
            for old, new in self.args.aliases():
                code.writeline(f"auto {old} = {new};")
            code.splice(self.loops_code)
        return code.getvalue()

    def call_kernel(self, wrapper, kernel_name):
        _, call_args, arg_types = self.args.cpp_argdefs()
        wrapper.generate_kernel_call(
            kernel_name, call_args, cuda=False, arg_types=arg_types
        )


class CppWrapperKernelGroup(KernelGroup):
    def __init__(self):
        super().__init__()
        self.args = CppWrapperKernelArgs()


class WorkSharing:
    def __init__(self, code):
        self.code = code
        self.in_parallel = False
        self.num_threads = None
        self.stack = contextlib.ExitStack()

    def parallel(self, threads):
        if self.in_parallel and threads != self.num_threads:
            # wrong number of threads
            self.close()
        if not self.in_parallel:
            self.num_threads = threads
            self.in_parallel = True
            if config.cpp.dynamic_threads:
                self.code.writeline("#pragma omp parallel")
            else:
                self.code.writeline(f"#pragma omp parallel num_threads({threads})")
            self.stack.enter_context(self.code.indent())
            self.code.writeline(
                "int tid = omp_get_thread_num();",
            )

    def single(self):
        if self.in_parallel:
            self.code.writeline("#pragma omp single")
        return self.in_parallel

    def close(self):
        self.stack.close()
        self.in_parallel = False

    def __enter__(self):
        self.stack.__enter__()
        return self

    def __exit__(self, exc_type, exc_val, exc_tb):
        self.stack.__exit__(exc_type, exc_val, exc_tb)


@dataclasses.dataclass
class LoopLevel:
    var: Optional[sympy.Expr] = None
    size: Optional[sympy.Expr] = None
    offset: sympy.Expr = sympy.Integer(0)
    steps: sympy.Expr = sympy.Integer(1)
    parallel: int = 0
    simd_omp: bool = False
    simd_vec: bool = False
    collapsed: bool = False
    is_reduction: bool = False
    parent: Optional["LoopLevel"] = None
    # the next inner level of the loop, empty if it is inner-most
    # contains >1 LoopLevel if the inner level of loop is split
    inner: List["LoopLevel"] = dataclasses.field(default_factory=list)
    # kernel assigned to this loop level, only valid when it is a leaf
    kernel: Optional[CppKernel] = None

    def __post_init__(self):
        # Regarding the C++/OpenMP backend, `cpu_vec_isa.pick_vec_isa()` to check
        # vectorization ISA is a time-consuming and one-shot operation. It leads
        # to taking a longer time to import `codegen.cpp` package because the
        # `LoopLevel` of the package is decorated by `@dataclasses.dataclass` while
        # the decorator will invoke `cpu_vec_isa.pick_vec_isa()` to initialize the
        # `simd_nelements` of the `LoopLevel`. It might introduce additional compilation
        # overhead to the Triton backend. Therefore, we moved the `simd_nelements` to
        # `__post_init__`
        picked_vec_isa: cpu_vec_isa.VecISA = cpu_vec_isa.pick_vec_isa()
        self.simd_nelements: int = picked_vec_isa.nelements() if picked_vec_isa else 0

    def get_kernels(self) -> List[CppKernel]:
        """Get all kernel objects under this loop level"""
        if self.kernel:
            return [self.kernel]
        kernels = []
        for loop in self.inner:
            kernels += loop.get_kernels()
        return kernels

    def get_root(self):
        """Get all kernel objects under this loop level"""
        root = self
        while root.parent:
            root = root.parent
        return root

    def set_kernel(self, kernel: CppKernel):
        """
        Set the kernel under this loop level. No split is allowed under
        this loop level.
        """
        if not self.inner:
            self.kernel = kernel
            loop: Optional[LoopLevel] = self
            assert loop is not None
            return
        assert len(self.inner) == 1
        self.inner[0].set_kernel(kernel)

    def get_loops_at(self, depth) -> List["LoopLevel"]:
        if depth == 0:
            return [self]
        else:
            loops = []
            for loop in self.inner:
                loops += loop.get_loops_at(depth - 1)
            return loops

    def split_with_tiling(self, depth, factor):
        def clone_inner():
            inner = []
            if self.inner:
                for loop in self.inner:
                    inner.append(loop.clone())
            return inner

        def do_split_with_tiling():
            sympy_factor = sympy.Integer(factor)

            offset = FloorDiv(self.size, sympy_factor) * sympy_factor
            main_loop = LoopLevel(self.var, offset)
            main_loop.steps = sympy_factor
            main_loop.parallel = self.parallel
            main_loop.collapsed = False
            main_loop.is_reduction = self.is_reduction
            main_loop.inner = clone_inner()
            if main_loop.inner:
                for loop in main_loop.inner:
                    loop.parent = main_loop

            tail_loop = LoopLevel(self.var, self.size)
            tail_loop.offset = offset
            tail_loop.parallel = self.parallel
            tail_loop.collapsed = False
            tail_loop.is_reduction = self.is_reduction
            tail_loop.inner = clone_inner()
            if tail_loop.inner:
                for loop in tail_loop.inner:
                    loop.parent = tail_loop

            return main_loop, tail_loop

        if depth == 0:
            main_loop, tail_loop = do_split_with_tiling()
            parent = self.parent
            if parent:
                parent.inner = [main_loop, tail_loop]
                main_loop.parent = parent
                tail_loop.parent = parent
            return main_loop, tail_loop
        else:
            assert len(self.inner) == 1
            return self.inner[0].split_with_tiling(depth - 1, factor)

    def clone(self):
        loop = copy(self)
        loop.inner = []
        if self.inner:
            for inner_loop in self.inner:
                inner_loop_clone = inner_loop.clone()
                inner_loop_clone.parent = loop
                loop.inner.append(inner_loop_clone)
        loop.kernel = deepcopy(self.kernel)
        return loop

    def lines(self):
        offset_expr = cexpr_index(self.offset)
        size_expr = cexpr_index(self.size)
        if config.cpp.no_redundant_loops and offset_expr == size_expr:
            return None
        simd = (
            f"simd simdlen({self.simd_nelements}) "
            if self.simd_omp and self.simd_nelements > 1
            else ""
        )
        if self.parallel:
            # TODO(jansel): look into chunk size and other schedules
            line1 = "#pragma omp for"
            if self.parallel > 1:
                line1 += f" collapse({self.parallel})"
            if self.simd_omp:
                line1 = line1.replace(" for ", f" for {simd}")
        elif self.simd_vec:
            line1 = ""
        elif self.simd_omp:
            line1 = f"#pragma omp {simd}"
        elif not self.is_reduction and cpp_builder.is_gcc():
            line1 = "#pragma GCC ivdep"
        else:
            line1 = ""
        offset_str = f"{INDEX_TYPE} {self.var}={offset_expr}"
        size_str = f"{self.var}<{size_expr}"
        steps_str = f"{self.var}+={cexpr_index(self.steps)}"
        line2 = f"for({offset_str}; {size_str}; {steps_str})"
        if self.collapsed or not line1:
            return [line2]
        return [line1, line2]


@dataclasses.dataclass
class LoopNestWithSplit:
    """
    A loop-nest like structure but with some loop level split along
    the loop range into the main tiling loop and the tail. It is built
    with the `build` method as a loop nest and then split with
    `split_with_tiling` at some depth.

    A typical case is for vectorization where we typically split at the inner-most
    loop level. A more complicated case is 2D tiling where we split at
    both inner-most and outer levels.
    """

    root: Optional[List[LoopLevel]] = None
    kernel: Optional[CppKernel] = None

    @staticmethod
    def build(kernel: CppKernel):
        """Build a LoopNest with the given `kernel` as the leaf"""
        itervars = kernel.itervars
        ranges = kernel.ranges
        reduction_depth = kernel.reduction_depth
        assert reduction_depth is not None

        root: List[LoopLevel] = []
        levels: List[LoopLevel] = root
        loop: Optional[LoopLevel] = None
        for loop_idx, (var, size) in enumerate(zip(itervars, ranges)):
            loop = LoopLevel(var, size, parent=loop)
            if loop_idx >= reduction_depth:
                loop.is_reduction = kernel.is_reduction
            levels.append(loop)
            levels = loop.inner
        loop_nest = LoopNestWithSplit(root)
        if loop:
            loop.kernel = kernel
        else:
            loop_nest.kernel = kernel
        return loop_nest

    def __bool__(self):
        return bool(self.root)

    def get_loops_at(self, depth) -> List[LoopLevel]:
        """Get all the loop levels at the given `depth` (most outer loop has depth 0)"""
        loops: List[LoopLevel] = []
        assert self.root is not None
        for loop in self.root:
            loops += loop.get_loops_at(depth)
        return loops

    @cache_on_self
    def max_parallel_depth(self):
        """
        Maximal allowed depth for parallelism:
        1) Levels without splitting and
        2) All reduction or non-reduction levels
        When the loop is split at the top level, the max depth is 1.
        """
        max_depth = 0
        assert self.root is not None
        loops = self.root
        if len(loops) > 1:
            return 1
        is_reduction = loops[0].is_reduction if loops else False
        while len(loops) == 1 and loops[0].is_reduction == is_reduction:
            max_depth += 1
            loops = loops[0].inner
        return max_depth

    def is_reduction_only(self):
        """
        Whether all the loops are for reduction. Reduction loops
        are always the inner most ones.
        """
        return (
            self.root is not None and len(self.root) > 0 and self.root[0].is_reduction
        )

    def mark_parallel(self, par_depth):
        assert (
            par_depth <= self.max_parallel_depth()
        ), "Parallel depth cannot exceed the maximal allowed parallel depth"
        assert self.root is not None
        loops = self.root
        for loop in loops:
            loop.parallel = par_depth
        for i in range(1, par_depth):
            loops = loops[0].inner
            loops[0].collapsed = True

    def split_with_tiling(self, depth, factor):
        """
        Split the loop into main and tail loops at given `depth` so that the range
        of the main loop has range `floor_div(range, factor) * factor` and
        the tail loop handles the remainder. The main loop is tiled
        according to the `factor`.
        """
        loops = self.get_loops_at(depth)
        assert len(loops) == 1
        split_loops = loops[0].split_with_tiling(0, factor)
        if depth == 0:
            self.root = split_loops
        return split_loops

    def get_kernels(self) -> List[CppKernel]:
        """Get all kernel objects under this loop nest"""
        if self.kernel:
            return [self.kernel]
        kernels: List[CppKernel] = []
        assert self.root is not None
        for loop in self.root:
            kernels += loop.get_kernels()
        return kernels<|MERGE_RESOLUTION|>--- conflicted
+++ resolved
@@ -18,15 +18,10 @@
 from torch._inductor import dependencies
 from torch._prims_common import is_float_dtype, is_integer_dtype
 from torch.utils import _pytree as pytree
-<<<<<<< HEAD
-from torch.utils._sympy.functions import FloorDiv, ModularIndexing
-from torch.utils._sympy.value_ranges import ValueRanges
-=======
 from torch.utils._sympy.functions import CeilDiv, FloorDiv, ModularIndexing
 from torch.utils._sympy.symbol import free_symbol_is_type, symbol_is_type, SymT
 from torch.utils._sympy.value_ranges import bound_sympy, ValueRanges
 from ..._dynamo.utils import counters
->>>>>>> 39df6eeb
 
 from .. import codecache, config, cpp_builder, cpu_vec_isa, ir, metrics
 from ..codegen.wrapper import WrapperCodeGen
@@ -565,7 +560,10 @@
             getattr(V.interpreter, "current_node", None) is not None
             and get_current_node_opt_ctx() is not None
         ):
-            self.dtype = get_current_node_opt_ctx().dtype
+            if name == "index_expr":
+                self.dtype = args[1]
+            else:
+                self.dtype = get_current_node_opt_ctx().dtype
 
         if name in BIN_CMP_OPS:
             self.dtype = torch.bool
@@ -856,12 +854,6 @@
 
     @staticmethod
     def constant(val, dtype):
-<<<<<<< HEAD
-=======
-        opt_ctx: OptimizationContext = get_current_node_opt_ctx()
-        assert opt_ctx and opt_ctx.dtype is not None, opt_ctx
-        dtype = opt_ctx.dtype
->>>>>>> 39df6eeb
         if dtype in DTYPE_LOWP_FP:
             # Since load promotes all half-precision inputs to float, constants
             # must be promoted as well
@@ -870,19 +862,11 @@
 
     @staticmethod
     def index_expr(expr, dtype):
-<<<<<<< HEAD
-        return ops.to_dtype(cexpr(V.kernel.rename_indexing(expr)), dtype)
-=======
-        opt_ctx: OptimizationContext = get_current_node_opt_ctx()
-        assert opt_ctx and opt_ctx.dtype is not None
-        dtype = opt_ctx.dtype
-
         idx_str = cexpr(V.kernel.rename_indexing(expr))
         var = V.kernel.cse.generate(
             V.kernel.compute, idx_str, bounds=get_bounds_index_expr(expr)
         )
         return ops.to_dtype(var, dtype)
->>>>>>> 39df6eeb
 
     @staticmethod
     def masked(mask, body, other):
@@ -979,21 +963,6 @@
 
     def __new__(cls, *args, **kargs):
         self = super().__new__(cls)
-
-        def unset_current_node(func):
-            @contextlib.contextmanager
-            def unset():
-                assert V.interpreter
-                current_node = V.interpreter.current_node
-                V.interpreter.current_node = None
-                yield
-                V.interpreter.current_node = current_node
-
-            def wrapper(*args, **kwargs):
-                with unset():
-                    return func(*args, **kwargs)
-
-            return wrapper
 
         def wrap(func):
             # `CppVecKernel` generates both scalar ops and vector ops according to
@@ -1008,7 +977,6 @@
             # `ops.index_expr`:
             #     needs to further analyze the dependency of the index expression on
             #     the tiling itervar.
-            @unset_current_node
             def wrapper(*args, **kwargs):
                 scalars = [
                     arg
