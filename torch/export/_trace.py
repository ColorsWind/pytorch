# mypy: allow-untyped-decorators
# mypy: allow-untyped-defs
import dataclasses
import functools
import inspect
import logging
import re
import time
import warnings
from contextlib import contextmanager, nullcontext
from typing import Any, Callable, Dict, List, Optional, Set, Tuple, Union

import torch
import torch._dynamo
import torch.fx

import torch.utils._pytree as pytree
from torch._dispatch.python import enable_python_dispatcher
from torch._dynamo.exc import UserError, UserErrorType
from torch._export.non_strict_utils import (
    _fakify_script_objects,
    _gather_constant_attrs,
    make_constraints,
    make_fake_inputs,
    produce_guards_and_solve_constraints,
)
from torch._export.passes._node_metadata_hook import (
    _node_metadata_hook,
    _set_node_metadata_hook,
)
from torch._export.passes.collect_tracepoints_pass import CollectTracepointsPass
from torch._export.passes.lift_constants_pass import (
    ConstantAttrMap,
    lift_constants_pass,
    rewrite_script_object_meta,
)
from torch._export.utils import placeholder_naming_pass, placeholder_prefixes
from torch._export.verifier import SpecViolationError
from torch._export.wrappers import _wrap_submodules
from torch._functorch._aot_autograd.traced_function_transforms import (
    create_functional_call,
)

from torch._functorch._aot_autograd.utils import create_tree_flattened_fn
from torch._functorch.aot_autograd import aot_export_module
from torch._guards import detect_fake_mode

from torch._library.fake_class_registry import FakeScriptObject
from torch._subclasses.fake_tensor import FakeTensor, FakeTensorMode
from torch._utils_internal import log_export_usage
from torch.export._remove_effect_tokens_pass import _is_impure_node
from torch.export.dynamic_shapes import _combine_args
from torch.export.exported_program import OutputKind
from torch.fx._utils import first_call_function_nn_module_stack
from torch.fx.experimental.proxy_tensor import make_fx
from torch.fx.experimental.symbolic_shapes import (
    ConstraintViolationError,
    free_unbacked_symbols,
    GuardOnDataDependentSymNode,
    ShapeEnv,
)
from torch.fx.graph import _PyTreeCodeGen, _PyTreeInfo
from torch.fx.passes.runtime_assert import insert_deferred_runtime_asserts
from torch.utils._pytree import TreeSpec
from torch.utils._sympy.value_ranges import ValueRangeError

from ._safeguard import AutogradStateOpsFailSafeguard

from .exported_program import (
    _disable_prexisiting_fake_mode,
    ExportedProgram,
    InputKind,
    ModuleCallEntry,
    ModuleCallSignature,
)
from .graph_signature import (
    _sig_to_specs,
    ArgumentSpec,
    ConstantArgument,
    CustomObjArgument,
    ExportGraphSignature,
    SymIntArgument,
    TensorArgument,
    TokenArgument,
)

log = logging.getLogger(__name__)


@dataclasses.dataclass
class ExportDynamoConfig:
    """
    Manage Export-specific configurations of Dynamo.
    """

    allow_rnn: bool = True
    reorderable_logging_functions: Set[Callable] = dataclasses.field(
        default_factory=set
    )
    # Emit runtime asserts after AOTAutograd instead.
    # This isn't really necessary, and isn't much more efficient since the runtime asserts pass does CSE,
    # but if we want to reason more about what guards/runtime asserts to emit,
    # this makes it a bit cleaner to do from the export side. Also no real point in running this twice.
    do_not_emit_runtime_asserts = True


@dataclasses.dataclass
class ATenExportArtifact:
    gm: torch.fx.GraphModule
    sig: ExportGraphSignature
    constants: Dict[
        str,
        Union[
            torch.Tensor,
            FakeScriptObject,
            torch.ScriptObject,
        ],
    ]


@dataclasses.dataclass(frozen=True)
class ExportArtifact:
    aten: ATenExportArtifact
    out_spec: TreeSpec
    fake_mode: FakeTensorMode
    module_call_specs: Dict[str, Dict[str, pytree.TreeSpec]]


DEFAULT_EXPORT_DYNAMO_CONFIG = ExportDynamoConfig()
DEFAULT_EXPORT_DYNAMO_CONFIG.reorderable_logging_functions = {
    logging.critical,
    logging.debug,
    logging.error,
    logging.exception,
    logging.info,
    logging.log,
    logging.warning,
    print,
    warnings.warn,
}


@contextmanager
def _ignore_backend_decomps():
    orig_mkldnn_flag = torch.backends.mkldnn.set_flags(False)
    orig_nnpack_flag = torch.backends.nnpack.set_flags(False)
    try:
        yield
    finally:
        torch.backends.mkldnn.set_flags(*orig_mkldnn_flag)
        torch.backends.nnpack.set_flags(*orig_nnpack_flag)


def _fixup_key(x):
    return "L__self__" + _strip_root(x)


def _strip_root(x):
    if isinstance(x, str) and x.startswith("_export_root"):
        stripped = x[len("_export_root") :]
        return stripped[1:] if stripped.startswith(".") else stripped
    return x


def _rewrite_node(gm):
    for node in gm.graph.nodes:
        if node.target == torch.ops.higher_order._export_tracepoint:
            if "path" in node.kwargs:
                path = _strip_root(node.kwargs["path"])
                with gm.graph.inserting_before(node):
                    new_node = gm.graph.create_node(
                        "call_function",
                        torch.ops.higher_order._export_tracepoint,
                        args=node.args,
                        kwargs={
                            "path": path,
                            "kind": node.kwargs["kind"],
                        },
                    )
                    new_node.meta = node.meta
                    node.replace_all_uses_with(new_node)
                    gm.graph.erase_node(node)


def _extract_fake_inputs(gm, args, kwargs):
    """
    Given a graph module, extract fakified input tensors from the metadata of
    its placeholders, and map them to the structure of given args and kwargs.
    Also return the fake mode used to fakify those inputs.
    """

    fake_inps: List[torch.Tensor] = []
    fake_vals: List[torch.Tensor] = []
    for node in gm.graph.nodes:
        if node.op == "placeholder" and "val" in node.meta:
            fake_val = node.meta["val"]
            if fake_val is not None and isinstance(fake_val, torch.Tensor):
                fake_inps.append(fake_val)
        elif "example_value" in node.meta:
            fake_val = node.meta["example_value"]
            if fake_val is not None and isinstance(fake_val, torch.Tensor):
                fake_vals.append(fake_val)

    if detected_fake_mode := detect_fake_mode(fake_inps + fake_vals):
        fake_mode = detected_fake_mode
    else:
        fake_mode = FakeTensorMode(shape_env=ShapeEnv(), export=True)

    count = 0

    def lookup_fake(x):
        nonlocal count
        val = fake_inps[count]
        count += 1
        return val

    fake_args = pytree.tree_map_only(torch.Tensor, lookup_fake, args)
    fake_kwargs = pytree.tree_map_only(torch.Tensor, lookup_fake, kwargs)

    return fake_args, fake_kwargs, fake_mode


def _replace_param_buffer_names(param_buffer_table, sig):
    for spec in sig.input_specs:
        if spec.kind in (
            InputKind.PARAMETER,
            InputKind.BUFFER,
        ):
            spec.target = param_buffer_table[spec.target]
    for spec in sig.output_specs:
        if spec.kind in (
            OutputKind.BUFFER_MUTATION,
            OutputKind.GRADIENT_TO_PARAMETER,
        ):
            spec.target = param_buffer_table[spec.target]


def _convert_to_positional_args(orig_arg_names, args, kwargs):
    assert len(orig_arg_names) == len(args) + len(kwargs), (
        f"Total number of arg names is expected to be {len(orig_arg_names)} "
        f"but got {len(args)} positional args, {len(kwargs)} kwargs."
    )
    reordered_kwargs = [kwargs[kw_name] for kw_name in orig_arg_names[len(args) :]]
    return (
        *args,
        *reordered_kwargs,
    )


def _normalize_nn_module_stack(gm_torch_level, root_cls):
    # Append a root module to every nn_module_stack.
    root = "L['self']"
    root_key = re.sub(r"[^a-zA-Z0-9]", "_", root)
    for gm in gm_torch_level.modules():
        if not isinstance(gm, torch.fx.GraphModule):
            continue
        for node in gm.graph.nodes:
            if node.op in ["placeholder", "output"]:
                continue
            add_root = True
            if nn_module_stack := node.meta.get("nn_module_stack", {}):
                path, ty = next(iter(nn_module_stack.values()))
                # After deserializing the class `ty` might not exist anymore so
                # it could be a string
                if inspect.isclass(ty) and issubclass(ty, torch.nn.Module):
                    # TODO Figure out why sometimes we have root sometimes we don't.
                    if path == root and ty is root_cls:
                        add_root = False
                else:
                    assert isinstance(ty, str)
            if add_root:

                def normalize_path(path):
                    try:
                        parts = []

                        class Path:
                            def __getattr__(self, name):
                                parts.append(name)
                                return self

                            def __getitem__(self, idx):
                                parts.append(str(idx))
                                return self

                        eval(path, {"L": {"self": Path()}})
                        return ".".join(parts)
                    except Exception:  # TODO(zhxchen17) Remove this.
                        return path

                nn_module_stack = {
                    root_key: (root, root_cls.__module__ + "." + root_cls.__qualname__),
                    **nn_module_stack,
                }
                node.meta["nn_module_stack"] = {
                    key: (normalize_path(path), ty)
                    for key, (path, ty) in nn_module_stack.items()
                }


def _get_param_buffer_mapping(
    original_module: torch.nn.Module,
    traced_module: torch.nn.Module,
) -> Dict[str, str]:
    """
    Returns a mapping of parameter/buffer names from the new module to the
    original model. This is to help with restoring the FQN for parameter/buffers
    of a traced module to what the original module contains.
    """

    param_lookup: Dict[int, List[str]] = {}
    buffer_lookup: Dict[int, List[str]] = {}
    for name, param in original_module.named_parameters(remove_duplicate=False):
        param_lookup.setdefault(id(param), []).append(name)
    for name, buffer in original_module.named_buffers(remove_duplicate=False):
        buffer_lookup.setdefault(id(buffer), []).append(name)

    # reverse lists so FQN assignment is FIFO wrt model structure
    for name, fqns in param_lookup.items():
        param_lookup[name] = fqns[::-1]
    for name, fqns in buffer_lookup.items():
        buffer_lookup[name] = fqns[::-1]

    param_buffer_table: Dict[str, str] = {}
    for dynamo_name, dynamo_param in traced_module.named_parameters(
        remove_duplicate=False
    ):
        assert dynamo_name not in param_buffer_table
        if id(dynamo_param) in param_lookup:
            param_buffer_table[dynamo_name] = param_lookup[id(dynamo_param)].pop()

    for dynamo_name, dynamo_buffer in traced_module.named_buffers(
        remove_duplicate=False
    ):
        assert dynamo_name not in param_buffer_table
        if id(dynamo_buffer) in buffer_lookup:
            param_buffer_table[dynamo_name] = buffer_lookup[id(dynamo_buffer)].pop()

    return param_buffer_table


def _preserve_requires_grad_pass(
    gm: torch.fx.GraphModule,
    sig: ExportGraphSignature,
    fake_params_buffers: Dict[str, torch.Tensor],
    constants: Dict[str, Union[torch.Tensor, FakeScriptObject, torch.ScriptObject]],
    flat_fake_args: List[Any],
):
    placeholders = [node for node in gm.graph.nodes if node.op == "placeholder"]
    assert len(sig.input_specs) == len(placeholders)
    i = 0
    for node, spec in zip(placeholders, sig.input_specs):
        if spec.kind in (
            InputKind.PARAMETER,
            InputKind.BUFFER,
        ):
            assert spec.target is not None
            node.meta["val"].requires_grad = fake_params_buffers[
                spec.target
            ].requires_grad
        elif spec.kind == InputKind.USER_INPUT:
            fake_arg = flat_fake_args[i]
            if isinstance(fake_arg, torch.Tensor):
                node.meta["val"].requires_grad = fake_arg.requires_grad
            i += 1
        elif spec.kind == InputKind.CONSTANT_TENSOR:
            assert spec.target is not None
            constant = constants[spec.target]
            if isinstance(constant, torch.Tensor):
                node.meta["val"].requires_grad = constant.requires_grad
        elif spec.kind in (InputKind.CUSTOM_OBJ, InputKind.TOKEN):
            continue
        else:
            raise AssertionError(spec.kind)


def _remap_constants(
    orig_constant_attrs: ConstantAttrMap,
    graph_signature: ExportGraphSignature,
    constants: Dict[str, Union[torch.Tensor, FakeScriptObject, torch.ScriptObject]],
) -> None:
    """Rewrite the graph signature and constants table to use the FQN from the original module."""
    remap_table: Dict[str, List[str]] = {}
    for name, value in constants.items():
        if value in orig_constant_attrs:
            remap_table[name] = orig_constant_attrs[value]

    for spec in graph_signature.input_specs:
        if spec.kind in (
            InputKind.CONSTANT_TENSOR,
            InputKind.CUSTOM_OBJ,
        ):
            orig_target = spec.target
            assert orig_target is not None
            targets = remap_table.get(orig_target, [orig_target])
            spec.target = targets[0]

            constant = constants[orig_target]
            del constants[orig_target]
            for target in targets:
                constants[target] = constant


def _rename_constants_nodes(
    gm: torch.fx.GraphModule,
    graph_signature: ExportGraphSignature,
) -> None:
    """
    For strict mode, rename constants nodes that were previously annotated as buffers.
    """
    # handle name collisions with existing constants
    node_names = {node.name for node in gm.graph.nodes}

    def rename_constant(name):
        if name in node_names:
            n = 1
            while (dup_name := f"{name}_{n}") in node_names:
                n += 1
            name = dup_name
        node_names.add(name)
        return name

    # use input specs to map names from buffers to constants
    buffer_prefix = placeholder_prefixes[InputKind.BUFFER]
    const_prefix = placeholder_prefixes[InputKind.CONSTANT_TENSOR]
    buffer_to_constant = {}
    for spec in graph_signature.input_specs:
        if spec.kind == InputKind.CONSTANT_TENSOR and not spec.arg.name.startswith(
            const_prefix
        ):
            if spec.arg.name.startswith(buffer_prefix):  # map from buffer to constants
                c_name = rename_constant(
                    const_prefix + spec.arg.name[len(buffer_prefix) :]
                )
            else:  # lifted constant
                c_name = rename_constant(const_prefix + spec.arg.name)
            buffer_to_constant[spec.arg.name] = c_name
            spec.arg.name = c_name
    for spec in graph_signature.output_specs:
        if spec.arg.name in buffer_to_constant:
            spec.arg.name = buffer_to_constant[spec.arg.name]

    # Rename constants nodes for all modules
    for mod in gm.modules():
        if not isinstance(mod, torch.fx.GraphModule):
            continue
        for node in mod.graph.nodes:
            if node.name in buffer_to_constant:
                node.name = node.target = buffer_to_constant[node.name]
        mod.recompile()


def _restore_state_dict(
    original_module: torch.nn.Module, traced_module: torch.fx.GraphModule
) -> None:
    """
    Restores the state dict of the traced module to that of the original module.
    """
    param_buffer_table = _get_param_buffer_mapping(original_module, traced_module)
    # Since the graph module is flattened (no module heirarchy), we
    # need to noramlize the module by replacing "." with "_". If we
    # don't, it will try to save the weight to a submodule which no
    # longer exists.
    for name, fqn in param_buffer_table.items():
        param_buffer_table[name] = fqn.replace(".", "_")

    # Replace state dict attr names with the fqn
    for name, fqn in param_buffer_table.items():
        if not hasattr(traced_module, name):
            continue

        attr = getattr(traced_module, name)
        if isinstance(attr, torch.Tensor) and not isinstance(attr, torch.nn.Parameter):
            traced_module.register_buffer(fqn, attr)
        else:
            setattr(traced_module, fqn, attr)
        delattr(traced_module, name)

    # Replace graph getattr nodes with the correct name
    for node in traced_module.graph.nodes:
        if node.op == "get_attr":
            attr_name = node.target
            if attr_name in param_buffer_table:
                node.target = param_buffer_table[attr_name]

    traced_module.recompile()


def _get_module_hierarchy(mod: torch.nn.Module) -> Dict[str, str]:
    return {
        name: type(m).__name__ for name, m in mod.named_modules(remove_duplicate=False)
    }


def _make_module_call_graph(
    module_hierarchy: Dict[str, str],
    in_spec: TreeSpec,
    out_spec: TreeSpec,
    module_call_signatures: Dict[str, ModuleCallSignature],
) -> List[ModuleCallEntry]:
    ret = [
        ModuleCallEntry(fqn=fqn, signature=module_call_signatures.get(fqn))
        for fqn in module_hierarchy
    ]
    assert ret[0].fqn == ""
    ret[0].signature = ModuleCallSignature(
        inputs=[], outputs=[], in_spec=in_spec, out_spec=out_spec
    )
    return ret


def _export_to_torch_ir(
    f: Callable,
    args: Tuple[Any, ...],
    kwargs: Optional[Dict[str, Any]] = None,
    dynamic_shapes: Optional[Union[Dict[str, Any], Tuple[Any], List[Any]]] = None,
    *,
    preserve_module_call_signature: Tuple[str, ...] = (),
    disable_constraint_solver: bool = False,
    allow_complex_guards_as_runtime_asserts: bool = False,
    restore_fqn: bool = True,
    _log_export_usage: bool = True,
    same_signature: bool = True,
) -> torch.fx.GraphModule:
    """
    Traces either an nn.Module's forward function or just a callable with PyTorch
    operations inside and produce a torch.fx.GraphModule in torch IR.
    """

    if _log_export_usage:
        log_export_usage(event="export.private_api", flags={"_export_to_torch_ir"})

    if not isinstance(args, tuple):
        raise UserError(
            UserErrorType.INVALID_INPUT,
            f"Expecting `args` to be a tuple of example positional inputs, got {type(args)}",
        )

    kwargs = kwargs or {}

    with torch._dynamo.config.patch(dataclasses.asdict(DEFAULT_EXPORT_DYNAMO_CONFIG)):
        try:
            module_call_specs: Dict[str, Dict[str, pytree.TreeSpec]] = {}
            with _wrap_submodules(
                f, preserve_module_call_signature, module_call_specs
            ), _ignore_backend_decomps():
                gm_torch_level, _ = torch._dynamo.export(
                    f,
                    dynamic_shapes=dynamic_shapes,  # type: ignore[arg-type]
                    assume_static_by_default=True,
                    tracing_mode="symbolic",
                    disable_constraint_solver=disable_constraint_solver,
                    # currently the following 2 flags are tied together for export purposes,
                    # but untangle for sake of dynamo export api
                    prefer_deferred_runtime_asserts_over_guards=True,
                    allow_complex_guards_as_runtime_asserts=allow_complex_guards_as_runtime_asserts,
                    _log_export_usage=_log_export_usage,
                    same_signature=same_signature,
                )(
                    *args,
                    **kwargs,
                )
        except (ConstraintViolationError, ValueRangeError) as e:
            raise UserError(UserErrorType.CONSTRAINT_VIOLATION, str(e))  # noqa: B904
        except GuardOnDataDependentSymNode as e:
            raise UserError(  # noqa: B904
                UserErrorType.ANTI_PATTERN,
                f"Consider annotating your code using torch._check*(). {str(e)}",
                case_name="constrain_as_size_example",
            )

    gm_torch_level.meta["module_call_specs"] = module_call_specs

    if isinstance(f, torch.nn.Module) and restore_fqn:
        _restore_state_dict(f, gm_torch_level)

    return gm_torch_level


def _export_to_aten_ir(
    mod: torch.nn.Module,
    fake_args,
    fake_kwargs,
    fake_params_buffers,
    constant_attrs: ConstantAttrMap,
    produce_guards_callback=None,
    *,
    transform=lambda x: x,  # TODO(zhxchen17) Revisit if this is needed later.
    pre_dispatch=False,
    _is_torch_jit_trace=False,
) -> ATenExportArtifact:
    # [NOTE] If the user is exporting under training mode, we want to detect if there is any
    # state change in the autograd global state and error. If the user is exporting under inference
    # mode, we don't care. At predispatch level, we don't care about the state change.
    is_grad_enabled = torch._C.is_grad_enabled()
    grad_safe_guard = nullcontext()
    if not pre_dispatch and is_grad_enabled:
        grad_safe_guard = AutogradStateOpsFailSafeguard()  # type: ignore[assignment]

    @contextmanager
    def _compiling_state_context():
        old_value = torch.compiler._is_compiling_flag
        try:
            torch.compiler._is_compiling_flag = True
            yield
        finally:
            torch.compiler._is_compiling_flag = old_value

    # This _reparametrize_module makes sure inputs and module.params/buffers have the same fake_mode,
    # otherwise aot_export_module will error out because it sees a mix of fake_modes.
    # And we want aot_export_module to use the fake_tensor mode in dynamo to keep the pipeline easy to reason about.
    with torch.nn.utils.stateless._reparametrize_module(
        mod,
        fake_params_buffers,
        tie_weights=True,
        strict=True,
        stack_weights=True,
    ), grad_safe_guard, _ignore_backend_decomps(), _compiling_state_context():  # type: ignore[attr-defined]
        gm, graph_signature = transform(aot_export_module)(
            mod,
            fake_args,
            trace_joint=False,
            pre_dispatch=pre_dispatch,
            kwargs=fake_kwargs,
        )
    # TODO unfortunately preserving graph-level metadata is not
    # working well with aot_export. So we manually copy it.
    # (The node-level meta is addressed above.)
    if isinstance(mod, torch.fx.GraphModule) and hasattr(mod, "meta"):
        gm.meta.update(mod.meta)

    from torch._functorch._aot_autograd.input_output_analysis import _graph_output_names
    from torch._guards import detect_fake_mode

    # Run produce guards before we handle runtime asserts.
    # This means we run the export solver before the runtime asserts pass.
    # Right now this doesn't mean much - the export solver is only there for suggested fixes,
    # and we won't even get to constraint solving if that's needed.
    # But if in future we want to control what runtime asserts are emitted for export,
    # or rely on produce_guards + solver for some simplification on runtime asserts, this probably makes sense.
    if produce_guards_callback:
        try:
            produce_guards_callback(gm)
        except (ConstraintViolationError, ValueRangeError) as e:
            raise UserError(UserErrorType.CONSTRAINT_VIOLATION, str(e))  # noqa: B904

    # Run runtime asserts pass before creating input/output specs, since size-related CSE/DCE might affect output signature.
    # Overwrite output specs afterwards.
    flat_fake_args = pytree.tree_leaves((fake_args, fake_kwargs))
    fake_mode = detect_fake_mode(flat_fake_args)

    if not torch._dynamo.config.do_not_emit_runtime_asserts:
        stack_trace = (
            'File "torch/fx/passes/runtime_assert.py", line 24, '
            "in insert_deferred_runtime_asserts"
        )
        with _set_node_metadata_hook(
            gm, functools.partial(_node_metadata_hook, stack_trace=stack_trace)
        ):
            insert_deferred_runtime_asserts(
                gm,
                fake_mode.shape_env,
                f"exported program: {first_call_function_nn_module_stack(gm.graph)}",
                export=True,
            )

    # update output specs
    gm.recompile()
    graph_signature.user_outputs = _graph_output_names(gm)

    def make_argument_spec(i, node) -> ArgumentSpec:
        if isinstance(node, (int, bool, float, type(None))):
            # For const outputs we just directly return this
            return ConstantArgument(name="", value=node)

        assert (
            "val" in node.meta
        ), f"{node} is not a constant or a node with a 'val' metadata field"
        val = node.meta["val"]
        if i < len(graph_signature.input_tokens):
            # TODO: We should be checking for a different type, once we add a new type
            return TokenArgument(name=node.name)
        elif isinstance(val, FakeTensor):
            return TensorArgument(name=node.name)
        elif isinstance(val, torch.SymInt):
            return SymIntArgument(name=node.name)
        elif isinstance(val, torch.ScriptObject):
            return CustomObjArgument(name=node.name, class_fqn=val._type().qualified_name())  # type: ignore[attr-defined]
        elif isinstance(val, FakeScriptObject):
            return CustomObjArgument(
                name=node.name, class_fqn=val.script_class_name, fake_val=val
            )
        elif isinstance(val, (int, bool, str, float, type(None))):
            return ConstantArgument(name=node.name, value=val)
        else:
            raise AssertionError(
                f"Encountered an unsupported object of type {type(val)} "
                f"while writing the metadata for exported program"
            )

    is_joint = graph_signature.backward_signature is not None

    # NOTE: aot_export adds symint metadata for placeholders with int values;
    # since these become specialized, we replace such metadata with the original values
    index = 0
    total_non_user_inputs = (
        len(graph_signature.parameters)
        + len(graph_signature.buffers)
        + len(graph_signature.input_tokens)
    )
    for node in gm.graph.nodes:
        if node.op == "placeholder":
            if index >= total_non_user_inputs:
                user_arg = flat_fake_args[index - total_non_user_inputs]
                if not isinstance(user_arg, torch.Tensor):
                    node.meta["val"] = user_arg
            index += 1

    input_specs, output_specs = _sig_to_specs(
        user_inputs=set(graph_signature.user_inputs),
        inputs_to_parameters=graph_signature.inputs_to_parameters,  # type: ignore[arg-type]
        inputs_to_buffers=graph_signature.inputs_to_buffers,  # type: ignore[arg-type]
        user_outputs=set(graph_signature.user_outputs),  # type: ignore[arg-type]
        buffer_mutations=graph_signature.buffers_to_mutate,  # type: ignore[arg-type]
        user_input_mutations=graph_signature.user_inputs_to_mutate,  # type: ignore[arg-type]
        grad_params=graph_signature.backward_signature.gradients_to_parameters if is_joint else {},  # type: ignore[arg-type, union-attr]
        grad_user_inputs=graph_signature.backward_signature.gradients_to_user_inputs if is_joint else {},  # type: ignore[arg-type, union-attr]
        loss_output=graph_signature.backward_signature.loss_output if is_joint else None,  # type: ignore[arg-type, union-attr]
        inputs=[
            make_argument_spec(i, node)
            for i, node in enumerate(gm.graph.nodes)
            if node.op == "placeholder"
        ],
        outputs=[
            make_argument_spec(i, node)
            for i, node in enumerate(
                pytree.tree_leaves(next(iter(reversed(gm.graph.nodes))).args)
            )
        ],
        input_tokens=graph_signature.input_tokens,
        output_tokens=graph_signature.output_tokens,
    )
    export_graph_signature = ExportGraphSignature(
        input_specs=input_specs, output_specs=output_specs
    )

    constants = rewrite_script_object_meta(gm)
    constants.update(lift_constants_pass(gm, export_graph_signature, constant_attrs))

    if pre_dispatch:
        from torch._export.passes.replace_set_grad_with_hop_pass import (
            replace_set_grad_with_hop_pass,
        )

        # Note: replace_set_grad_with_hop_pass need to be after lift_constant_pass because
        # a getattr of a constant tensor doesn't have meta["val"] until after lift_constant_pass.
        # If replace_set_grad_with_hop_pass is before lift_constant_pass,
        # and the constant_tensor is passed as input of the set grad hop, the placeholder's
        # meta["val"] will be None and fails our verifier for placeholder.
        gm, export_graph_signature = replace_set_grad_with_hop_pass(
            gm, export_graph_signature
        )

    # Remove nn_module_stack, stack_trace metadata from all placeholders/inputs nodes.
    for _mod in gm.modules():
        if not isinstance(_mod, torch.fx.GraphModule):
            continue
        for node in _mod.graph.nodes:
            if node.op in ["placeholder", "output"]:
                node.meta.pop("nn_module_stack", None)
                node.meta.pop("stack_trace", None)

    # Prettify names for placeholder nodes.
    placeholder_naming_pass(
        gm,
        export_graph_signature,
        mod,
        fake_args,
        fake_kwargs,
        fake_params_buffers,
        constants,
    )

    _preserve_requires_grad_pass(
        gm, export_graph_signature, fake_params_buffers, constants, flat_fake_args
    )

    return ATenExportArtifact(
        gm,
        export_graph_signature,
        constants,
    )


def _fakify_params_buffers(
    fake_mode: FakeTensorMode,
    mod: torch.nn.Module,
) -> Dict[str, Union[torch.Tensor, torch.nn.Parameter]]:
    params_buffers = {
        **dict(mod.named_parameters(remove_duplicate=False)),
        **dict(mod.named_buffers(remove_duplicate=False)),
    }

    faked_params_buffers = {}
    memo: Dict[int, FakeTensor] = {}
    for key, value in params_buffers.items():
        if id(value) in memo:
            fake_tensor = memo[id(value)]
        else:
            fake_tensor = fake_mode.from_tensor(value, static_shapes=True)
            memo[id(value)] = fake_tensor
        faked_params_buffers[key] = fake_tensor
    return faked_params_buffers  # type: ignore[return-value]


def _get_forward_arg_names(
    mod: torch.nn.Module,
    args: Tuple[Any, ...],
    kwargs: Optional[Dict[str, Any]] = None,
) -> List[str]:
    """
    Gets the argument names to forward that are used, for restoring the
    original signature when unlifting the exported program module.
    - Positional args: retain the original argument names, and enumerate
        *args as args_0, args_1, ...
    - Keyword args: retain the original kwarg names in the order specified
        by the user. This order seems to matter for the current state of
        export lifted modules.
    """
    sig = inspect.signature(mod.forward)
    _args = sig.bind_partial(*args).arguments

    names: List[str] = []
    for name, value in _args.items():
        # handle variable number of positional args
        if sig.parameters[name].kind == inspect._ParameterKind.VAR_POSITIONAL:
            names.extend([f"{name}_{i}" for i, _ in enumerate(value)])
        else:
            names.append(name)
    # order of kwargs matters for input spec
    if kwargs:
        names.extend([kwarg for kwarg, _ in kwargs.items()])

    return names


def _rewrite_dynamo_tensor_constants(
    orig_mod_buffers: Set[torch.Tensor],
    traced_mod_buffers: Dict[str, torch.Tensor],
    graph_signature: ExportGraphSignature,
    constants: Dict[str, Union[torch.Tensor, FakeScriptObject, torch.ScriptObject]],
):
    """Dynamo erroneously marks tensor attributes on modules as a buffers.

    Rewrite them to be tensor constants.
    """
    for spec in graph_signature.input_specs:
        if spec.kind == InputKind.BUFFER:
            assert spec.target is not None
            value = traced_mod_buffers[spec.target]
            if value not in orig_mod_buffers:
                # This was a tensor constant erroneously marked as a buffer.
                # Convert it int oa constant in the graph signature, and add its
                # value to the constants table.
                spec.kind = InputKind.CONSTANT_TENSOR
                constants[spec.target] = value  # type: ignore[arg-type]


def _rewrite_non_persistent_buffers(
    orig_mod: torch.nn.Module,
    graph_signature: ExportGraphSignature,
    constants: Dict[str, Union[torch.Tensor, FakeScriptObject, torch.ScriptObject]],
):
    """Dynamo erroneously drops the persistent flag on buffers.

    Rewrite non-persistent buffers to reflect the original module.
    """
    state_dict = orig_mod.state_dict()
    for spec in graph_signature.input_specs:
        if spec.kind == InputKind.BUFFER:
            assert spec.target is not None
            if spec.target not in state_dict:
                assert spec.target not in constants
                spec.persistent = False
                constants[spec.target] = orig_mod.get_buffer(spec.target)  # type: ignore[arg-type]


def _verify_nn_module_stack(graph_module: torch.fx.GraphModule) -> None:
    """
    Perform nn_module_stack checks on the graph.
    Current constraints:
        For the top level graph:
        - populated for 'call_function', 'get_attr'
        - None for 'placeholder', 'output'
        For submodule graphs:
        - None for 'placeholder', output'

    TODO(pianpwk): make this a consistent node-level check once nn_module_stack is populated for cond submodules.
    """
    # Check top-level graph for all nodes, all graphs for placeholder & output nodes
    for i, mod in enumerate([graph_module] + list(graph_module.modules())):
        if not isinstance(mod, torch.fx.GraphModule):
            continue
        for node in mod.graph.nodes:
            if node.op in ["call_function", "get_attr"]:
                if i == 0:
                    if (
                        nn_module_stack := node.meta.get("nn_module_stack", None)
                    ) is None:
                        raise SpecViolationError(
                            f"Node {node} of type {node.op} is missing nn_module_stack metadata"
                        )
                    if not all(
                        isinstance(k, str)
                        and isinstance(v, tuple)
                        and len(v) == 2
                        and all(isinstance(x, str) for x in v)
                        for k, v in nn_module_stack.items()
                    ):
                        raise SpecViolationError(
                            f"Node {node} of type {node.op} has incorrect nn_module_stack metadata format"
                            f"expected Dict[str, Tuple[str, str]], but got {nn_module_stack}"
                        )
            elif node.op in ["placeholder", "output"]:
                if node.meta.get("nn_module_stack", None):
                    raise SpecViolationError(
                        f"Node {node} of type {node.op} contains nn_module_stack metadata, this should be None"
                    )


def _verify_stack_trace(graph_module: torch.fx.GraphModule) -> None:
    """
    Perform stack trace checks on the graph.
    Constraints:
        - None or non-empty str for 'call_function', 'get_attr'
        - None for 'placeholder', 'output'
    """
    for i, mod in enumerate([graph_module] + list(graph_module.modules())):
        if not isinstance(mod, torch.fx.GraphModule):
            continue
        for node in graph_module.graph.nodes:
            stack_trace = node.meta.get("stack_trace", None)
            if node.op in ["call_function", "get_attr"]:
                if not (stack_trace is None or isinstance(stack_trace, str)):
                    raise SpecViolationError(
                        f"Node {node} of type {node.op} has invalid stack_trace metadata, "
                        f"expected a string or None but instead found: {stack_trace}"
                    )
            elif node.op in ["placeholder", "output"]:
                if stack_trace:
                    raise SpecViolationError(
                        f"Node {node} of type {node.op} contains stack_trace metadata, "
                        f"expected None but instead found: {stack_trace}"
                    )


def _verify_placeholder_names(gm: torch.fx.GraphModule, sig: ExportGraphSignature):
    """
    Performs a sanity check on the placeholder node names.
    - User input nodes: no restrictions, should match the original forward() signature
    - Params/buffers/constants/custom_obj/token nodes: should start with prefixes defined in <placeholder_prefixes>
    """
    name_to_kind = {spec.arg.name: spec.kind for spec in sig.input_specs}
    for mod in gm.modules():
        if not isinstance(mod, torch.fx.GraphModule):
            continue
        for node in mod.graph.nodes:
            if node.op == "placeholder":
                if node.name not in name_to_kind:
                    continue
                node_kind = name_to_kind[node.name]
                prefix = placeholder_prefixes[node_kind]
                if not node.name.startswith(prefix):
                    raise SpecViolationError(
                        f"Placeholder node name {node.name} does not follow spec for {node_kind}, name should have prefix: {prefix}"
                    )


def get_ep_stats(ep: ExportedProgram) -> Dict[str, Any]:
    op_count = 0
    op_set = set()
    for m in ep.graph_module.modules():
        if not isinstance(m, torch.fx.GraphModule):
            continue
        for node in m.graph.nodes:
            if node.op != "call_function":
                continue
            op_count += 1
            assert hasattr(node.target, "__module__")
            assert hasattr(node.target, "__name__")
            op_set.add(f"{node.target.__module__}.{node.target.__name__}")
    return {"op_count": op_count, "op_set": op_set}


_EXPORT_FLAGS: Optional[Set[str]] = None
_EXPORT_MODULE_HIERARCHY: Optional[Dict[str, str]] = None


_ALLOW_LIST = {
    torch._dynamo.exc.Unsupported,
    torch._dynamo.exc.UserError,
    torch._dynamo.exc.TorchRuntimeError,
}


def _get_class_if_classified_error(e):
    case_name = getattr(e, "case_name", None)
    if type(e) in _ALLOW_LIST and case_name is not None:
        return case_name
    return None


def _log_export_wrapper(fn):
    @functools.wraps(fn)
    def wrapper(*args, **kwargs):
        global _EXPORT_FLAGS, _EXPORT_MODULE_HIERARCHY
        try:
            start = time.time()
            ep = fn(*args, **kwargs)
            end = time.time()
            log_export_usage(
                event="export.time",
                metrics=end - start,
                flags=_EXPORT_FLAGS,
                **get_ep_stats(ep),
            )
        except Exception as e:
            t = type(e)
            error_type = t.__module__ + "." + t.__qualname__
            case_name = _get_class_if_classified_error(e)
            if case_name is not None:
                # TODO (shangdiy): detect whether case_name is really registered in exportdb after we set up exportdb registration.
                log.error("See %s in exportdb for unsupported case.", case_name)
                log_export_usage(
                    event="export.error.classified",
                    type=error_type,
                    message=str(e),
                    flags=_EXPORT_FLAGS,
                )
            else:
                log_export_usage(
                    event="export.error.unclassified",
                    type=error_type,
                    message=str(e),
                    flags=_EXPORT_FLAGS,
                )
            raise e
        finally:
            _EXPORT_FLAGS = None
            _EXPORT_MODULE_HIERARCHY = None

        return ep

    return wrapper


def _process_jit_trace_inputs_for_export(example_inputs, example_kwarg_inputs):
    if not isinstance(example_inputs, (tuple, list, dict)):
        example_inputs = (example_inputs,)

    elif isinstance(example_inputs, list):
        example_inputs = tuple(example_inputs)

    elif (
        isinstance(example_inputs, (torch.Tensor, dict))
        and example_kwarg_inputs is None
    ):
        example_inputs = (example_inputs,)

    if example_kwarg_inputs is None:
        example_kwarg_inputs = {}
    return example_inputs, example_kwarg_inputs


@contextmanager
def patch_forward(obj: torch.nn.Module, new_method):
    """Helper method to make it easier to cleanly torch.export() a method on a
    module that is not `forward`.
    """
    # Save the original method
    original_method = obj.forward

    # Patch the method
    obj.forward = new_method.__get__(obj, obj.__class__)

    try:
        yield
    finally:
        # Restore the original method
        obj.forward = original_method


@contextmanager
def _temp_disable_texpr_fuser():
    original_state = torch._C._jit_texpr_fuser_enabled()
    torch._C._jit_set_texpr_fuser_enabled(False)
    try:
        yield
    finally:
        torch._C._jit_set_texpr_fuser_enabled(original_state)


class _WrapperModule(torch.nn.Module):
    def __init__(self, f):
        super().__init__()
        self.f = f

    def forward(self, *args, **kwargs):
        return self.f(*args, **kwargs)


def _convert_ts_to_export_experimental(traced_callable, args, kwargs=None):
    with _temp_disable_texpr_fuser():
        from torch.jit._trace import TopLevelTracedModule

        export_args, export_kwargs = _process_jit_trace_inputs_for_export(args, kwargs)

        if isinstance(traced_callable, (TopLevelTracedModule, torch._C.ScriptModule)):  # type: ignore[operator]
            return _export(
                traced_callable,
                export_args,
                export_kwargs,
                strict=False,
                _is_torch_jit_trace=True,
            ).module()

        elif isinstance(traced_callable, torch.ScriptMethod) and isinstance(
            traced_callable.owner(), (torch._C.ScriptModule, torch.nn.Module)  # type: ignore[operator]
        ):
            with patch_forward(traced_callable.owner(), traced_callable):  # type: ignore[operator]
                return _export(
                    traced_callable.owner(),  # type: ignore[operator]
                    export_args,
                    export_kwargs,
                    strict=False,
                    _is_torch_jit_trace=True,
                ).module()

        else:
            return _export(
                _WrapperModule(traced_callable),
                export_args,
                export_kwargs,
                strict=False,
                _is_torch_jit_trace=True,
            ).module()


def _strict_export(
    mod: torch.nn.Module,
    args: Tuple[Any, ...],
    kwargs: Dict[str, Any],
    dynamic_shapes: Optional[Union[Dict[str, Any], Tuple[Any], List[Any]]],
    preserve_module_call_signature: Tuple[str, ...],
    pre_dispatch: bool,
    original_state_dict: Dict[str, Any],
    orig_in_spec: TreeSpec,
    allow_complex_guards_as_runtime_asserts: bool,
    _is_torch_jit_trace: bool,
) -> ExportArtifact:
    lower_to_aten = functools.partial(_export_to_aten_ir, pre_dispatch=pre_dispatch)
    return _strict_export_lower_to_aten_ir(
        mod=mod,
        args=args,
        kwargs=kwargs,
        dynamic_shapes=dynamic_shapes,
        preserve_module_call_signature=preserve_module_call_signature,
        pre_dispatch=pre_dispatch,
        original_state_dict=original_state_dict,
        orig_in_spec=orig_in_spec,
        allow_complex_guards_as_runtime_asserts=allow_complex_guards_as_runtime_asserts,
        _is_torch_jit_trace=_is_torch_jit_trace,
        lower_to_aten_callback=lower_to_aten,
    )


def _strict_export_lower_to_aten_ir(
    mod: torch.nn.Module,
    args: Tuple[Any, ...],
    kwargs: Dict[str, Any],
    dynamic_shapes: Optional[Union[Dict[str, Any], Tuple[Any], List[Any]]],
    preserve_module_call_signature: Tuple[str, ...],
    pre_dispatch: bool,
    original_state_dict: Dict[str, Any],
    orig_in_spec: TreeSpec,
    allow_complex_guards_as_runtime_asserts: bool,
    _is_torch_jit_trace: bool,
    lower_to_aten_callback: Callable,
) -> ExportArtifact:
    gm_torch_level = _export_to_torch_ir(
        mod,
        args,
        kwargs,
        dynamic_shapes,
        preserve_module_call_signature=preserve_module_call_signature,
        restore_fqn=False,  # don't need to restore because we will do it later
        allow_complex_guards_as_runtime_asserts=allow_complex_guards_as_runtime_asserts,
        _log_export_usage=False,
    )

    # We detect the fake_mode by looking at gm_torch_level's placeholders, this is the fake_mode created in dynamo.
    (
        fake_args,
        fake_kwargs,
        dynamo_fake_mode,
    ) = _extract_fake_inputs(gm_torch_level, args, kwargs)

    fake_params_buffers = _fakify_params_buffers(dynamo_fake_mode, gm_torch_level)

    # First, we want to pass through the graph to try populating
    # val field for getattr if there is anything missing.
    # This can happen when quantization adds extra params and forgets
    # to update "val"
    for node in gm_torch_level.graph.nodes:
        if node.op == "get_attr" and "val" not in node.meta:
            attr = getattr(gm_torch_level, node.target)
            # Checks if it is not a HigherOrderOp branch or a module
            if not isinstance(attr, torch.nn.Module):
                assert (
                    dynamo_fake_mode is not None
                ), "Cannot find dynamo_fake_mode. This could be due to the exported graph module have no placeholders."
                node.meta["val"] = dynamo_fake_mode.from_tensor(
                    attr, static_shapes=True
                )

    # When aot_export lifts the params, we lose metadata (e.g. source_fn_stack, stack_trace)
    # from the param nodes as they are treated as fresh inputs
    # Therefore, we manually extract them before calling into aot_export
    params_buffers_to_node_meta = {}
    for node in gm_torch_level.graph.nodes:
        target = node.target
        meta = node.meta
        if node.op == "call_module":
            submodule = getattr(gm_torch_level, target)
            if isinstance(submodule, torch.nn.Module):
                for name, _ in submodule.named_parameters(
                    recurse=True, remove_duplicate=False
                ):
                    params_buffers_to_node_meta[target + "." + name] = meta

                for name, _ in submodule.named_buffers(
                    recurse=True, remove_duplicate=False
                ):
                    params_buffers_to_node_meta[target + "." + name] = meta

        if node.op == "get_attr":
            submodule = getattr(gm_torch_level, target)
            if not isinstance(submodule, torch.fx.GraphModule):
                params_buffers_to_node_meta[target] = meta

        # If the call_function uses param as input, we also need to update params' meta
        # with this call_function node's meta.
        # This is basically the same flow as torch.fx.traceback.preserve_meta()
        if node.op == "call_function" and not isinstance(
            node.target, torch._ops.HigherOrderOperator
        ):
            for arg in node._input_nodes:
                if arg.op == "get_attr":
                    for entry in torch.fx.proxy._COPY_META_FIELDS:
                        if entry in meta:
                            params_buffers_to_node_meta[arg.target][entry] = meta[entry]

    # Fix the graph output signature to be tuple if scalar
    out_spec = orig_out_spec = gm_torch_level._out_spec

    # Used to get rid of lint type error.
    assert out_spec is not None
    assert orig_out_spec is not None

    # aot_export expect the return type to always be a tuple.
    if out_spec.type not in (list, tuple):
        out_spec = pytree.TreeSpec(tuple, None, [out_spec])

    orig_arg_names = gm_torch_level.graph._codegen.pytree_info.orig_args  # type: ignore[attr-defined]

    gm_torch_level.graph._codegen = _PyTreeCodeGen(
        _PyTreeInfo(
            orig_arg_names,
            gm_torch_level._in_spec,
            out_spec,
        )
    )
    gm_torch_level.recompile()

    _normalize_nn_module_stack(gm_torch_level, type(mod))

    # NOTE: graph module expects only positional args
    constant_attrs = _gather_constant_attrs(mod)
    with dynamo_fake_mode:
        aten_export_artifact = lower_to_aten_callback(
            gm_torch_level,
            _convert_to_positional_args(orig_arg_names, fake_args, fake_kwargs),
            {},
            fake_params_buffers,
            constant_attrs,
        )

    # Decompose for readability.
    gm = aten_export_artifact.gm
    export_graph_signature = aten_export_artifact.sig
    constants = aten_export_artifact.constants

    # Don't copy over nn_module_stack, stack_trace metadata for params/buffers nodes
    for metadata in params_buffers_to_node_meta.values():
        metadata.pop("nn_module_stack", None)
        metadata.pop("stack_trace", None)

    # After aot_export, set the param/buffer metadata back into placeholders
    # Technically, users can still construct this data from param names
    # without relying on this metadata
    for node in gm.graph.nodes:
        if node.op == "placeholder":
            if node.target in export_graph_signature.inputs_to_parameters:
                param_name = export_graph_signature.inputs_to_parameters[node.target]
                if param_name in params_buffers_to_node_meta:
                    for k, v in params_buffers_to_node_meta[param_name].items():
                        node.meta[k] = v
            if node.target in export_graph_signature.inputs_to_buffers:
                buffer_name = export_graph_signature.inputs_to_buffers[node.target]
                if buffer_name in params_buffers_to_node_meta:
                    for k, v in params_buffers_to_node_meta[buffer_name].items():
                        node.meta[k] = v

    # Do some cleanups on the graph module to restore the state dict to the
    # expected form. Each of these steps should probably get fixed upstream.
    # 1. Remove tensor constants that were added as buffers.
    _rewrite_dynamo_tensor_constants(
        orig_mod_buffers=set(mod.buffers()),
        traced_mod_buffers=dict(gm_torch_level.named_buffers()),
        graph_signature=export_graph_signature,
        constants=constants,
    )
    # 2. Restore FQN of param/buffers
    param_buffer_table: Dict[str, str] = _get_param_buffer_mapping(mod, gm_torch_level)
    _replace_param_buffer_names(param_buffer_table, export_graph_signature)

    # 3. Remove non-persistent buffers from the graph signature
    _rewrite_non_persistent_buffers(mod, export_graph_signature, constants)

    # 4. Rewrite constants to have the same FQN as the original module.
    _remap_constants(constant_attrs, export_graph_signature, constants)

    # 5. Rename constants nodes in graph module from buffers to constants
    _rename_constants_nodes(gm, export_graph_signature)

    return ExportArtifact(
        aten=aten_export_artifact,
        out_spec=orig_out_spec,
        fake_mode=dynamo_fake_mode,
        module_call_specs=gm_torch_level.meta["module_call_specs"],
    )


def _export_to_aten_ir_make_fx(
    mod: torch.nn.Module,
    fake_args,
    fake_kwargs,
    fake_params_buffers,
    constant_attrs: ConstantAttrMap,
    produce_guards_callback=None,
    transform=lambda x: x,
) -> ATenExportArtifact:
    @contextmanager
    def _compiling_state_context():
        old_value = torch.compiler._is_compiling_flag
        try:
            torch.compiler._is_compiling_flag = True
            yield
        finally:
            torch.compiler._is_compiling_flag = old_value

    def _make_fx_helper(mod, args, kwargs, **flags):
        kwargs = kwargs or {}

        params_and_buffers = {
            **dict(mod.named_parameters(remove_duplicate=False)),
            **dict(mod.named_buffers(remove_duplicate=False)),
        }
        params_and_buffers_flat, params_spec = pytree.tree_flatten(params_and_buffers)
        params_and_buffers_flat = tuple(params_and_buffers_flat)
        params_len = len(params_and_buffers)

        functional_call = create_functional_call(
            mod, params_spec, params_len, store_orig_mod=True
        )

        params_buffers_args: List[Any] = []
        params_buffers_args.extend(params_and_buffers_flat)
        params_buffers_args.extend(args)

        flat_fn, out_spec = create_tree_flattened_fn(
            functional_call, params_buffers_args, kwargs
        )
        flat_args, in_spec = pytree.tree_flatten((params_buffers_args, kwargs))

        @functools.wraps(flat_fn)
        def wrapped_fn(*args):
            return tuple(flat_fn(*args))

        with enable_python_dispatcher():
            gm = make_fx(
                wrapped_fn,
                record_module_stack=True,
                pre_dispatch=True,
            )(*flat_args)
            gm.graph.eliminate_dead_code(is_impure_node=_is_impure_node)

        return gm, None

    # This _reparametrize_module makes sure inputs and module.params/buffers have the same fake_mode,
    # otherwise aot_export_module will error out because it sees a mix of fake_modes.
    # And we want aot_export_module to use the fake_tensor mode in dynamo to keep the pipeline easy to reason about.
    with torch.nn.utils.stateless._reparametrize_module(
        mod,
        fake_params_buffers,
        tie_weights=True,
        strict=True,
        stack_weights=True,
    ), _ignore_backend_decomps(), _compiling_state_context():  # type: ignore[attr-defined]
        named_parameters = dict(mod.named_parameters(remove_duplicate=False))
        param_len = len(named_parameters)
        named_buffers = dict(mod.named_buffers(remove_duplicate=False))
        buffer_len = len(named_buffers)

        params_and_buffers = {**named_parameters, **named_buffers}
        params_and_buffers_flat, params_spec = pytree.tree_flatten(params_and_buffers)
        params_and_buffers_flat = tuple(params_and_buffers_flat)
        params_len = len(params_and_buffers)

        gm, sig = transform(_make_fx_helper)(
            mod,
            fake_args,
            trace_joint=False,
            kwargs=fake_kwargs,
        )

        if isinstance(mod, torch.fx.GraphModule) and hasattr(mod, "meta"):
            gm.meta.update(mod.meta)

        # DEDUP this
        def make_argument_spec(i, node) -> ArgumentSpec:
            if isinstance(node, (int, bool, float, type(None))):
                # For const outputs we just directly return this
                return ConstantArgument(name="", value=node)

            assert (
                "val" in node.meta
            ), f"{node} is not a constant or a node with a 'val' metadata field"
            val = node.meta["val"]
            if isinstance(val, FakeTensor):
                return TensorArgument(name=node.name)
            elif isinstance(val, torch.SymInt):
                return SymIntArgument(name=node.name)
            elif isinstance(val, torch.ScriptObject):
                return CustomObjArgument(name=node.name, class_fqn=val._type().qualified_name())  # type: ignore[attr-defined]
            elif isinstance(val, FakeScriptObject):
                return CustomObjArgument(
                    name=node.name, class_fqn=val.script_class_name, fake_val=val
                )
            elif isinstance(val, (int, bool, str, float, type(None))):
                return ConstantArgument(name=node.name, value=val)
            else:
                raise AssertionError(
                    f"Encountered an unsupported object of type {type(val)} "
                    f"while writing the metadata for exported program"
                )

    flat_args = pytree.tree_leaves((fake_args, fake_kwargs))
    index = 0
    for node in gm.graph.nodes:
        if node.op == "placeholder":
            if index >= params_len:
                user_arg = flat_args[index - params_len]
                if not isinstance(user_arg, torch.Tensor):
                    node.meta["val"] = user_arg
            index += 1

    # DEDUP this
    def _graph_input_names(gm):
        return [node.name for node in gm.graph.find_nodes(op="placeholder")]

    def _graph_output_names(gm):
        output_node = next(iter(reversed(gm.graph.nodes)))
        assert output_node.op == "output" and len(output_node.args) == 1
        return_args = output_node.args[0]
        return [getattr(return_arg, "name", None) for return_arg in return_args]

    input_names = _graph_input_names(gm)
    output_names = _graph_output_names(gm)

    input_specs, output_specs = _sig_to_specs(
        user_inputs=set(input_names[params_len:]),
        inputs_to_parameters=dict(zip(input_names[0:param_len], named_parameters)),
        inputs_to_buffers=dict(zip(input_names[param_len : param_len + buffer_len], named_buffers)),  # type: ignore[arg-type]
        user_outputs=set(output_names),
        buffer_mutations={},
        user_input_mutations={},
        grad_params={},  # type: ignore[arg-type, union-attr]
        grad_user_inputs={},  # type: ignore[arg-type, union-attr]
        loss_output=None,  # type: ignore[arg-type, union-attr]
        inputs=[
            make_argument_spec(i, node)
            for i, node in enumerate(gm.graph.nodes)
            if node.op == "placeholder"
        ],
        outputs=[
            make_argument_spec(i, node)
            for i, node in enumerate(
                pytree.tree_leaves(next(iter(reversed(gm.graph.nodes))).args)
            )
        ],
        input_tokens=[],
        output_tokens=[],
    )
    export_graph_signature = ExportGraphSignature(
        input_specs=input_specs, output_specs=output_specs
    )

    # See comment in _export_to_aten_ir()
    if produce_guards_callback:
        try:
            produce_guards_callback(gm)
        except (ConstraintViolationError, ValueRangeError) as e:
            raise UserError(UserErrorType.CONSTRAINT_VIOLATION, str(e))  # noqa: B904

    from torch._guards import detect_fake_mode

    fake_mode = detect_fake_mode(flat_args)

    if not torch._dynamo.config.do_not_emit_runtime_asserts:
        stack_trace = (
            'File "torch/fx/passes/runtime_assert.py", line 24, '
            "in insert_deferred_runtime_asserts"
        )
        with _set_node_metadata_hook(
            gm, functools.partial(_node_metadata_hook, stack_trace=stack_trace)
        ):
            insert_deferred_runtime_asserts(
                gm,
                fake_mode.shape_env,
                f"exported program: {first_call_function_nn_module_stack(gm.graph)}",
                export=True,
            )

    # Remove nn_module_stack, stack_trace metadata from all placeholders/inputs nodes.
    for _mod in gm.modules():
        if not isinstance(_mod, torch.fx.GraphModule):
            continue
        for node in _mod.graph.nodes:
            if node.op in ["placeholder", "output"]:
                node.meta.pop("nn_module_stack", None)
                node.meta.pop("stack_trace", None)

    constants = rewrite_script_object_meta(gm)
    constants.update(lift_constants_pass(gm, export_graph_signature, constant_attrs))

    _preserve_requires_grad_pass(
        gm, export_graph_signature, fake_params_buffers, constants, flat_args
    )

    # Prettify names for placeholder nodes.
    placeholder_naming_pass(
        gm,
        export_graph_signature,
        mod,
        fake_args,
        fake_kwargs,
        fake_params_buffers,
        constants,
    )

    return ATenExportArtifact(
        gm,
        export_graph_signature,
        constants,
    )


def _non_strict_export(
    mod: torch.nn.Module,
    args: Tuple[Any, ...],
    kwargs: Dict[str, Any],
    dynamic_shapes: Optional[Union[Dict[str, Any], Tuple[Any], List[Any]]],
    preserve_module_call_signature: Tuple[str, ...],
    pre_dispatch: bool,
    original_state_dict: Dict[str, Any],
    orig_in_spec: TreeSpec,
    allow_complex_guards_as_runtime_asserts: bool,
    _is_torch_jit_trace: bool,
    _is_training: bool = False,
) -> ExportArtifact:
    out_spec: Optional[TreeSpec] = None

    module_call_specs: Dict[str, Dict[str, pytree.TreeSpec]] = {}

    def _tuplify_outputs(aot_export):
        def _aot_export_non_strict(mod, args, kwargs=None, **flags):
            kwargs = kwargs or {}

            class Wrapper(torch.nn.Module):
                def __init__(self, mod):
                    super().__init__()
                    self._export_root = mod

                def forward(self, *args, **kwargs):
                    nonlocal out_spec
                    if isinstance(self._export_root, torch.fx.GraphModule):
                        with torch.fx.traceback.preserve_node_meta():
                            tree_out = torch.fx.Interpreter(self._export_root).run(
                                *args, **kwargs
                            )
                    else:
                        tree_out = self._export_root(*args, **kwargs)
                    flat_outs, out_spec = pytree.tree_flatten(tree_out)
                    return tuple(flat_outs)

            wrapped_mod = Wrapper(mod)
            # Patch export_root to the signatures so that wrapper module correctly populates the
            # in/out spec
            new_preserved_call_signatures = [
                "_export_root." + i for i in preserve_module_call_signature
            ]
            with _wrap_submodules(
                wrapped_mod, new_preserved_call_signatures, module_call_specs
            ):
                gm, sig = aot_export(wrapped_mod, args, kwargs=kwargs, **flags)
                log.debug("Exported program from AOTAutograd:\n%s", gm)

            if sig is not None:
                assert (
                    not _is_training
                ), "graph signature should be None for training IR"
                sig.parameters = pytree.tree_map(_strip_root, sig.parameters)
                sig.buffers = pytree.tree_map(_strip_root, sig.buffers)
                sig.inputs_to_buffers = pytree.tree_map(
                    _strip_root, sig.inputs_to_buffers
                )
                sig.inputs_to_parameters = pytree.tree_map(
                    _strip_root, sig.inputs_to_parameters
                )
                sig.buffers_to_mutate = pytree.tree_map(
                    _strip_root, sig.buffers_to_mutate
                )
            else:
                # TODO(pianpwk): clean up _make_fx_helper() so we don't have these checks
                assert _is_training, "graph signature can be None only for training IR"

            for node in gm.graph.nodes:
                if "nn_module_stack" in node.meta:
                    nn_module_stack = node.meta["nn_module_stack"]
                    node.meta["nn_module_stack"] = {
                        _fixup_key(key): val
                        for key, val in pytree.tree_map(
                            _strip_root, nn_module_stack
                        ).items()
                    }

            return gm, sig

        return _aot_export_non_strict

    (
        fake_mode,
        fake_args,
        fake_kwargs,
        equalities_inputs,
        original_signature,
    ) = make_fake_inputs(
        mod,
        args,
        kwargs,
        dynamic_shapes,
        _is_torch_jit_trace=_is_torch_jit_trace,
        allow_complex_guards_as_runtime_asserts=allow_complex_guards_as_runtime_asserts,  # for shape env initialization
    )

    fake_params_buffers = _fakify_params_buffers(fake_mode, mod)

    def _produce_guards_callback(gm):
        return produce_guards_and_solve_constraints(
            fake_mode=fake_mode,
            gm=gm,
            dynamic_shapes=dynamic_shapes,
            equalities_inputs=equalities_inputs,
            original_signature=original_signature,
            _is_torch_jit_trace=_is_torch_jit_trace,
        )

    with fake_mode:
        with _fakify_script_objects(mod, fake_args, fake_kwargs, fake_mode) as (
            patched_mod,
            new_fake_args,
            new_fake_kwargs,
            new_fake_constant_attrs,
            map_fake_to_real,
        ):
            _to_aten_func = (
                _export_to_aten_ir_make_fx
                if _is_training
                else functools.partial(
                    _export_to_aten_ir,
                    pre_dispatch=pre_dispatch,
                    _is_torch_jit_trace=_is_torch_jit_trace,
                )
            )
            aten_export_artifact = _to_aten_func(  # type: ignore[operator]
                patched_mod,
                new_fake_args,
                new_fake_kwargs,
                fake_params_buffers,
                new_fake_constant_attrs,
                produce_guards_callback=_produce_guards_callback,
                transform=_tuplify_outputs,
            )
            # aten_export_artifact.constants contains only fake script objects, we need to map them back
            aten_export_artifact.constants = {
                fqn: map_fake_to_real[obj] if isinstance(obj, FakeScriptObject) else obj
                for fqn, obj in aten_export_artifact.constants.items()
            }

    _rewrite_non_persistent_buffers(
        mod, aten_export_artifact.sig, aten_export_artifact.constants
    )

    assert out_spec is not None
    return ExportArtifact(
        aten=aten_export_artifact,
        out_spec=out_spec,
        fake_mode=fake_mode,
        module_call_specs=module_call_specs,
    )


# TODO (tmanlaibaatar) We need to preserve aten.to here somehow
@_log_export_wrapper
@_disable_prexisiting_fake_mode
def _export_for_training(
    mod: torch.nn.Module,
    args: Tuple[Any, ...],
    kwargs: Optional[Dict[str, Any]] = None,
    dynamic_shapes: Optional[Union[Dict[str, Any], Tuple[Any], List[Any]]] = None,
    *,
    strict: bool = True,
    preserve_module_call_signature: Tuple[str, ...] = (),
) -> ExportedProgram:
    if not isinstance(args, tuple):
        raise UserError(
            UserErrorType.INVALID_INPUT,
            f"Expecting `args` to be a tuple of example positional inputs, got {type(args)}",
        )

    global _EXPORT_MODULE_HIERARCHY
    _EXPORT_MODULE_HIERARCHY = _get_module_hierarchy(mod)

    # TODO (tmanlaibaatar) setup logging here
    kwargs = kwargs or {}
    if isinstance(dynamic_shapes, torch.export.ShapesCollection):
        dynamic_shapes = dynamic_shapes.dynamic_shapes(mod, args, kwargs)

    flat_args, orig_in_spec = pytree.tree_flatten((args, kwargs))
    original_state_dict = mod.state_dict(keep_vars=True)
    forward_arg_names = _get_forward_arg_names(mod, args, kwargs)

    export_func = (
        functools.partial(
            _strict_export_lower_to_aten_ir,
            lower_to_aten_callback=_export_to_aten_ir_make_fx,
        )
        if strict
        else functools.partial(
            _non_strict_export,
            _is_training=True,
        )
    )
    export_artifact = export_func(  # type: ignore[operator]
        mod=mod,
        args=args,
        kwargs=kwargs,
        dynamic_shapes=dynamic_shapes,
        preserve_module_call_signature=preserve_module_call_signature,
        pre_dispatch=False,
        original_state_dict=original_state_dict,
        orig_in_spec=orig_in_spec,
        allow_complex_guards_as_runtime_asserts=False,
        _is_torch_jit_trace=False,
    )

    # Decompose here for readability.
    gm = export_artifact.aten.gm
    export_graph_signature = export_artifact.aten.sig
    out_spec = export_artifact.out_spec
    fake_mode = export_artifact.fake_mode
    module_call_specs = export_artifact.module_call_specs

    # Add forward args metadata.
    gm.meta["forward_arg_names"] = forward_arg_names

    # The unbacked symint symbols are updated in aot_export
    # so we serialize them here instead of inside dynamo.
    assert fake_mode.shape_env is not None
    gm.meta["inline_constraints"] = {
        k: v
        for k, v in fake_mode.shape_env.var_to_range.items()
        if free_unbacked_symbols(k)
    }
    num_lifted = next(
        (
            i
            for i, s in enumerate(export_graph_signature.input_specs)
            if s.kind == InputKind.USER_INPUT
        ),
        len(export_graph_signature.input_specs),
    )
    combined_args = _combine_args(mod, args, kwargs)
    range_constraints = make_constraints(
        fake_mode,
        gm,
        combined_args,
        dynamic_shapes,
        num_lifted,
    )

    # Make module signatures.
    module_call_signatures = {}
    for fqn, specs in module_call_specs.items():
        mod_fqn = _strip_root(fqn) if not strict else fqn
        module_call_signatures[mod_fqn] = ModuleCallSignature(
            inputs=[], outputs=[], **specs
        )

    assert out_spec is not None

    _verify_nn_module_stack(gm)
    _verify_stack_trace(gm)
    _verify_placeholder_names(gm, export_graph_signature)

    assert _EXPORT_MODULE_HIERARCHY is not None
    from torch._export.verifier import TrainingIRVerifier

    exported_program = ExportedProgram(
        root=gm,
        graph=gm.graph,
        graph_signature=export_graph_signature,
        state_dict=original_state_dict,
        range_constraints=range_constraints,
        module_call_graph=_make_module_call_graph(
            _EXPORT_MODULE_HIERARCHY,
            orig_in_spec,
            out_spec,
            module_call_signatures,
        ),
        example_inputs=(args, kwargs),
        constants=export_artifact.aten.constants,
        verifiers=[TrainingIRVerifier],
    )

    return exported_program


@_log_export_wrapper
@_disable_prexisiting_fake_mode
def _export(
    mod: torch.nn.Module,
    args: Tuple[Any, ...],
    kwargs: Optional[Dict[str, Any]] = None,
    dynamic_shapes: Optional[Union[Dict[str, Any], Tuple[Any], List[Any]]] = None,
    *,
    strict: bool = True,
    preserve_module_call_signature: Tuple[str, ...] = (),
    pre_dispatch: bool = False,
    allow_complex_guards_as_runtime_asserts: bool = False,
    _is_torch_jit_trace: bool = False,
) -> ExportedProgram:
    """
    Traces either an nn.Module's forward function or just a callable with PyTorch
    operations inside and produce a ExportedProgram.

    Args:
        f: the `nn.Module` to trace.

        args: example positional inputs.

        kwargs: optional example keyword inputs.

        dynamic_shapes:
         An optional argument where the type should either be:
         1) a dict from argument names of ``f`` to their dynamic shape specifications,
         2) a tuple that specifies dynamic shape specifications for each input in original order.
         If you are specifying dynamism on keyword args, you will need to pass them in the order that
         is defined in the original function signature.

         The dynamic shape of a tensor argument can be specified as either
         (1) a dict from dynamic dimension indices to :func:`Dim` types, where it is
         not required to include static dimension indices in this dict, but when they are,
         they should be mapped to None; or (2) a tuple / list of :func:`Dim` types or None,
         where the :func:`Dim` types correspond to dynamic dimensions, and static dimensions
         are denoted by None. Arguments that are dicts or tuples / lists of tensors are
         recursively specified by using mappings or sequences of contained specifications.

        preserve_module_call_signature: A list of submodule paths for which the original
            calling conventions are preserved as metadata.

        allow_complex_guards_as_runtime_asserts:
         With the current dynamic shapes language for dims and derived dims, we can run into constraints
         that are not expressible with the language. For example, flattening a matrix and adding to a vector,
         both fully dynamic (i.e. x.reshape([-1]) + y) emits a guard s0 * s1 = s2, which is not expressible.
         By default, we either raise a constraint violation error or specialize to static values.
         If this flag is set to True, we avoid erroring out and instead allow complex constraints to exist as runtime
         assertions in the graph. The sympy interpreter (torch/utils/_sympy/interp.py) will produce the math ops
         required to compute and assert the value of the guard (e.g. sym_size_int, eq, _assert_scalar).
         Additionally, if TORCH_DYNAMO_DO_NOT_EMIT_RUNTIME_ASSERTS=1 is specified, we will allow complex constraints
         while not emitting runtime asserts, returning a cleaner graph with lesser guarantees around dynamic shapes.

    Returns:
        An ExportedProgram containing the traced method.
    """
    if not isinstance(args, tuple):
        raise UserError(
            UserErrorType.INVALID_INPUT,
            f"Expecting `args` to be a tuple of example positional inputs, got {type(args)}",
        )

    global _EXPORT_FLAGS, _EXPORT_MODULE_HIERARCHY
    _EXPORT_MODULE_HIERARCHY = _get_module_hierarchy(mod)

    flags = set()
    flags.add("strict" if strict else "non_strict")
    flags.add("pre_dispatch" if pre_dispatch else "aot_dispatch")
    log_export_usage(event="export.enter", flags=flags)
    _EXPORT_FLAGS = flags

    kwargs = kwargs or {}
    if isinstance(dynamic_shapes, torch.export.ShapesCollection):
        dynamic_shapes = dynamic_shapes.dynamic_shapes(mod, args, kwargs)

    flat_args, orig_in_spec = pytree.tree_flatten((args, kwargs))
    original_state_dict = mod.state_dict(keep_vars=True)
    if not _is_torch_jit_trace:
        forward_arg_names = _get_forward_arg_names(mod, args, kwargs)
    else:
        forward_arg_names = None

    # Call the appropriate export function based on the strictness of tracing.
    export_func = _strict_export if strict else _non_strict_export

    export_artifact = export_func(  # type: ignore[operator]
        mod,
        args,
        kwargs,
        dynamic_shapes,
        preserve_module_call_signature,
        pre_dispatch,
        original_state_dict,
        orig_in_spec,
        allow_complex_guards_as_runtime_asserts,
        _is_torch_jit_trace,
    )
    # Decompose here for readability.
    gm = export_artifact.aten.gm
    export_graph_signature = export_artifact.aten.sig
    out_spec = export_artifact.out_spec
    fake_mode = export_artifact.fake_mode
    module_call_specs = export_artifact.module_call_specs

    # Add forward args metadata.
    gm.meta["forward_arg_names"] = forward_arg_names

    # The unbacked symint symbols are updated in aot_export
    # so we serialize them here instead of inside dynamo.
    assert fake_mode.shape_env is not None
    gm.meta["inline_constraints"] = {
        k: v
        for k, v in fake_mode.shape_env.var_to_range.items()
        if free_unbacked_symbols(k)
    }
    num_lifted = next(
        (
            i
            for i, s in enumerate(export_graph_signature.input_specs)
            if s.kind == InputKind.USER_INPUT
        ),
        len(export_graph_signature.input_specs),
    )
    combined_args = _combine_args(
        mod, args, kwargs, _is_torch_jit_trace=_is_torch_jit_trace
    )
    range_constraints = make_constraints(
        fake_mode,
        gm,
        combined_args,
        dynamic_shapes,
        num_lifted,
    )

    # Make module signatures.
    module_call_signatures = {}
    for fqn, specs in module_call_specs.items():
        mod_fqn = _strip_root(fqn) if not strict else fqn
        module_call_signatures[mod_fqn] = ModuleCallSignature(
            inputs=[], outputs=[], **specs
        )

    if len(preserve_module_call_signature) > 0:
        if not strict:
            _rewrite_node(gm)
        res = CollectTracepointsPass(module_call_signatures, export_graph_signature)(gm)
        assert res is not None
        gm = res.graph_module

    assert out_spec is not None

    _verify_nn_module_stack(gm)
    _verify_stack_trace(gm)
    if not _is_torch_jit_trace:
        _verify_placeholder_names(gm, export_graph_signature)

<<<<<<< HEAD
    assert _EXPORT_MODULE_HIERARCHY is not None
=======
    from torch._export.verifier import Verifier

>>>>>>> 5f2c80d1
    exported_program = ExportedProgram(
        root=gm,
        graph=gm.graph,
        graph_signature=export_graph_signature,
        state_dict=original_state_dict,
        range_constraints=range_constraints,
        module_call_graph=_make_module_call_graph(
            _EXPORT_MODULE_HIERARCHY,
            orig_in_spec,
            out_spec,
            module_call_signatures,
        ),
        example_inputs=(args, kwargs),
        constants=export_artifact.aten.constants,
        verifiers=[Verifier],
    )

    return exported_program<|MERGE_RESOLUTION|>--- conflicted
+++ resolved
@@ -54,6 +54,7 @@
 from torch.fx._utils import first_call_function_nn_module_stack
 from torch.fx.experimental.proxy_tensor import make_fx
 from torch.fx.experimental.symbolic_shapes import (
+    _DataDependentErrorHandlerNonStrict,
     ConstraintViolationError,
     free_unbacked_symbols,
     GuardOnDataDependentSymNode,
@@ -162,7 +163,11 @@
     return x
 
 
-def _rewrite_node(gm):
+def _rewrite_tracepoint_node(gm: torch.fx.GraphModule):
+    """
+    In-place modifiy input graph module by replacing the export tracepoint with a new node
+    that has the same target and args, but with the _export_root stripped from path.
+    """
     for node in gm.graph.nodes:
         if node.target == torch.ops.higher_order._export_tracepoint:
             if "path" in node.kwargs:
@@ -623,11 +628,22 @@
             pre_dispatch=pre_dispatch,
             kwargs=fake_kwargs,
         )
-    # TODO unfortunately preserving graph-level metadata is not
-    # working well with aot_export. So we manually copy it.
+
+    def _maybe_fixup_gm_and_output_node_meta(old_gm, new_gm):
+        if isinstance(old_gm, torch.fx.GraphModule):
+            if hasattr(old_gm, "meta"):
+                new_gm.meta.update(old_gm.meta)
+            old_output_node = list(old_gm.graph.nodes)[-1]
+            new_output_node = list(new_gm.graph.nodes)[-1]
+            assert old_output_node.op == "output" and new_output_node.op == "output"
+            # make sure we don't override any meta
+            assert len(new_output_node.meta) == 0
+            new_output_node.meta.update(old_output_node.meta)
+
+    # TODO unfortunately preserving graph-level metadata and output node's meta
+    # is not working well with aot_export. So we manually copy it.
     # (The node-level meta is addressed above.)
-    if isinstance(mod, torch.fx.GraphModule) and hasattr(mod, "meta"):
-        gm.meta.update(mod.meta)
+    _maybe_fixup_gm_and_output_node_meta(mod, gm)
 
     from torch._functorch._aot_autograd.input_output_analysis import _graph_output_names
     from torch._guards import detect_fake_mode
@@ -739,6 +755,7 @@
         ],
         input_tokens=graph_signature.input_tokens,
         output_tokens=graph_signature.output_tokens,
+        non_persistent_buffers=_get_non_persistent_buffers(mod),
     )
     export_graph_signature = ExportGraphSignature(
         input_specs=input_specs, output_specs=output_specs
@@ -844,14 +861,25 @@
     return names
 
 
+def _get_non_persistent_buffers(mod: torch.nn.Module) -> Set[str]:
+    """
+    Returns set of non-persistent buffers in a module and its submodules.
+    """
+    result = set()
+    for name, m in mod.named_modules():
+        for b in m._non_persistent_buffers_set:
+            result.add(f"{name}.{b}" if name else b)
+    return result
+
+
 def _rewrite_dynamo_tensor_constants(
     orig_mod_buffers: Set[torch.Tensor],
     traced_mod_buffers: Dict[str, torch.Tensor],
     graph_signature: ExportGraphSignature,
     constants: Dict[str, Union[torch.Tensor, FakeScriptObject, torch.ScriptObject]],
 ):
-    """Dynamo erroneously marks tensor attributes on modules as a buffers.
-
+    """
+    Dynamo erroneously marks tensor attributes on modules as buffers.
     Rewrite them to be tensor constants.
     """
     for spec in graph_signature.input_specs:
@@ -860,29 +888,25 @@
             value = traced_mod_buffers[spec.target]
             if value not in orig_mod_buffers:
                 # This was a tensor constant erroneously marked as a buffer.
-                # Convert it int oa constant in the graph signature, and add its
+                # Convert it into a constant in the graph signature, and add its
                 # value to the constants table.
                 spec.kind = InputKind.CONSTANT_TENSOR
                 constants[spec.target] = value  # type: ignore[arg-type]
 
 
-def _rewrite_non_persistent_buffers(
+def _move_non_persistent_buffers_to_tensor_constants(
     orig_mod: torch.nn.Module,
     graph_signature: ExportGraphSignature,
     constants: Dict[str, Union[torch.Tensor, FakeScriptObject, torch.ScriptObject]],
 ):
-    """Dynamo erroneously drops the persistent flag on buffers.
-
-    Rewrite non-persistent buffers to reflect the original module.
-    """
-    state_dict = orig_mod.state_dict()
+    """
+    Moves non-persistent buffers to tensor constants.
+    """
     for spec in graph_signature.input_specs:
-        if spec.kind == InputKind.BUFFER:
+        if spec.kind == InputKind.BUFFER and not spec.persistent:
             assert spec.target is not None
-            if spec.target not in state_dict:
-                assert spec.target not in constants
-                spec.persistent = False
-                constants[spec.target] = orig_mod.get_buffer(spec.target)  # type: ignore[arg-type]
+            assert spec.target not in constants
+            constants[spec.target] = orig_mod.get_buffer(spec.target)  # type: ignore[arg-type]
 
 
 def _verify_nn_module_stack(graph_module: torch.fx.GraphModule) -> None:
@@ -996,14 +1020,14 @@
 _EXPORT_MODULE_HIERARCHY: Optional[Dict[str, str]] = None
 
 
-_ALLOW_LIST = {
-    torch._dynamo.exc.Unsupported,
-    torch._dynamo.exc.UserError,
-    torch._dynamo.exc.TorchRuntimeError,
-}
-
-
 def _get_class_if_classified_error(e):
+    from torch._dynamo.exc import TorchRuntimeError, Unsupported, UserError
+
+    _ALLOW_LIST = {
+        Unsupported,
+        UserError,
+        TorchRuntimeError,
+    }
     case_name = getattr(e, "case_name", None)
     if type(e) in _ALLOW_LIST and case_name is not None:
         return case_name
@@ -1072,6 +1096,98 @@
     return example_inputs, example_kwarg_inputs
 
 
+def _process_export_inputs(mod, args, kwargs, dynamic_shapes):
+    original_state_dict = mod.state_dict(keep_vars=True)
+
+    if not isinstance(args, tuple):
+        raise UserError(
+            UserErrorType.INVALID_INPUT,
+            f"Expecting `args` to be a tuple of example positional inputs, got {type(args)}",
+        )
+    kwargs = kwargs if kwargs is not None else {}
+    _, original_in_spec = pytree.tree_flatten((args, kwargs))
+
+    if isinstance(dynamic_shapes, torch.export.ShapesCollection):
+        dynamic_shapes = dynamic_shapes.dynamic_shapes(mod, args, kwargs)
+
+    return args, kwargs, original_in_spec, original_state_dict, dynamic_shapes
+
+
+def _get_module_call_graph(
+    export_artifact: ExportArtifact,
+    original_in_spec: TreeSpec,
+    preserve_module_call_signature: Tuple[str, ...],
+    strict_mode_export: bool,
+):
+    """
+    In-place modify the graph module in export_artifact, remove _export_tracepoint nodes and
+    return module_call_graph.
+    """
+    gm: torch.fx.GraphModule = export_artifact.aten.gm
+    export_graph_signature: ExportGraphSignature = export_artifact.aten.sig
+    module_call_specs: Dict[
+        str, Dict[str, TreeSpec]
+    ] = export_artifact.module_call_specs
+    out_spec: TreeSpec = export_artifact.out_spec
+
+    # Make module signatures.
+    module_call_signatures = {}
+    for fqn, specs in module_call_specs.items():
+        mod_fqn = _strip_root(fqn) if not strict_mode_export else fqn
+        module_call_signatures[mod_fqn] = ModuleCallSignature(
+            inputs=[], outputs=[], **specs
+        )
+
+    if len(preserve_module_call_signature) > 0:
+        if not strict_mode_export:
+            _rewrite_tracepoint_node(gm)
+        res = CollectTracepointsPass(module_call_signatures, export_graph_signature)(gm)
+        assert res is not None
+        gm = res.graph_module
+
+    assert _EXPORT_MODULE_HIERARCHY is not None
+    module_call_graph = _make_module_call_graph(
+        _EXPORT_MODULE_HIERARCHY,
+        original_in_spec,
+        out_spec,
+        module_call_signatures,
+    )
+    return gm, module_call_graph
+
+
+def _get_range_constraints(
+    export_artifact: ExportArtifact, combined_args: Dict[str, Any], dynamic_shapes
+):
+    gm: torch.fx.GraphModule = export_artifact.aten.gm
+    export_graph_signature: ExportGraphSignature = export_artifact.aten.sig
+    fake_mode: FakeTensorMode = export_artifact.fake_mode
+    num_lifted = next(
+        (
+            i
+            for i, s in enumerate(export_graph_signature.input_specs)
+            if s.kind == InputKind.USER_INPUT
+        ),
+        len(export_graph_signature.input_specs),
+    )
+    range_constraints = make_constraints(
+        fake_mode,
+        gm,
+        combined_args,
+        dynamic_shapes,
+        num_lifted,
+    )
+    return range_constraints
+
+
+def _get_inline_constraints(fake_mode: FakeTensorMode):
+    assert fake_mode.shape_env is not None
+    return {
+        k: v
+        for k, v in fake_mode.shape_env.var_to_range.items()
+        if free_unbacked_symbols(k)
+    }
+
+
 @contextmanager
 def patch_forward(obj: torch.nn.Module, new_method):
     """Helper method to make it easier to cleanly torch.export() a method on a
@@ -1284,11 +1400,23 @@
 
     _normalize_nn_module_stack(gm_torch_level, type(mod))
 
-    # NOTE: graph module expects only positional args
     constant_attrs = _gather_constant_attrs(mod)
+    param_buffer_table: Dict[str, str] = _get_param_buffer_mapping(mod, gm_torch_level)
+
+    # Dynamo does not track which buffers were registered as non-persistent. This info
+    # is available in the original module, so we transfer it to the traced module. Also,
+    # since we didn't restore original param/buffer names yet, we must use traced names.
+    non_persistent_buffers = _get_non_persistent_buffers(mod)
+    reverse_name_lookup = {orig: traced for traced, orig in param_buffer_table.items()}
+    gm_torch_level._non_persistent_buffers_set = {
+        reverse_name_lookup[name]
+        for name in non_persistent_buffers
+        if name in reverse_name_lookup
+    }
     with dynamo_fake_mode:
         aten_export_artifact = lower_to_aten_callback(
             gm_torch_level,
+            # NOTE: graph module expects only positional args
             _convert_to_positional_args(orig_arg_names, fake_args, fake_kwargs),
             {},
             fake_params_buffers,
@@ -1331,11 +1459,12 @@
         constants=constants,
     )
     # 2. Restore FQN of param/buffers
-    param_buffer_table: Dict[str, str] = _get_param_buffer_mapping(mod, gm_torch_level)
     _replace_param_buffer_names(param_buffer_table, export_graph_signature)
 
-    # 3. Remove non-persistent buffers from the graph signature
-    _rewrite_non_persistent_buffers(mod, export_graph_signature, constants)
+    # 3. Move non-persistent buffers to tensor constants
+    _move_non_persistent_buffers_to_tensor_constants(
+        mod, export_graph_signature, constants
+    )
 
     # 4. Rewrite constants to have the same FQN as the original module.
     _remap_constants(constant_attrs, export_graph_signature, constants)
@@ -1511,6 +1640,7 @@
         ],
         input_tokens=[],
         output_tokens=[],
+        non_persistent_buffers=_get_non_persistent_buffers(mod),
     )
     export_graph_signature = ExportGraphSignature(
         input_specs=input_specs, output_specs=output_specs
@@ -1587,8 +1717,13 @@
     orig_in_spec: TreeSpec,
     allow_complex_guards_as_runtime_asserts: bool,
     _is_torch_jit_trace: bool,
-    _is_training: bool = False,
+    dispatch_tracing_mode: str = "aot_export",
 ) -> ExportArtifact:
+    """
+    ``dispatch_tracing_mode`` can be either "make_fx” or “aot_export”, corresponding to
+    _export_to_aten_ir_make_fx and _export_to_aten_ir, respectively.
+    """
+    assert dispatch_tracing_mode in ["make_fx", "aot_export"]
     out_spec: Optional[TreeSpec] = None
 
     module_call_specs: Dict[str, Dict[str, pytree.TreeSpec]] = {}
@@ -1628,7 +1763,7 @@
 
             if sig is not None:
                 assert (
-                    not _is_training
+                    dispatch_tracing_mode == "aot_export"
                 ), "graph signature should be None for training IR"
                 sig.parameters = pytree.tree_map(_strip_root, sig.parameters)
                 sig.buffers = pytree.tree_map(_strip_root, sig.buffers)
@@ -1643,7 +1778,9 @@
                 )
             else:
                 # TODO(pianpwk): clean up _make_fx_helper() so we don't have these checks
-                assert _is_training, "graph signature can be None only for training IR"
+                assert (
+                    dispatch_tracing_mode == "make_fx"
+                ), "graph signature can be None only for training IR"
 
             for node in gm.graph.nodes:
                 if "nn_module_stack" in node.meta:
@@ -1686,7 +1823,7 @@
             _is_torch_jit_trace=_is_torch_jit_trace,
         )
 
-    with fake_mode:
+    with fake_mode, _DataDependentErrorHandlerNonStrict():
         with _fakify_script_objects(mod, fake_args, fake_kwargs, fake_mode) as (
             patched_mod,
             new_fake_args,
@@ -1696,7 +1833,7 @@
         ):
             _to_aten_func = (
                 _export_to_aten_ir_make_fx
-                if _is_training
+                if dispatch_tracing_mode == "make_fx"
                 else functools.partial(
                     _export_to_aten_ir,
                     pre_dispatch=pre_dispatch,
@@ -1718,7 +1855,7 @@
                 for fqn, obj in aten_export_artifact.constants.items()
             }
 
-    _rewrite_non_persistent_buffers(
+    _move_non_persistent_buffers_to_tensor_constants(
         mod, aten_export_artifact.sig, aten_export_artifact.constants
     )
 
@@ -1743,23 +1880,16 @@
     strict: bool = True,
     preserve_module_call_signature: Tuple[str, ...] = (),
 ) -> ExportedProgram:
-    if not isinstance(args, tuple):
-        raise UserError(
-            UserErrorType.INVALID_INPUT,
-            f"Expecting `args` to be a tuple of example positional inputs, got {type(args)}",
-        )
-
     global _EXPORT_MODULE_HIERARCHY
     _EXPORT_MODULE_HIERARCHY = _get_module_hierarchy(mod)
 
-    # TODO (tmanlaibaatar) setup logging here
-    kwargs = kwargs or {}
-    if isinstance(dynamic_shapes, torch.export.ShapesCollection):
-        dynamic_shapes = dynamic_shapes.dynamic_shapes(mod, args, kwargs)
-
-    flat_args, orig_in_spec = pytree.tree_flatten((args, kwargs))
-    original_state_dict = mod.state_dict(keep_vars=True)
-    forward_arg_names = _get_forward_arg_names(mod, args, kwargs)
+    (
+        args,
+        kwargs,
+        orig_in_spec,
+        original_state_dict,
+        dynamic_shapes,
+    ) = _process_export_inputs(mod, args, kwargs, dynamic_shapes)
 
     export_func = (
         functools.partial(
@@ -1769,7 +1899,7 @@
         if strict
         else functools.partial(
             _non_strict_export,
-            _is_training=True,
+            dispatch_tracing_mode="make_fx",
         )
     )
     export_artifact = export_func(  # type: ignore[operator]
@@ -1785,56 +1915,31 @@
         _is_torch_jit_trace=False,
     )
 
-    # Decompose here for readability.
-    gm = export_artifact.aten.gm
     export_graph_signature = export_artifact.aten.sig
-    out_spec = export_artifact.out_spec
-    fake_mode = export_artifact.fake_mode
-    module_call_specs = export_artifact.module_call_specs
+
+    forward_arg_names = _get_forward_arg_names(mod, args, kwargs)
+    inline_constraints = _get_inline_constraints(export_artifact.fake_mode)
+    # The unbacked symint symbols are updated in aot_export
+    # so we serialize them here instead of inside dynamo.
+    # Note: _get_range_constraints depends on "inline_constraints" to be set.
+    export_artifact.aten.gm.meta["inline_constraints"] = inline_constraints
+    range_constraints = _get_range_constraints(
+        export_artifact,
+        _combine_args(mod, args, kwargs, _is_torch_jit_trace=False),
+        dynamic_shapes,
+    )
+    # The returned the gm is in-place modified
+    gm, module_call_graph = _get_module_call_graph(
+        export_artifact, orig_in_spec, preserve_module_call_signature, strict
+    )
 
     # Add forward args metadata.
     gm.meta["forward_arg_names"] = forward_arg_names
-
-    # The unbacked symint symbols are updated in aot_export
-    # so we serialize them here instead of inside dynamo.
-    assert fake_mode.shape_env is not None
-    gm.meta["inline_constraints"] = {
-        k: v
-        for k, v in fake_mode.shape_env.var_to_range.items()
-        if free_unbacked_symbols(k)
-    }
-    num_lifted = next(
-        (
-            i
-            for i, s in enumerate(export_graph_signature.input_specs)
-            if s.kind == InputKind.USER_INPUT
-        ),
-        len(export_graph_signature.input_specs),
-    )
-    combined_args = _combine_args(mod, args, kwargs)
-    range_constraints = make_constraints(
-        fake_mode,
-        gm,
-        combined_args,
-        dynamic_shapes,
-        num_lifted,
-    )
-
-    # Make module signatures.
-    module_call_signatures = {}
-    for fqn, specs in module_call_specs.items():
-        mod_fqn = _strip_root(fqn) if not strict else fqn
-        module_call_signatures[mod_fqn] = ModuleCallSignature(
-            inputs=[], outputs=[], **specs
-        )
-
-    assert out_spec is not None
 
     _verify_nn_module_stack(gm)
     _verify_stack_trace(gm)
     _verify_placeholder_names(gm, export_graph_signature)
 
-    assert _EXPORT_MODULE_HIERARCHY is not None
     from torch._export.verifier import TrainingIRVerifier
 
     exported_program = ExportedProgram(
@@ -1843,12 +1948,7 @@
         graph_signature=export_graph_signature,
         state_dict=original_state_dict,
         range_constraints=range_constraints,
-        module_call_graph=_make_module_call_graph(
-            _EXPORT_MODULE_HIERARCHY,
-            orig_in_spec,
-            out_spec,
-            module_call_signatures,
-        ),
+        module_call_graph=module_call_graph,
         example_inputs=(args, kwargs),
         constants=export_artifact.aten.constants,
         verifiers=[TrainingIRVerifier],
@@ -1914,11 +2014,6 @@
     Returns:
         An ExportedProgram containing the traced method.
     """
-    if not isinstance(args, tuple):
-        raise UserError(
-            UserErrorType.INVALID_INPUT,
-            f"Expecting `args` to be a tuple of example positional inputs, got {type(args)}",
-        )
 
     global _EXPORT_FLAGS, _EXPORT_MODULE_HIERARCHY
     _EXPORT_MODULE_HIERARCHY = _get_module_hierarchy(mod)
@@ -1926,19 +2021,17 @@
     flags = set()
     flags.add("strict" if strict else "non_strict")
     flags.add("pre_dispatch" if pre_dispatch else "aot_dispatch")
-    log_export_usage(event="export.enter", flags=flags)
     _EXPORT_FLAGS = flags
 
-    kwargs = kwargs or {}
-    if isinstance(dynamic_shapes, torch.export.ShapesCollection):
-        dynamic_shapes = dynamic_shapes.dynamic_shapes(mod, args, kwargs)
-
-    flat_args, orig_in_spec = pytree.tree_flatten((args, kwargs))
-    original_state_dict = mod.state_dict(keep_vars=True)
-    if not _is_torch_jit_trace:
-        forward_arg_names = _get_forward_arg_names(mod, args, kwargs)
-    else:
-        forward_arg_names = None
+    log_export_usage(event="export.enter", flags=_EXPORT_FLAGS)
+
+    (
+        args,
+        kwargs,
+        original_in_spec,
+        original_state_dict,
+        dynamic_shapes,
+    ) = _process_export_inputs(mod, args, kwargs, dynamic_shapes)
 
     # Call the appropriate export function based on the strictness of tracing.
     export_func = _strict_export if strict else _non_strict_export
@@ -1951,87 +2044,46 @@
         preserve_module_call_signature,
         pre_dispatch,
         original_state_dict,
-        orig_in_spec,
+        original_in_spec,
         allow_complex_guards_as_runtime_asserts,
         _is_torch_jit_trace,
     )
-    # Decompose here for readability.
-    gm = export_artifact.aten.gm
-    export_graph_signature = export_artifact.aten.sig
-    out_spec = export_artifact.out_spec
-    fake_mode = export_artifact.fake_mode
-    module_call_specs = export_artifact.module_call_specs
+    export_graph_signature: ExportGraphSignature = export_artifact.aten.sig
+
+    forward_arg_names = (
+        _get_forward_arg_names(mod, args, kwargs) if not _is_torch_jit_trace else None
+    )
+    inline_constraints = _get_inline_constraints(export_artifact.fake_mode)
+    # The unbacked symint symbols are updated in aot_export
+    # so we serialize them here instead of inside dynamo.
+    # Note: this step must be before _get_range_constraints.
+    export_artifact.aten.gm.meta["inline_constraints"] = inline_constraints
+    range_constraints = _get_range_constraints(
+        export_artifact,
+        _combine_args(mod, args, kwargs, _is_torch_jit_trace=_is_torch_jit_trace),
+        dynamic_shapes,
+    )
+    gm, module_call_graph = _get_module_call_graph(
+        export_artifact, original_in_spec, preserve_module_call_signature, strict
+    )
 
     # Add forward args metadata.
     gm.meta["forward_arg_names"] = forward_arg_names
-
-    # The unbacked symint symbols are updated in aot_export
-    # so we serialize them here instead of inside dynamo.
-    assert fake_mode.shape_env is not None
-    gm.meta["inline_constraints"] = {
-        k: v
-        for k, v in fake_mode.shape_env.var_to_range.items()
-        if free_unbacked_symbols(k)
-    }
-    num_lifted = next(
-        (
-            i
-            for i, s in enumerate(export_graph_signature.input_specs)
-            if s.kind == InputKind.USER_INPUT
-        ),
-        len(export_graph_signature.input_specs),
-    )
-    combined_args = _combine_args(
-        mod, args, kwargs, _is_torch_jit_trace=_is_torch_jit_trace
-    )
-    range_constraints = make_constraints(
-        fake_mode,
-        gm,
-        combined_args,
-        dynamic_shapes,
-        num_lifted,
-    )
-
-    # Make module signatures.
-    module_call_signatures = {}
-    for fqn, specs in module_call_specs.items():
-        mod_fqn = _strip_root(fqn) if not strict else fqn
-        module_call_signatures[mod_fqn] = ModuleCallSignature(
-            inputs=[], outputs=[], **specs
-        )
-
-    if len(preserve_module_call_signature) > 0:
-        if not strict:
-            _rewrite_node(gm)
-        res = CollectTracepointsPass(module_call_signatures, export_graph_signature)(gm)
-        assert res is not None
-        gm = res.graph_module
-
-    assert out_spec is not None
 
     _verify_nn_module_stack(gm)
     _verify_stack_trace(gm)
     if not _is_torch_jit_trace:
         _verify_placeholder_names(gm, export_graph_signature)
 
-<<<<<<< HEAD
-    assert _EXPORT_MODULE_HIERARCHY is not None
-=======
     from torch._export.verifier import Verifier
 
->>>>>>> 5f2c80d1
     exported_program = ExportedProgram(
         root=gm,
         graph=gm.graph,
         graph_signature=export_graph_signature,
         state_dict=original_state_dict,
         range_constraints=range_constraints,
-        module_call_graph=_make_module_call_graph(
-            _EXPORT_MODULE_HIERARCHY,
-            orig_in_spec,
-            out_spec,
-            module_call_signatures,
-        ),
+        module_call_graph=module_call_graph,
         example_inputs=(args, kwargs),
         constants=export_artifact.aten.constants,
         verifiers=[Verifier],
