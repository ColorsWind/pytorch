--- conflicted
+++ resolved
@@ -1580,56 +1580,6 @@
                 return _VF.norm(input, p, _dim, keepdim=keepdim, dtype=dtype, out=out)  # type: ignore[attr-defined]
 
 
-<<<<<<< HEAD
-=======
-def chain_matmul(*matrices, out=None):
-    r"""Returns the matrix product of the :math:`N` 2-D tensors. This product is efficiently computed
-    using the matrix chain order algorithm which selects the order in which incurs the lowest cost in terms
-    of arithmetic operations (`[CLRS]`_). Note that since this is a function to compute the product, :math:`N`
-    needs to be greater than or equal to 2; if equal to 2 then a trivial matrix-matrix product is returned.
-    If :math:`N` is 1, then this is a no-op - the original matrix is returned as is.
-
-    .. warning::
-
-        :func:`torch.chain_matmul` is deprecated and will be removed in a future PyTorch release.
-        Use :func:`torch.linalg.multi_dot` instead, which accepts a list of two or more tensors
-        rather than multiple arguments.
-
-    Args:
-        matrices (Tensors...): a sequence of 2 or more 2-D tensors whose product is to be determined.
-        out (Tensor, optional): the output tensor. Ignored if :attr:`out` = ``None``.
-
-    Returns:
-        Tensor: if the :math:`i^{th}` tensor was of dimensions :math:`p_{i} \times p_{i + 1}`, then the product
-        would be of dimensions :math:`p_{1} \times p_{N + 1}`.
-
-    Example::
-
-        >>> # xdoctest: +SKIP
-        >>> # xdoctest: +IGNORE_WANT("non-deterministic")
-        >>> a = torch.randn(3, 4)
-        >>> b = torch.randn(4, 5)
-        >>> c = torch.randn(5, 6)
-        >>> d = torch.randn(6, 7)
-        >>> # will raise a deprecation warning
-        >>> torch.chain_matmul(a, b, c, d)
-        tensor([[ -2.3375,  -3.9790,  -4.1119,  -6.6577,   9.5609, -11.5095,  -3.2614],
-                [ 21.4038,   3.3378,  -8.4982,  -5.2457, -10.2561,  -2.4684,   2.7163],
-                [ -0.9647,  -5.8917,  -2.3213,  -5.2284,  12.8615, -12.2816,  -2.5095]])
-
-    .. _`[CLRS]`: https://mitpress.mit.edu/books/introduction-algorithms-third-edition
-    """
-    # This wrapper exists to support variadic args.
-    if has_torch_function(matrices):
-        return handle_torch_function(chain_matmul, matrices, *matrices)
-
-    if out is None:
-        return _VF.chain_matmul(matrices)  # type: ignore[attr-defined]
-    else:
-        return _VF.chain_matmul(matrices, out=out)  # type: ignore[attr-defined]
-
-
->>>>>>> ce9963e6
 def _lu_impl(A, pivot=True, get_infos=False, out=None):
     # type: (Tensor, bool, bool, Any) -> Tuple[Tensor, Tensor, Tensor]
     r"""Computes the LU factorization of a matrix or batches of matrices
