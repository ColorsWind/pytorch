--- conflicted
+++ resolved
@@ -314,15 +314,12 @@
             # adds module operation information
             forward_operations = []
             backward_operations = []
-<<<<<<< HEAD
+            checkpointing_operations = []
+
+            
 
             # option to exclude options entirely
             if include_ops_dTensor:
-=======
-            checkpointing_operations = []
-
-            if include_ops:
->>>>>>> a31210d0
                 if fqn in self.comm_module_operation_counts:
                     forward_operations = [
                         op
