--- conflicted
+++ resolved
@@ -1,5 +1,7 @@
 # mypy: allow-untyped-defs
+import logging
 import operator
+import warnings
 
 from typing import Any, Dict, List, Optional, Set, Tuple, Union
 
@@ -17,6 +19,8 @@
 )
 from torch.fx import subgraph_rewriter
 from torch.onnx.utils import _create_jit_graph
+
+log = logging.getLogger(__name__)
 
 
 def inplace_optimize_sym_size_div(gm: torch.fx.GraphModule):
@@ -186,6 +190,31 @@
     return blocks_to_lifted_attrs
 
 
+def get_attribute_fqn_from_ts_node(
+    name_to_attribute_fqn: Dict[str, str], node: torch._C.Node
+) -> str:
+    def get_attr(name: str):
+        if name in name_to_attribute_fqn:
+            return name_to_attribute_fqn[name]
+        else:
+            raise ValueError(f"Attribute {name} not found")
+
+    if node.kind() == "prim::SetAttr":
+        input_name = next(node.inputs()).debugName()
+    elif node.kind() == "prim::GetAttr":
+        input_name = node.input().debugName()
+    else:
+        raise RuntimeError(
+            f"Unexpected node kind when getting attribute fqn. node: {node} "
+        )
+
+    attr_name = node.s("name")
+    root_attr_name = get_attr(input_name)
+    attr_fqn = f"{root_attr_name}.{attr_name}" if root_attr_name else attr_name
+
+    return attr_fqn
+
+
 def get_op_overload(node: torch._C.Node):
     schema_str = node.schema()
     schema: torch._C.FunctionSchema = torch._C.parse_schema(schema_str)
@@ -214,6 +243,7 @@
         name_to_param_map: Dict[str, torch.Tensor],
         name_to_buffer_map: Dict[str, torch.Tensor],
         blocks_to_lifted_attrs: Dict[torch._C.Block, Set[str]],
+        name_to_non_tensor_attribute: Dict[str, Any],
     ):
         self.ts_graph = ts_graph
         self.name_to_param_map = name_to_param_map
@@ -227,8 +257,26 @@
             str, Union[torch.fx.Node, List[torch.fx.Node], Dict[Any, torch.fx.Node]]
         ] = {}
         self.constant_map: Dict[str, Any] = {}
-        self.attribute_map: Dict[str, Any] = {}
-        self.tensor_constants: Dict[str, torch.Tensor] = {}
+
+        # Mapping from torchscript node output name to attribute fully qualified name
+        self.name_to_attribute_fqn: Dict[str, str] = {}
+
+        self.name_to_tensor_constants: Dict[str, torch.Tensor] = {}
+
+        # Mapping from fully qualified name to real values or a fx graph node
+        # During convert, this represents the current value of a non-tensor attribute
+        # One use case is:
+        #   def forward(self, x):
+        #        c1 = self.count
+        #        self.count += 1
+        #        c2 = self.count
+        #        return x + c1 + c2
+        self.name_to_non_tensor_attribute_node: Dict[str, Any] = {}
+
+        # Mapping from fully qualified name to initial real values inputs
+        # We separate it from self.name_to_non_tensor_attribute_node since
+        # we need initial real value input when we construct fx.GraphModule
+        self.name_to_non_tensor_attribute: Dict[str, Any] = name_to_non_tensor_attribute
 
         self.subgraphs: Dict[str, torch.fx.GraphModule] = {}
 
@@ -269,13 +317,6 @@
         if value_name in self.name_to_node:
             input_node = self.name_to_node[value_name]
             return input_node
-        elif value_name in self.attribute_map:
-            attr_name = self.attribute_map[value_name]
-            if attr_name in self.name_to_node:
-                input_node = self.name_to_node[attr_name]
-                return input_node
-            else:
-                raise ValueError(f"Value {attr_name} not found")
         elif value_name in self.constant_map:
             return self.constant_map[value_name]
         else:
@@ -295,7 +336,8 @@
                 **self.subgraphs,
                 **self.name_to_param_map,
                 **self.name_to_buffer_map,
-                **self.tensor_constants,
+                **self.name_to_tensor_constants,
+                **self.name_to_non_tensor_attribute,
             },
             self.fx_graph,
         )
@@ -358,7 +400,7 @@
         alias_name = f"lifted_tensor_{output_name}"
         fx_node = self.fx_graph.get_attr(alias_name)
         self.name_to_node[output_name] = fx_node
-        self.tensor_constants[alias_name] = tensor
+        self.name_to_tensor_constants[alias_name] = tensor
 
     def convert_prim_Constant(self, node: torch._C.Node):
         name = node.output().debugName()
@@ -377,7 +419,7 @@
                     f"lifted_tensor_{name}"  # Follow naming convention from EP tracing.
                 )
                 fx_node = self.fx_graph.get_attr(alias_name)
-                self.tensor_constants[alias_name] = node.t("value")
+                self.name_to_tensor_constants[alias_name] = node.t("value")
                 value = fx_node
             elif constant_kind == "ival":
                 value = node.ival("value")
@@ -398,21 +440,45 @@
             raise ValueError(f"Unsupported JitType ({input_type}) when get device")
 
     def convert_prim_GetAttr(self, node: torch._C.Node):
-        def get_attr(name: str):
-            if name in self.attribute_map:
-                return self.attribute_map[name]
+        # Build fully qulified name
+        attr_fqn = get_attribute_fqn_from_ts_node(self.name_to_attribute_fqn, node)
+        output_name = node.output().debugName()
+        self.name_to_attribute_fqn[output_name] = attr_fqn
+
+        attr_value = node.output()
+        if self.is_top_level_graph():
+            if attr_value.type().annotation_str == "Tensor":
+                # We insert a get_attr node due to two reasons.
+                # First, ts graph does not lift tensor constants as input nodes. So
+                # tensor constants may be ignored by in convert_graph_inputs().
+                # Second, attr_fqn may have been written to via SetAttr. Two
+                # GetAttr may give different values.
+                self.name_to_node[output_name] = self.fx_graph.get_attr(attr_fqn)
             else:
-                raise ValueError(f"Attribute {name} not found")
-
-        output_name = node.output().debugName()
-
-        attr_name = node.s("name")
-        input_name = node.input().debugName()
-
-        root_attr_name = get_attr(input_name)
-        self.attribute_map[output_name] = (
-            f"{root_attr_name}.{attr_name}" if root_attr_name else attr_name
-        )
+                if attr_fqn not in self.name_to_non_tensor_attribute_node:
+                    self.name_to_non_tensor_attribute_node[
+                        attr_fqn
+                    ] = self.name_to_non_tensor_attribute[attr_fqn]
+                self.name_to_node[output_name] = self.name_to_non_tensor_attribute_node[
+                    attr_fqn
+                ]
+        else:
+            # Special support for if blocks which do not allow SetAttr TorchScript
+            # node and get_attr FX Graph Node.
+            if attr_value.type().annotation_str == "Tensor":
+                self.name_to_node[output_name] = self.name_to_node[attr_fqn]
+
+    def convert_prim_SetAttr(self, node: torch._C.Node):
+        attr_fqn = get_attribute_fqn_from_ts_node(self.name_to_attribute_fqn, node)
+        attr_value = tuple(node.inputs())[1]
+        ts_graph_tensor_input = self.get_fx_value(attr_value)
+        if attr_value.type().annotation_str == "Tensor":
+            fx_attr_node = self.fx_graph.get_attr(attr_fqn)
+            self.fx_graph.call_function(
+                torch.Tensor.copy_, (fx_attr_node, ts_graph_tensor_input)
+            )
+        else:
+            self.name_to_non_tensor_attribute_node[attr_fqn] = ts_graph_tensor_input
 
     def convert_call_function_op(self, node: torch._C.Node):
         target = get_op_overload(node)
@@ -513,7 +579,7 @@
 
     def convert_prim_CreateObject(self, node: torch._C.Node):
         output_name = node.output().debugName()
-        self.attribute_map[output_name] = ""
+        self.name_to_attribute_fqn[output_name] = ""
 
     def convert_aten__convolution(self, node: torch._C.Node):
         # converts aten::_convolution as aten.convolution, since aten::_convolution
@@ -536,11 +602,11 @@
         # as aten.div.Scalar_mode(x, tensor_constant.item())
         if schema.overload_name == "Tensor_mode":
             arg1_name = args[1].name
-            if arg1_name in self.tensor_constants:
-                tensor_constant = self.tensor_constants[arg1_name]
+            if arg1_name in self.name_to_tensor_constants:
+                tensor_constant = self.name_to_tensor_constants[arg1_name]
                 if tensor_constant.numel() == 1:
                     updated_args = list(args)
-                    updated_args[1] = self.tensor_constants[arg1_name].item()
+                    updated_args[1] = self.name_to_tensor_constants[arg1_name].item()
 
                     fx_node = self.fx_graph.call_function(
                         torch.ops.aten.div.Scalar_mode,
@@ -567,7 +633,19 @@
         output_name = node.output().debugName()
         self.name_to_node[output_name] = fx_node
 
+    def _check_set_attr_in_if_block(self, if_node: torch._C.Node):
+        for block in if_node.blocks():
+            for node in block.nodes():
+                if node.kind() == "prim::SetAttr":
+                    raise RuntimeError(
+                        "During converting prim::If to torch.cond, found prim::SetAttr op"
+                        " which is not supported yet. Please file an issue if you come "
+                        "across this error."
+                    )
+
     def convert_prim_If(self, node: torch._C.Node):
+        self._check_set_attr_in_if_block(node)
+
         inputs = list(node.inputs())
         assert len(inputs) == 1
         predicate = self.get_fx_value(inputs[0])
@@ -596,14 +674,10 @@
         subgraph_nodes = []
         for block in node.blocks():
             subgraph_converter = TS2FXGraphConverter(
-<<<<<<< HEAD
-                block, dict(), dict(), self.blocks_to_lifted_attrs
-=======
                 block, {}, {}, self.blocks_to_lifted_attrs, {}
->>>>>>> 6f275ae4
             )
             subgraph_converter.constant_map = self.constant_map
-            subgraph_converter.attribute_map = self.attribute_map
+            subgraph_converter.name_to_attribute_fqn = self.name_to_attribute_fqn
 
             for block_arg in arguments:
                 normalized_block_arg_name = normalize_name(block_arg)
@@ -618,7 +692,20 @@
 
         assert len(subgraph_nodes) == 2
 
-        fx_block_args = [self.name_to_node[arg_name] for arg_name in arguments]
+        fx_block_args = []
+        for arg_name in arguments:
+            if arg_name in self.name_to_node:
+                arg_node = self.name_to_node[arg_name]
+                fx_block_args.append(arg_node)
+            elif arg_name in self.name_to_non_tensor_attribute_node:
+                arg_node = self.name_to_non_tensor_attribute_node[arg_name]
+                fx_block_args.append(arg_node)
+            elif arg_name in self.name_to_non_tensor_attribute:
+                arg_value = self.name_to_non_tensor_attribute[arg_name]
+                fx_block_args.append(arg_value)
+            else:
+                raise ValueError(f"Attribute {arg_name} not found")
+
         args = (
             predicate,
             subgraph_nodes[0],
@@ -684,7 +771,16 @@
         # matching converter for that.
         handler_func_name = ir_name_to_func_name(node_kind)
         handler_func = getattr(self, handler_func_name, self.convert_call_function_op)
-        handler_func(node)
+
+        # str calls print function implemented in CPP. To avoid repeating
+        # the entire logic here, we simply keep first line from node string (getting rid
+        # of sub-blocks IR prints).
+        node_str = "".join(str(node).split("\n")[:1])
+        log.debug(f"[{handler_func.__name__}] converts [{node_str}]")  # noqa: G004
+        try:
+            handler_func(node)
+        except Exception as e:
+            raise RuntimeError(f"TS2EPConverter failed for node {node_kind}") from e
 
     def convert_graph_outputs(self):
         args = []
@@ -797,8 +893,21 @@
         sample_args: Tuple[Any, ...],
         sample_kwargs: Optional[Dict[str, Any]] = None,
     ):
+        log.info(
+            """
+TS2EPConverter logging starts from here.
+
+INFO: (TORCH_LOGS="export" <cmd>)
+    * Log TorchScript IR.
+
+DEBUG: (TORCH_LOGS="+export" <cmd>), additionaly
+    * Log conversion IR by IR in a format of [<conversion handler name>] converts [<IR>].
+        """
+        )
+
         self.ts_model = ts_model
         self.ts_graph, self.params, _, _ = _create_jit_graph(ts_model, sample_args)
+        log.info(f"TorchScript graph\n\n{self.ts_graph}\n")  # noqa: G004
 
         self.sample_args = sample_args
         self.sample_kwargs = sample_kwargs
@@ -813,24 +922,23 @@
             if isinstance(ts_model, torch.jit.ScriptModule)
             else {}
         )
-<<<<<<< HEAD
-=======
         self.name_to_non_tensor_attributes: Dict[str, Any] = {}
 
         self.lift_tensor_constants_to_buffer()
->>>>>>> 6f275ae4
 
     def convert(self) -> ExportedProgram:
         blocks_to_lifted_attrs = get_block_to_lifted_attrs(self.ts_graph)
-
         graph_converter = TS2FXGraphConverter(
             self.ts_graph,
             self.name_to_param_map,
             self.name_to_buffer_map,
             blocks_to_lifted_attrs,
+            self.name_to_non_tensor_attributes,
         )
         gm = graph_converter.convert()
-        ep = self.retrace_as_exported_program(gm, graph_converter.tensor_constants)
+        ep = self.retrace_as_exported_program(
+            gm, graph_converter.name_to_tensor_constants
+        )
         return ep
 
     def explain(self):
@@ -877,4 +985,57 @@
                 spec.kind = InputKind.CONSTANT_TENSOR
         ep.verifier().check(ep)
 
-        return ep+        return ep
+
+    def lift_tensor_constants_to_buffer(self):
+        # This function lifts tensor constants attributes (e.g., self.data = torch.tensor([2,3]))
+        # to buffers. Currently, when there are tensor constants, export
+        # would error and ask users to register tensor constants as buffers.
+        # Since it is hard to manually do so for TorchScript models
+        # (e.g., source code is missing), this function automatically
+        # lifts tensor constants to be buffers.
+        # This function should happen in TS2EPConverter instead of
+        # TS2FXGraphConverter since it gets attributes from self.ts_model
+        # which is not accessable in TS2FXGraphConverter. It is similar to where
+        # we collect self.name_to_param_map and self.name_to_buffer_map.
+        name_to_attribute_fqn: Dict[str, str] = {}
+
+        def get_attr(fqn: str):
+            name = fqn.split(".")
+            v = self.ts_model
+            for n in name:
+                v = getattr(v, n)
+            return v
+
+        def get_fqn(node: torch._C.Node):
+            attr_name = node.s("name")
+            input_name = node.input().debugName()
+            root_attr_name = name_to_attribute_fqn[input_name]
+            attr_fqn = f"{root_attr_name}.{attr_name}" if root_attr_name else attr_name
+            return attr_fqn
+
+        def _dfs_get_attr(block):
+            for node in block.nodes():
+                if node.kind() == "prim::CreateObject":
+                    output_name = node.output().debugName()
+                    name_to_attribute_fqn[output_name] = ""
+
+                if node.kind() == "prim::GetAttr":
+                    attr_fqn = get_fqn(node)
+                    value = get_attr(attr_fqn)
+                    output_name = node.output().debugName()
+                    name_to_attribute_fqn[output_name] = attr_fqn
+                    if isinstance(value, torch.Tensor):
+                        if attr_fqn not in self.name_to_buffer_map:
+                            # Lift tensor constants to be a buffer
+                            warnings.warn(
+                                f"ts converter lifted tensor constant {attr_fqn} to be a buffer"
+                            )
+                            self.name_to_buffer_map[attr_fqn] = value
+                    else:
+                        self.name_to_non_tensor_attributes[attr_fqn] = value
+
+                for subblock in node.blocks():
+                    _dfs_get_attr(subblock)
+
+        _dfs_get_attr(self.ts_graph)