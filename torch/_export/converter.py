# mypy: allow-untyped-defs
import builtins
import logging
import operator
import warnings
<<<<<<< HEAD
=======
from contextlib import contextmanager
>>>>>>> 548c460b
from typing import Any, Dict, List, Optional, Set, Tuple, Union

import torch
import torch.export._trace
from torch.export.exported_program import ExportedProgram
from torch.export.graph_signature import (
    ConstantArgument,
    InputKind,
    InputSpec,
    OutputKind,
    OutputSpec,
    TensorArgument,
)
from torch.fx import subgraph_rewriter
from torch.onnx.utils import _create_jit_graph


log = logging.getLogger(__name__)


def inplace_optimize_sym_size_div(gm: torch.fx.GraphModule):
    def pattern(im, dim, scale):
        sym_size_int = torch.ops.aten.sym_size.int(im, dim)
        scalar_tensor = torch.ops.aten.scalar_tensor(sym_size_int)
        div_scalar_mode = torch.ops.aten.div.Scalar_mode(
            scalar_tensor, scale, rounding_mode="trunc"
        )
        int_tensor = torch.ops.aten.Int.Tensor(div_scalar_mode)
        return int_tensor

    def replacement(im, dim, scale):
        sym_size_int = torch.ops.aten.sym_size.int(im, dim)
        return sym_size_int // scale

    replaced_patterns = subgraph_rewriter.replace_pattern(gm, pattern, replacement)


def is_valid_for_codegen(name):
    if len(name) == 0:
        raise RuntimeError("Empty argument name for codegen")
    if name[0].isdigit():
        return False
    return True


def normalize_name(name: str, prefix: str = "rename") -> str:
    name = name.replace(".", "_")
    if is_valid_for_codegen(name):
        return name
    return f"{prefix}_{name}"


def ir_name_to_func_name(name: str) -> str:
    """prim::If -> convert_prim_If"""
    name_list = name.split("::")
    return "convert_" + "_".join(name_list)


def get_node_for_param_and_buffer(fx_graph, name, is_top_level_graph):
    if is_top_level_graph:
        return fx_graph.get_attr(name)
    return fx_graph.placeholder(name)


_TORCH_DTYPE_TO_ENUM = {
    torch.uint8: 0,
    torch.int8: 1,
    torch.int16: 2,
    torch.int32: 3,
    torch.int64: 4,
    torch.float16: 5,
    torch.float32: 6,
    torch.float64: 7,
    torch.complex32: 8,
    torch.complex64: 9,
    torch.complex128: 10,
    torch.bool: 11,
    torch.bfloat16: 15,
}

_TORCH_ENUM_TO_DTYPE = {value: key for key, value in _TORCH_DTYPE_TO_ENUM.items()}


def get_dtype_as_int(tensor):
    """
    prim::dtype has the signature "Tensor a) -> int", where it gets the dtype of
    the tensor and returns the integer corresponding to this dtype based on the
    enum in ScalarType.h
    """
    dtype = tensor.dtype
    if dtype not in _TORCH_DTYPE_TO_ENUM:
        raise RuntimeError(f"Unsupported dtype {dtype}")
    return _TORCH_DTYPE_TO_ENUM[dtype]


# Those operators will be automatically populated to a instance method
# of TS2FXGraphConverter with name convert_<namespace>_<opname>().
# Please check __init__ for method population implementations.
kind_to_standard_operators = {
    "prim::max": builtins.max,
    "prim::min": builtins.min,
    "prim::TupleIndex": operator.getitem,
    "aten::__is__": operator.is_,
    "aten::__isnot__": operator.is_not,
    "aten::__not__": operator.not_,
    "aten::__contains__": operator.contains,
    "prim::dtype": get_dtype_as_int,
    "aten::len": len,
    # Mapping from specialized op to its symbolic counterpart.
    # They currently do not have any other overrides.
    "aten::numel": torch.ops.aten.sym_numel,
    "aten::size": torch.ops.aten.sym_size,
    "aten::storage_offset": torch.ops.aten.sym_storage_offset,
    "aten::stride": torch.ops.aten.sym_stride,
}


def get_ir_value_parent_name_and_attr_name(node):
    irv_parent_name, irv_name = node.input().debugName(), node.output().debugName()
    attr_name = node.s("name")
    return irv_name, irv_parent_name, attr_name


def construct_fqn(ir, ref_map, name_map):
    name_list = []
    while ir in ref_map:
        name_list.append(name_map[ir])
        ir = ref_map[ir]
    return ".".join(reversed(name_list))


def get_block_to_lifted_attrs(graph: torch._C.Graph) -> Dict[torch._C.Block, Set[str]]:
    """
    Perform two passes to get a mapping of blocks to a set of FQNs of its lifted attributes.
    When a graph has control flow, the graph will be divided into multiple blocks. We want to convert
    each block to a graph which will be passed into torch.cond. A restriction for torch.cond is that model
    parameters/buffers are expected to be lifted as inputs to the subgraphs. Before converting the model,
    we will run this pass which will:
        1. Figure out which params/buffers are used within blocks through tracing the GetAttr calls.
        2. Process the graph bottom up to find the lifted attributes of each block by taking the union
        of the attributes used in the current block, and the lifted attributes of all its child blocks.

    Returns:
        A mapping of blocks to a set of FQNs of its lifted attributes.
    """

    # A map from a block to its expected to be lifted arguments.
    blocks_to_lifted_attrs: Dict[torch._C.Block, Set[str]] = {}

    # Reference map stores the input (i.e., src) and output (i.e., dest) IR of a
    # GetAttr node. By traversing this reference map, we can figure out the
    # full IR aliasing pass and figure out the FQN of an attribute.
    # E.g., %2 = GetAttr(linear)[%1] --> node_to_parent_map["%2"] = "%1"
    node_to_parent_map: Dict[str, str] = {}

    # Used for reconstructing the FQN of an attribute based on the reference map.
    # In nutshell, for each GetAttr call, GetAttr(input IR, attribute name) -> output IR
    # This name map stores which attribute name is called for a src IR --> dest IR action.
    # E.g., %2 = GetAttr(linear)[%1] --> node_to_attr_name["%2"] = "linear"
    node_to_attr_name: Dict[str, str] = {}

    def _dfs_get_attr_dependency(entry):
        """
        First DFS path to construct reference map and name map.
        """
        for node in entry.nodes():
            if node.kind() == "prim::GetAttr":
                (
                    irv_name,
                    irv_parent_name,
                    attr_name,
                ) = get_ir_value_parent_name_and_attr_name(node)
                node_to_parent_map[irv_name] = irv_parent_name
                node_to_attr_name[irv_name] = attr_name
            for block in node.blocks():
                _dfs_get_attr_dependency(block)

    def _map_blocks_to_lifted_attrs(entry):
        """
        Walk the graph in a bottom-up fashion to build the expected to be
        lifted arguments for each block.
        """
        arguments: Set[str] = set()
        for node in entry.nodes():
            for block in node.blocks():
                # Recursively build.
                arguments = arguments.union(_map_blocks_to_lifted_attrs(block))
            if node.kind() == "prim::GetAttr":
                irv_name = node.output().debugName()
                # Skip for intermediate GetAttr, which will anyway not result a FQN.
                # E.g., node_to_parent_name: {"%3": "%2", "%2": "%1"}
                #       node_to_attr_name: {"%3": "weight", "%2": "linear", "%1": "self"}
                #       There is only one FQN %3-->%2-->%1: self.linear.weight
                #       %2-->%1 is not a FQN: self.linear
                if irv_name not in set(node_to_parent_map.values()):
                    arguments.add(
                        construct_fqn(irv_name, node_to_parent_map, node_to_attr_name)
                    )
        if not isinstance(entry, torch._C.Graph):  # Skip the top level.
            blocks_to_lifted_attrs[entry] = arguments
        return arguments

    _dfs_get_attr_dependency(graph)
    _map_blocks_to_lifted_attrs(graph)

    return blocks_to_lifted_attrs


def get_attribute_fqn_from_ts_node(
    name_to_attribute_fqn: Dict[str, str], node: torch._C.Node
) -> str:
    def get_attr(name: str):
        if name in name_to_attribute_fqn:
            return name_to_attribute_fqn[name]
        else:
            raise ValueError(f"Attribute {name} not found")

    if node.kind() == "prim::SetAttr":
        input_name = next(node.inputs()).debugName()
    elif node.kind() == "prim::GetAttr":
        input_name = node.input().debugName()
    else:
        raise RuntimeError(
            f"Unexpected node kind when getting attribute fqn. node: {node} "
        )

    attr_name = node.s("name")
    root_attr_name = get_attr(input_name)
    attr_fqn = f"{root_attr_name}.{attr_name}" if root_attr_name else attr_name

    return attr_fqn


def get_op_overload(node: torch._C.Node):
    schema_str = node.schema()
    schema: torch._C.FunctionSchema = torch._C.parse_schema(schema_str)
    ns, op_name = str(schema.name).split("::")
    override = schema.overload_name

    try:
        op_overload_mod = getattr(torch.ops, ns)
        op_overload_packet = getattr(op_overload_mod, op_name)
        if override:
            op_overload = getattr(op_overload_packet, override)
        else:
            op_overload = op_overload_packet.default
    except Exception as e:
        raise RuntimeError(
            f"Unable to find operator {node.kind()} with schema {node.schema}"
        ) from e

    return op_overload


class TS2FXGraphConverter:
    def __init__(
        self,
        ts_graph: Union[torch._C.Graph, torch._C.Block],
        name_to_param: Dict[str, torch.Tensor],
        name_to_buffer: Dict[str, torch.Tensor],
        blocks_to_lifted_attrs: Dict[torch._C.Block, Set[str]],
        name_to_non_tensor_attribute: Dict[str, Any],
    ):
        self.ts_graph = ts_graph
        self.name_to_param = name_to_param
        self.name_to_buffer = name_to_buffer

        self.fx_graph: torch.fx.Graph = torch.fx.Graph()
        self.input_specs: List[InputSpec] = []
        self.output_specs: List[OutputSpec] = []

        self.name_to_node: Dict[
            str, Union[torch.fx.Node, List[torch.fx.Node], Dict[Any, torch.fx.Node]]
        ] = {}
        self.constant_map: Dict[str, Any] = {}

        # Mapping from torchscript node output name to attribute fully qualified name
        self.name_to_attribute_fqn: Dict[str, str] = {}

        self.name_to_tensor_constants: Dict[str, torch.Tensor] = {}

        # Mapping from fully qualified name to real values or a fx graph node
        # During convert, this represents the current value of a non-tensor attribute
        # One use case is:
        #   def forward(self, x):
        #        c1 = self.count
        #        self.count += 1
        #        c2 = self.count
        #        return x + c1 + c2
        self.name_to_non_tensor_attribute_node: Dict[str, Any] = {}

        # Mapping from fully qualified name to initial real values inputs
        # We separate it from self.name_to_non_tensor_attribute_node since
        # we need initial real value input when we construct fx.GraphModule
        self.name_to_non_tensor_attribute: Dict[str, Any] = name_to_non_tensor_attribute

        self.subgraphs: Dict[str, torch.fx.GraphModule] = {}

        self.blocks_to_lifted_attrs = blocks_to_lifted_attrs

        # Populate methods for the standard operators.
        for k in kind_to_standard_operators.keys():
            handler_func_name = ir_name_to_func_name(k)
            # Create an indirect function call:
            # convert_<namespace>_<opname> --> lambda node: _convert_standard_operator(node)
            setattr(
                self,
                handler_func_name,
                lambda node: self._convert_standard_operators(node),
            )

    def is_top_level_graph(self):
        return isinstance(self.ts_graph, torch._C.Graph)

    def add_subgraph(self, subgraph) -> str:
        name = f"subgraph_{len(self.subgraphs)}"
        self.subgraphs[name] = subgraph
        return name

    def get_args_kwargs(self, node: torch._C.Node, schema):
        args = []
        kwargs = {}
        for input, schema_arg in zip(node.inputs(), schema.arguments):
            if schema_arg.kwarg_only:
                kwargs[schema_arg.name] = self.get_fx_value(input)
            else:
                args.append(self.get_fx_value(input))

        return tuple(args), kwargs

    def get_fx_value(self, value: torch._C.Value):
        value_name = value.debugName()

        if value_name in self.name_to_node:
            input_node = self.name_to_node[value_name]
            return input_node
        elif value_name in self.constant_map:
            return self.constant_map[value_name]
        else:
            raise ValueError(f"Input {value_name} not found")

    def convert(self) -> torch.fx.GraphModule:
        self.convert_graph_inputs()

        for node in self.ts_graph.nodes():
            self.convert_node(node)

        self.convert_graph_outputs()

        # Pass parameter and buffer to the root for lookup.
        gm = torch.fx.GraphModule(
            {
                **self.subgraphs,
                **self.name_to_param,
                **self.name_to_buffer,
                **self.name_to_tensor_constants,
                **self.name_to_non_tensor_attribute,
            },
            self.fx_graph,
        )

        inplace_optimize_sym_size_div(gm)

        gm.graph.lint()

        return gm

    def convert_graph_inputs(self):
        for graph_input in self.ts_graph.inputs():
            name = graph_input.debugName()

            if name in self.name_to_param:
                normalized_name = normalize_name(name)
                self.input_specs.append(
                    InputSpec(
                        InputKind.PARAMETER,
                        arg=TensorArgument(name=normalized_name),
                        target=name,
                    )
                )
                fx_node = get_node_for_param_and_buffer(
                    self.fx_graph, name, self.is_top_level_graph()
                )
            elif name in self.name_to_buffer:
                normalized_name = normalize_name(name)
                self.input_specs.append(
                    InputSpec(
                        InputKind.BUFFER,
                        arg=TensorArgument(name=normalized_name),
                        target=name,
                        persistent=True,
                    )
                )
                fx_node = get_node_for_param_and_buffer(
                    self.fx_graph, name, self.is_top_level_graph()
                )
            else:
                normalized_name = normalize_name(name, prefix="input")
                self.input_specs.append(
                    InputSpec(
                        InputKind.USER_INPUT,
                        arg=TensorArgument(name=normalized_name),
                        target=name,
                    )
                )
                fx_node = self.fx_graph.placeholder(normalized_name)

            self.name_to_node[name] = fx_node

    def convert_aten_tensor(self, node: torch._C.Node):
        """aten::tensor creates a constant tensor ad-hoc --> GetAttr"""
        args, kwargs = self.get_args_kwargs(node, torch.ops.aten.tensor.default._schema)

        for k in kwargs:
            if k == "requires_grad":
                kwargs[k] = bool(kwargs[k])  # 0 -> False, 1 -> True

        to_tensor = (
            torch.tensor
            if all(isinstance(a, int) for a in args)
            else torch._refs.tensor
        )

        def target(*args, **kwargs):
            if "dtype" in kwargs and kwargs["dtype"] is not None:
                kwargs["dtype"] = _TORCH_ENUM_TO_DTYPE[kwargs["dtype"]]
            return to_tensor(*args, **kwargs)

        # def to_dynamic_tensor(*args, **kwargs):
        #     if "dtype" in kwargs and kwargs["dtype"] is not None:
        #         kwargs["dtype"] = _TORCH_ENUM_TO_DTYPE[kwargs["dtype"]]
        #     return torch._refs.tensor(*args, **kwargs)

        output_name = node.output().debugName()
        fx_node = self.fx_graph.call_function(target, args, kwargs)
        self.name_to_node[output_name] = fx_node

    def convert_prim_Constant(self, node: torch._C.Node):
        name = node.output().debugName()

        value: Any = None
        if node.hasAttribute("value"):
            constant_kind = node.kindOf("value")
            if constant_kind == "i":
                value = node.i("value")
            elif constant_kind == "f":
                value = node.f("value")
            elif constant_kind == "s":
                value = node.s("value")
            elif constant_kind == "t":
                alias_name = (
                    f"lifted_tensor_{name}"  # Follow naming convention from EP tracing.
                )
                fx_node = self.fx_graph.get_attr(alias_name)
                self.name_to_tensor_constants[alias_name] = node.t("value")
                value = fx_node
            elif constant_kind == "ival":
                value = node.ival("value")
            else:
                raise ValueError(f"Unsupported constant type: {node.kindOf('value')}")
        else:
            value = None

        self.constant_map[name] = value

    def convert_prim_device(self, node: torch._C.Node):
        input_type = node.input().type()
        if input_type.isSubtypeOf(torch._C.TensorType.get()):
            device = input_type.device()  # type: ignore[attr-defined]
            output_name = node.output().debugName()
            self.constant_map[output_name] = device
        else:
            raise ValueError(f"Unsupported JitType ({input_type}) when get device")

    def convert_prim_GetAttr(self, node: torch._C.Node):
        # Build fully qulified name
        attr_fqn = get_attribute_fqn_from_ts_node(self.name_to_attribute_fqn, node)
        output_name = node.output().debugName()
        self.name_to_attribute_fqn[output_name] = attr_fqn

        attr_value = node.output()
        if self.is_top_level_graph():
            if attr_value.type().annotation_str == "Tensor":
                # We insert a get_attr node due to two reasons.
                # First, ts graph does not lift tensor constants as input nodes. So
                # tensor constants may be ignored by in convert_graph_inputs().
                # Second, attr_fqn may have been written to via SetAttr. Two
                # GetAttr may give different values.
                self.name_to_node[output_name] = self.fx_graph.get_attr(attr_fqn)
            else:
                if attr_fqn not in self.name_to_non_tensor_attribute_node:
                    self.name_to_non_tensor_attribute_node[
                        attr_fqn
                    ] = self.name_to_non_tensor_attribute[attr_fqn]
                self.name_to_node[output_name] = self.name_to_non_tensor_attribute_node[
                    attr_fqn
                ]
        else:
            # Special support for if blocks which do not allow SetAttr TorchScript
            # node and get_attr FX Graph Node.
            if attr_value.type().annotation_str == "Tensor":
                self.name_to_node[output_name] = self.name_to_node[attr_fqn]

    def convert_prim_SetAttr(self, node: torch._C.Node):
        attr_fqn = get_attribute_fqn_from_ts_node(self.name_to_attribute_fqn, node)
        attr_value = tuple(node.inputs())[1]
        ts_graph_tensor_input = self.get_fx_value(attr_value)
        if attr_value.type().annotation_str == "Tensor":
            fx_attr_node = self.fx_graph.get_attr(attr_fqn)
            self.fx_graph.call_function(
                torch.Tensor.copy_, (fx_attr_node, ts_graph_tensor_input)
            )
        else:
            self.name_to_non_tensor_attribute_node[attr_fqn] = ts_graph_tensor_input

    def convert_call_function_op(self, node: torch._C.Node):
        target = get_op_overload(node)

        args, kwargs = self.get_args_kwargs(node, target._schema)

        fx_node = self.fx_graph.call_function(target, args, kwargs)

        # TODO: covnert sourceRange() into stack_trace
        # fx_node.meta["stack_trace"] = node.sourceRange()

        if node.outputsSize() == 1:
            output_name = node.output().debugName()
            self.name_to_node[output_name] = fx_node
        else:
            for i, outp in enumerate(node.outputs()):
                output_name = outp.debugName()
                next_fx_node = self.fx_graph.call_function(
                    operator.getitem, (fx_node, i)
                )
                self.name_to_node[output_name] = next_fx_node

    def convert_prim_TupleConstruct(self, node: torch._C.Node):
        self._convert_prim_iterator(node)

    def convert_prim_ListConstruct(self, node: torch._C.Node):
        self._convert_prim_iterator(node)

    def _convert_prim_iterator(self, node: torch._C.Node):
        output_list = []
        for inp in node.inputs():
            output_list.append(self.get_fx_value(inp))

        output_name = node.output().debugName()
        self.name_to_node[output_name] = output_list

    def convert_prim_DictConstruct(self, node: torch._C.Node):
        output_dict = {}
        k, v = None, None
        for i, inp in enumerate(node.inputs()):
            # We assume key value are stored in pair in the DictConstruct.
            # The first element is the key and the following is the value.
            if i % 2 == 0:
                k = self.get_fx_value(inp)
            else:
                v = self.get_fx_value(inp)
                assert (
                    k is not None and v is not None
                ), "DictConstruct has an empty key value pair."
                output_dict[k] = v
                k, v = None, None

        assert (
            k is None and v is None
        ), "DictConstruct has an odd number of elements (violating our assumption)."

        output_name = node.output().debugName()
        self.name_to_node[output_name] = output_dict

    def convert_prim_ListUnpack(self, node: torch._C.Node):
        self._convert_prim_unpack_iterator(node)

    def convert_prim_TupleUnpack(self, node: torch._C.Node):
        self._convert_prim_unpack_iterator(node)

    def _convert_prim_unpack_iterator(self, node: torch._C.Node):
        # Single input and multiple outputs for unpacking.
        for i, outp in enumerate(node.outputs()):
            outp_name = outp.debugName()
            inp = self.get_fx_value(node.input())
            fx_node = self.fx_graph.call_function(operator.getitem, (inp, i))
            self.name_to_node[outp_name] = fx_node

    def convert_aten_Int(self, node: torch._C.Node):
        # converts aten::Int as aten._to_copy + aten::_local_scalar_dense
        target = torch.ops.aten._to_copy.default
        args = tuple(self.get_fx_value(input) for input in node.inputs())
        to_copy_node = self.fx_graph.call_function(target, args, {"dtype": torch.int32})

        fx_node = self.fx_graph.call_function(
            torch.ops.aten._local_scalar_dense.default, (to_copy_node,)
        )

        # TODO: covnert sourceRange() into stack_trace
        # fx_node.meta["stack_trace"] = node.sourceRange()

        output_name = node.output().debugName()
        self.name_to_node[output_name] = fx_node

    def convert_prim_NumToTensor(self, node: torch._C.Node):
        # Converts prim::NumToTensor as aten.scalar_tensor.
        # prim::NumToTensor IRs are currently triggered by:
        # .size() https://github.com/pytorch/pytorch/blob/main/torch/csrc/jit/frontend/tracer.cpp#L950
        # .numel() https://github.com/pytorch/pytorch/blob/main/torch/csrc/jit/frontend/tracer.cpp#L971
        # For both of those APIs, torch.jit.trace implicitly sets the output tensor type
        # to be LongTensor.
        target = torch.ops.aten.scalar_tensor
        args = tuple(self.get_fx_value(input) for input in node.inputs())

        fx_node = self.fx_graph.call_function(target, args, {"dtype": torch.long})
        output_name = node.output().debugName()
        self.name_to_node[output_name] = fx_node

    def convert_prim_CreateObject(self, node: torch._C.Node):
        output_name = node.output().debugName()
        self.name_to_attribute_fqn[output_name] = ""

    def convert_aten__convolution(self, node: torch._C.Node):
        # converts aten::_convolution as aten.convolution, since aten::_convolution
        # doesn't have a meta function
        target = torch.ops.aten.convolution.default
        args, kwargs = self.get_args_kwargs(node, target._schema)

        fx_node = self.fx_graph.call_function(target, args, kwargs)

        output_name = node.output().debugName()
        self.name_to_node[output_name] = fx_node

    def convert_aten_div(self, node: torch._C.Node):
        target = get_op_overload(node)
        schema = target._schema

        args, kwargs = self.get_args_kwargs(node, schema)

        # converts aten::div.Tensor_mode(x, tensor_constant)
        # as aten.div.Scalar_mode(x, tensor_constant.item())
        if schema.overload_name == "Tensor_mode":
            arg1_name = args[1].name
            if arg1_name in self.name_to_tensor_constants:
                tensor_constant = self.name_to_tensor_constants[arg1_name]
                if tensor_constant.numel() == 1:
                    updated_args = list(args)
                    updated_args[1] = self.name_to_tensor_constants[arg1_name].item()

                    fx_node = self.fx_graph.call_function(
                        torch.ops.aten.div.Scalar_mode,
                        tuple(updated_args),
                        kwargs,
                    )

                    # TODO: covnert sourceRange() into stack_trace
                    # fx_node.meta["stack_trace"] = node.sourceRange()

                    output_name = node.output().debugName()
                    self.name_to_node[output_name] = fx_node
                    return

        self.convert_call_function_op(node)

    def convert_aten___getitem__(self, node: torch._C.Node):
        input_container, index = tuple(
            self.get_fx_value(input) for input in node.inputs()
        )
        fx_node = self.fx_graph.call_function(
            operator.getitem, (input_container, index)
        )
        output_name = node.output().debugName()
        self.name_to_node[output_name] = fx_node

    def _check_set_attr_in_if_block(self, if_node: torch._C.Node):
        for block in if_node.blocks():
            for node in block.nodes():
                if node.kind() == "prim::SetAttr":
                    raise RuntimeError(
                        "During converting prim::If to torch.cond, found prim::SetAttr op"
                        " which is not supported yet. Please file an issue if you come "
                        "across this error."
                    )

    def convert_prim_If(self, node: torch._C.Node):
        self._check_set_attr_in_if_block(node)

        inputs = list(node.inputs())
        assert len(inputs) == 1
        predicate = self.get_fx_value(inputs[0])

        def _identify_inputs_as_arguments(entry):
            """
            Identify inputs from the innermost sub-block. This is needed
            for nested sub-blocks when the input is hidden in the nested sub-block.
            E.g., example IR of input is hidden in the nested sub-block.
            Graph[x.1]
            %1 = ...
                Block[]
                    Block[x.1]
                        %2 = x.1 ...
            """
            arguments: Set[str] = set()
            for block in entry.blocks():
                for block_node in block.nodes():
                    for block_node_in in block_node.inputs():
                        if (
                            block_node_in.debugName() in self.name_to_node
                            and block_node_in.debugName()
                            not in self.name_to_attribute_fqn
                        ):
                            arguments.add(block_node_in.debugName())
                    arguments = arguments.union(
                        _identify_inputs_as_arguments(block_node)
                    )
            return arguments

        # Find inputs.
        arguments = _identify_inputs_as_arguments(node)

        # Lift parameters as inputs.
        for block in node.blocks():
            arguments = arguments.union(self.blocks_to_lifted_attrs[block])

        arguments = list(arguments)

        # Convert blocks to subgraphs
        subgraph_nodes = []
        for block in node.blocks():
            subgraph_converter = TS2FXGraphConverter(
                block, {}, {}, self.blocks_to_lifted_attrs, {}
            )
            subgraph_converter.constant_map = self.constant_map
            subgraph_converter.name_to_attribute_fqn = self.name_to_attribute_fqn

            for block_arg in arguments:
                normalized_block_arg_name = normalize_name(block_arg)
                placeholder_node = subgraph_converter.fx_graph.placeholder(
                    normalized_block_arg_name
                )
                subgraph_converter.name_to_node[block_arg] = placeholder_node

            subgraph = subgraph_converter.convert()
            subgraph_name = self.add_subgraph(subgraph)
            subgraph_nodes.append(self.fx_graph.get_attr(subgraph_name))

        assert len(subgraph_nodes) == 2

        fx_block_args = []
        for arg_name in arguments:
            if arg_name in self.name_to_node:
                arg_node = self.name_to_node[arg_name]
                fx_block_args.append(arg_node)
            elif arg_name in self.name_to_non_tensor_attribute_node:
                arg_node = self.name_to_non_tensor_attribute_node[arg_name]
                fx_block_args.append(arg_node)
            elif arg_name in self.name_to_non_tensor_attribute:
                arg_value = self.name_to_non_tensor_attribute[arg_name]
                fx_block_args.append(arg_value)
            else:
                raise ValueError(f"Attribute {arg_name} not found")

        args = (
            predicate,
            subgraph_nodes[0],
            subgraph_nodes[1],
            tuple(fx_block_args),
        )

        cond_node = self.fx_graph.call_function(torch.cond, args, {})

        # prim::If can also have zero output.
        if node.outputsSize() == 1:
            output_name = node.output().debugName()
            self.name_to_node[output_name] = cond_node
        elif node.outputsSize() > 1:
            for i, output in enumerate(node.outputs()):
                output_name = output.debugName()
                getitem = self.fx_graph.call_function(operator.getitem, (cond_node, i))
                self.name_to_node[output_name] = getitem

    def convert_aten_Bool(self, node: torch._C.Node):
        self._convert_as_noop(node)

    def convert_prim_Enter(self, node: torch._C.Node):
        # export generally treats prim::Enter as noop
        # The only context manager export supports is aten::enable_grad.
        # Unfortunately, TorchScript does not support aten::enable_grad yet.
        # TODO: support aten::enable_grad in both TorchScript and Converter.
        return

    def convert_prim_Exit(self, node: torch._C.Node):
        # export treats prim::Exit as noop
        return

    def _convert_as_noop(self, node: torch._C.Node):
        # Converts the node as a no-op by mapping its output node as arg[0]

        target = get_op_overload(node)
        schema = target._schema

        args, kwargs = self.get_args_kwargs(node, schema)

        output_name = node.output().debugName()
        self.name_to_node[output_name] = args[0]

    def convert_profiler__record_function_exit(self, node: torch._C.Node):
        # _record_function_exit has side effect so we keep it in fx.graph
        # currently, _record_function_enter_new and _record_function_exit are
        # discarded during `retrace_as_exported_program`.
        target = torch.ops.profiler._record_function_exit
        args = tuple(self.get_fx_value(input) for input in node.inputs())
        self.fx_graph.call_function(target, args)

    def convert_prim_tolist(self, node: torch._C.Node):
        # prim::tolist cannot be supported by `_convert_standard_operators`
        # since it requires call_method instead of call_function.
        target = "tolist"
        args = (self.get_fx_value(next(node.inputs())),)
        fx_node = self.fx_graph.call_method(target, args)
        output_name = node.output().debugName()
        self.name_to_node[output_name] = fx_node

    def convert_prim_Uninitialized(self, node: torch._C.Node):
        # `prim::Uninitialized` is inserted by the compiler when it can prove
        # the value will never be used. It can be introduced by exceptions,
        # breaks, continues, and returns.
        # So we add a dummy constant to the graph.
        output_name = node.output().debugName()
        self.constant_map[output_name] = torch.Tensor()

    def _convert_standard_operators(self, node: torch._C.Node):
        target = kind_to_standard_operators[node.kind()]
        args = tuple(self.get_fx_value(input) for input in node.inputs())
        fx_node = self.fx_graph.call_function(target, args)
        output_name = node.output().debugName()
        self.name_to_node[output_name] = fx_node

    def convert_node(self, node: torch._C.Node):
        node_kind = node.kind()

        # Get handler based on namespace and operator name.
        # Provide a default node handler as well in case we don't find
        # matching converter for that.
        handler_func_name = ir_name_to_func_name(node_kind)
        handler_func = getattr(self, handler_func_name, self.convert_call_function_op)

        # str calls print function implemented in CPP. To avoid repeating
        # the entire logic here, we simply keep first line from node string (getting rid
        # of sub-blocks IR prints).
        node_str = "".join(str(node).split("\n")[:1])
        log.debug("[%s] converts [%s]", handler_func.__name__, node_str)
        try:
            handler_func(node)
        except Exception as e:
            raise RuntimeError(f"TS2EPConverter failed for node {node_kind}") from e

    def convert_graph_outputs(self):
        args = []
        for graph_output in self.ts_graph.outputs():
            output_name = graph_output.debugName()
            if output_name in self.name_to_node:
                args.append(self.name_to_node[output_name])
                self.output_specs.append(
                    OutputSpec(
                        OutputKind.USER_OUTPUT,
                        arg=TensorArgument(name=output_name),
                        target=output_name,
                    )
                )
            elif output_name in self.constant_map:
                args.append(self.constant_map[output_name])
                self.output_specs.append(
                    OutputSpec(
                        OutputKind.USER_OUTPUT,
                        arg=ConstantArgument(
                            name=output_name, value=self.constant_map[output_name]
                        ),
                        target=output_name,
                    )
                )
            else:
                raise ValueError(f"Output {output_name} not found")

        if len(args) == 1:
            self.fx_graph.output(
                args[0]
            )  # Get rid of an extra list wrapped around final output.
        else:
            # Sub-block of prim::If can have zero output.
            self.fx_graph.output([])


class ExplainTS2FXGraphConverter(TS2FXGraphConverter):
    """
    Run TS2FXGraphConverter in an explain mode. It collects all failed operators conversions
    and provide that information to users. In order to collect all failed conversions, it
    also mocks some internal attributes (e.g., name_to_node).
    """

    class _DictMock(dict):
        def __init__(self, dict_data, mock_value):
            super().__init__(dict_data)
            self.mock_value = mock_value

        def __getitem__(self, key):
            # If the original dictionary has the key, return its value.
            # Otherwise, return the mock value.
            if not super().__contains__(key):
                return self.mock_value
            return super().__getitem__(key)

        def __contains__(self, key):
            return True

    def __init__(
        self,
        ts_graph: Union[torch._C.Graph, torch._C.Block],
        name_to_param: Dict[str, torch.Tensor],
        name_to_buffer: Dict[str, torch.Tensor],
        blocks_to_lifted_attrs: Dict[torch._C.Block, Set[str]],
        name_to_non_tensor_attribute: Dict[str, Any],
    ):
        super().__init__(
            ts_graph,
            name_to_param,
            name_to_buffer,
            blocks_to_lifted_attrs,
            name_to_non_tensor_attribute,
        )

        # Data to keep track of unsupported nodes.
        self.unsupported_node_list: List[torch._C.Node] = []

        # Add mock to needed attributes.
        self.name_to_node = ExplainTS2FXGraphConverter._DictMock(
            self.name_to_node,
            # Dummy node.
            torch.fx.Node(
                None,
                "mock",
                "call_function",
                lambda: None,
                (),
                {},
            ),
        )

    def explain(self):
        self.convert_graph_inputs()
        for node in self.ts_graph.nodes():
            self.convert_node(node)
        self.convert_graph_outputs()

    def convert_node(self, node):
        try:
            super().convert_node(node)
        except Exception:
            self.unsupported_node_list.append(node)


@contextmanager
def disable_logging(log):
    disabled = log.disabled
    log.disabled = True
    try:
        yield
    finally:
        log.disabled = disabled


class TS2EPConverter:
    # TorchScript model to ExportedProgram converter
    def __init__(
        self,
        ts_model: Union[torch.jit.ScriptModule, torch.jit.ScriptFunction],
        sample_args: Tuple[Any, ...],
        sample_kwargs: Optional[Dict[str, Any]] = None,
    ):
        self.ts_model = ts_model
        self.ts_graph, self.params, _, _ = _create_jit_graph(ts_model, sample_args)

        self.sample_args = sample_args
        self.sample_kwargs = sample_kwargs

        self.name_to_param: Dict[str, torch.Tensor] = {}
        self.name_to_buffer: Dict[str, torch.Tensor] = {}
        param_list = (
            list(self.ts_model.parameters())
            if not isinstance(self.ts_model, torch._C.ScriptFunction)
            else []
        )
        if not isinstance(self.ts_model, torch._C.ScriptFunction):
            for k, tensor in self.ts_model.state_dict().items():  # type: ignore[union-attr]
                # Check if tensor belongs to any parameter.
                if any(
                    (tensor == param).all()
                    for param in param_list
                    if tensor.shape == param.shape
                ):
                    self.name_to_param[k] = tensor
                else:
                    self.name_to_buffer[k] = tensor

        self.name_to_non_tensor_attributes: Dict[str, Any] = {}

        self.lift_tensor_constants_to_buffer()

    def convert(self) -> ExportedProgram:
        log.info(
            """
TS2EPConverter logging starts from here.

INFO: (TORCH_LOGS="export" <cmd>)
    * Log TorchScript IR.

DEBUG: (TORCH_LOGS="+export" <cmd>), additionally
    * Log conversion IR by IR in a format of [<conversion handler name>] converts [<IR>].
        """
        )
        log.info("TorchScript graph\n\n%s\n", self.ts_graph)

        blocks_to_lifted_attrs = get_block_to_lifted_attrs(self.ts_graph)

        graph_converter = TS2FXGraphConverter(
            self.ts_graph,
            self.name_to_param,
            self.name_to_buffer,
            blocks_to_lifted_attrs,
            self.name_to_non_tensor_attributes,
        )
        gm = graph_converter.convert()
        log.info("GraphModule: %s", gm.print_readable(print_output=False))

        ep = self.retrace_as_exported_program(
            gm, graph_converter.name_to_tensor_constants
        )
        log.info("%s", ep)

        # Post-processing step to ensure ExportedProgram has the same state_dict as
        # the original TorchScript model. Throw warnings for additionally populated
        # state_dict entries.
        if not isinstance(self.ts_model, torch._C.ScriptFunction):
            for k, tensor in self.ts_model.state_dict().items():  # type: ignore[union-attr]
                if k not in ep.state_dict:
                    warnings.warn(
                        f"Manually populate {k} into state_dict ExportedProgram, but it is never used by the ExportedProgram."
                    )
                    ep.state_dict[k] = tensor

        return ep

    @disable_logging(log)
    def explain(self, print_output=True):
        blocks_to_lifted_attrs = get_block_to_lifted_attrs(self.ts_graph)

        graph_converter = ExplainTS2FXGraphConverter(
            self.ts_graph,
            self.name_to_param,
            self.name_to_buffer,
            blocks_to_lifted_attrs,
            self.name_to_non_tensor_attributes,
        )
        graph_converter.explain()
        if len(graph_converter.unsupported_node_list) > 0:
            explain_str = "Unsupported nodes are found in the following list:"
            for i, n in enumerate(graph_converter.unsupported_node_list):
                node_str = "".join(str(n).split("\n")[:1])
                explain_str += f"\n\n    {i}. {n.kind()} [{node_str}]"
        else:
            explain_str = "Success!"
        if print_output:
            print(explain_str)
        return explain_str

    def retrace_as_exported_program(
        self, gm: torch.fx.GraphModule, tensor_constants: Dict[str, torch.Tensor]
    ):
        # TODO: adjust input orders to match GraphSignature convention
        ep = torch.export._trace._export(
            gm,
            self.sample_args,
            strict=False,
            pre_dispatch=True,
        )

        # Post-processing to make sure the ExportedProgram states are correct.
        # Because during conversion, we set tensor constants as GetAttr,
        # retracing cannot recognize them as tensor constants but instead
        # treat them as buffers. We need to set them again here.
        ep._constants = {**ep._constants, **tensor_constants}
        for k in tensor_constants:
            ep.state_dict.pop(k, None)
        for spec in ep.graph_signature.input_specs:
            # Mark as constant tensors for erroneously traced buffers.
            if spec.kind == InputKind.BUFFER and spec.target in tensor_constants:
                spec.kind = InputKind.CONSTANT_TENSOR
        ep.verifier().check(ep)

        return ep

    def lift_tensor_constants_to_buffer(self):
        # This function lifts tensor constants attributes (e.g., self.data = torch.tensor([2,3]))
        # to buffers. Currently, when there are tensor constants, export
        # would error and ask users to register tensor constants as buffers.
        # Since it is hard to manually do so for TorchScript models
        # (e.g., source code is missing), this function automatically
        # lifts tensor constants to be buffers.
        # This function should happen in TS2EPConverter instead of
        # TS2FXGraphConverter since it gets attributes from self.ts_model
        # which is not accessable in TS2FXGraphConverter. It is similar to where
        # we collect self.name_to_param and self.name_to_buffer.
        name_to_attribute_fqn: Dict[str, str] = {}

        def get_attr(fqn: str):
            name = fqn.split(".")
            v = self.ts_model
            for n in name:
                v = getattr(v, n)
            return v

        def get_fqn(node: torch._C.Node):
            attr_name = node.s("name")
            input_name = node.input().debugName()
            root_attr_name = name_to_attribute_fqn[input_name]
            attr_fqn = f"{root_attr_name}.{attr_name}" if root_attr_name else attr_name
            return attr_fqn

        def _dfs_get_attr(block):
            for node in block.nodes():
                if node.kind() == "prim::CreateObject":
                    output_name = node.output().debugName()
                    name_to_attribute_fqn[output_name] = ""

                if node.kind() == "prim::GetAttr":
                    attr_fqn = get_fqn(node)
                    value = get_attr(attr_fqn)
                    output_name = node.output().debugName()
                    name_to_attribute_fqn[output_name] = attr_fqn
                    if isinstance(value, torch.Tensor):
                        if attr_fqn not in self.name_to_buffer:
                            # Lift tensor constants to be a buffer
                            self.name_to_buffer[attr_fqn] = value
                    else:
                        self.name_to_non_tensor_attributes[attr_fqn] = value

                for subblock in node.blocks():
                    _dfs_get_attr(subblock)

        _dfs_get_attr(self.ts_graph)<|MERGE_RESOLUTION|>--- conflicted
+++ resolved
@@ -3,10 +3,7 @@
 import logging
 import operator
 import warnings
-<<<<<<< HEAD
-=======
 from contextlib import contextmanager
->>>>>>> 548c460b
 from typing import Any, Dict, List, Optional, Set, Tuple, Union
 
 import torch
