--- conflicted
+++ resolved
@@ -9,12 +9,8 @@
 setuptools
 types-dataclasses
 typing-extensions>=4.8.0
-<<<<<<< HEAD
-sympy >= 1.13.0
-=======
 sympy==1.12.1 ; python_version == "3.8"
 sympy>=1.13.0 ; python_version >= "3.9"
->>>>>>> c2425a3b
 filelock
 networkx
 jinja2
