# Owner(s): ["module: unknown"]

import expecttest
import io
import numpy as np
import os
import shutil
import sys
import tempfile
import unittest

TEST_TENSORBOARD = True
try:
    import tensorboard.summary.writer.event_file_writer  # noqa: F401
    from tensorboard.compat.proto.summary_pb2 import Summary
except ImportError:
    TEST_TENSORBOARD = False

HAS_TORCHVISION = True
try:
    import torchvision
except ImportError:
    HAS_TORCHVISION = False
skipIfNoTorchVision = unittest.skipIf(not HAS_TORCHVISION, "no torchvision")

TEST_MATPLOTLIB = True
try:
    import matplotlib
    if os.environ.get('DISPLAY', '') == '':
        matplotlib.use('Agg')
    import matplotlib.pyplot as plt
except ImportError:
    TEST_MATPLOTLIB = False
skipIfNoMatplotlib = unittest.skipIf(not TEST_MATPLOTLIB, "no matplotlib")

import torch
from torch.testing._internal.common_utils import (
    instantiate_parametrized_tests,
    parametrize,
    TestCase,
    run_tests,
    TEST_WITH_CROSSREF,
<<<<<<< HEAD
    IS_WINDOWS,
    IS_MACOS,
=======
    TestCase,
    skipIfTorchDynamo,
>>>>>>> 6f275ae4
)

def tensor_N(shape, dtype=float):
    numel = np.prod(shape)
    x = (np.arange(numel, dtype=dtype)).reshape(shape)
    return x

class BaseTestCase(TestCase):
    """ Base class used for all TensorBoard tests """
    def setUp(self):
        super().setUp()
        if not TEST_TENSORBOARD:
            return self.skipTest("Skip the test since TensorBoard is not installed")
        if TEST_WITH_CROSSREF:
            return self.skipTest("Don't run TensorBoard tests with crossref")
        self.temp_dirs = []

    def createSummaryWriter(self):
        # Just to get the name of the directory in a writable place. tearDown()
        # is responsible for clean-ups.
        temp_dir = tempfile.TemporaryDirectory(prefix="test_tensorboard").name
        self.temp_dirs.append(temp_dir)
        return SummaryWriter(temp_dir)

    def tearDown(self):
        super().tearDown()
        # Remove directories created by SummaryWriter
        for temp_dir in self.temp_dirs:
            if os.path.exists(temp_dir):
                shutil.rmtree(temp_dir)


if TEST_TENSORBOARD:
    from tensorboard.compat.proto.graph_pb2 import GraphDef
    from torch.utils.tensorboard import summary, SummaryWriter
    from torch.utils.tensorboard._utils import _prepare_video, convert_to_HWC
    from tensorboard.compat.proto.types_pb2 import DataType
    from torch.utils.tensorboard.summary import int_to_half, tensor_proto
    from torch.utils.tensorboard._convert_np import make_np
    from torch.utils.tensorboard._pytorch_graph import graph
    from google.protobuf import text_format
    from PIL import Image

class TestTensorBoardPyTorchNumpy(BaseTestCase):
    def test_pytorch_np(self):
        tensors = [torch.rand(3, 10, 10), torch.rand(1), torch.rand(1, 2, 3, 4, 5)]
        for tensor in tensors:
            # regular tensor
            self.assertIsInstance(make_np(tensor), np.ndarray)

            # CUDA tensor
            if torch.cuda.is_available():
                self.assertIsInstance(make_np(tensor.cuda()), np.ndarray)

            # regular variable
            self.assertIsInstance(make_np(torch.autograd.Variable(tensor)), np.ndarray)

            # CUDA variable
            if torch.cuda.is_available():
                self.assertIsInstance(make_np(torch.autograd.Variable(tensor).cuda()), np.ndarray)

        # python primitive type
        self.assertIsInstance(make_np(0), np.ndarray)
        self.assertIsInstance(make_np(0.1), np.ndarray)

    def test_pytorch_autograd_np(self):
        x = torch.autograd.Variable(torch.empty(1))
        self.assertIsInstance(make_np(x), np.ndarray)

    def test_pytorch_write(self):
        with self.createSummaryWriter() as w:
            w.add_scalar('scalar', torch.autograd.Variable(torch.rand(1)), 0)

    def test_pytorch_histogram(self):
        with self.createSummaryWriter() as w:
            w.add_histogram('float histogram', torch.rand((50,)))
            w.add_histogram('int histogram', torch.randint(0, 100, (50,)))
            w.add_histogram('bfloat16 histogram', torch.rand(50, dtype=torch.bfloat16))

    def test_pytorch_histogram_raw(self):
        with self.createSummaryWriter() as w:
            num = 50
            floats = make_np(torch.rand((num,)))
            bins = [0.0, 0.25, 0.5, 0.75, 1.0]
            counts, limits = np.histogram(floats, bins)
            sum_sq = floats.dot(floats).item()
            w.add_histogram_raw('float histogram raw',
                                min=floats.min().item(),
                                max=floats.max().item(),
                                num=num,
                                sum=floats.sum().item(),
                                sum_squares=sum_sq,
                                bucket_limits=limits[1:].tolist(),
                                bucket_counts=counts.tolist())

            ints = make_np(torch.randint(0, 100, (num,)))
            bins = [0, 25, 50, 75, 100]
            counts, limits = np.histogram(ints, bins)
            sum_sq = ints.dot(ints).item()
            w.add_histogram_raw('int histogram raw',
                                min=ints.min().item(),
                                max=ints.max().item(),
                                num=num,
                                sum=ints.sum().item(),
                                sum_squares=sum_sq,
                                bucket_limits=limits[1:].tolist(),
                                bucket_counts=counts.tolist())

            ints = torch.tensor(range(0, 100)).float()
            nbins = 100
            counts = torch.histc(ints, bins=nbins, min=0, max=99)
            limits = torch.tensor(range(nbins))
            sum_sq = ints.dot(ints).item()
            w.add_histogram_raw('int histogram raw',
                                min=ints.min().item(),
                                max=ints.max().item(),
                                num=num,
                                sum=ints.sum().item(),
                                sum_squares=sum_sq,
                                bucket_limits=limits.tolist(),
                                bucket_counts=counts.tolist())

class TestTensorBoardUtils(BaseTestCase):
    def test_to_HWC(self):
        test_image = np.random.randint(0, 256, size=(3, 32, 32), dtype=np.uint8)
        converted = convert_to_HWC(test_image, 'chw')
        self.assertEqual(converted.shape, (32, 32, 3))
        test_image = np.random.randint(0, 256, size=(16, 3, 32, 32), dtype=np.uint8)
        converted = convert_to_HWC(test_image, 'nchw')
        self.assertEqual(converted.shape, (64, 256, 3))
        test_image = np.random.randint(0, 256, size=(32, 32), dtype=np.uint8)
        converted = convert_to_HWC(test_image, 'hw')
        self.assertEqual(converted.shape, (32, 32, 3))

    def test_convert_to_HWC_dtype_remains_same(self):
        # test to ensure convert_to_HWC restores the dtype of input np array and
        # thus the scale_factor calculated for the image is 1
        test_image = torch.tensor([[[[1, 2, 3], [4, 5, 6]]]], dtype=torch.uint8)
        tensor = make_np(test_image)
        tensor = convert_to_HWC(tensor, 'NCHW')
        scale_factor = summary._calc_scale_factor(tensor)
        self.assertEqual(scale_factor, 1, msg='Values are already in [0, 255], scale factor should be 1')


    def test_prepare_video(self):
        # At each timeframe, the sum over all other
        # dimensions of the video should be the same.
        shapes = [
            (16, 30, 3, 28, 28),
            (36, 30, 3, 28, 28),
            (19, 29, 3, 23, 19),
            (3, 3, 3, 3, 3)
        ]
        for s in shapes:
            V_input = np.random.random(s)
            V_after = _prepare_video(np.copy(V_input))
            total_frame = s[1]
            V_input = np.swapaxes(V_input, 0, 1)
            for f in range(total_frame):
                x = np.reshape(V_input[f], newshape=(-1))
                y = np.reshape(V_after[f], newshape=(-1))
                np.testing.assert_array_almost_equal(np.sum(x), np.sum(y))

    def test_numpy_vid_uint8(self):
        V_input = np.random.randint(0, 256, (16, 30, 3, 28, 28)).astype(np.uint8)
        V_after = _prepare_video(np.copy(V_input)) * 255
        total_frame = V_input.shape[1]
        V_input = np.swapaxes(V_input, 0, 1)
        for f in range(total_frame):
            x = np.reshape(V_input[f], newshape=(-1))
            y = np.reshape(V_after[f], newshape=(-1))
            np.testing.assert_array_almost_equal(np.sum(x), np.sum(y))

freqs = [262, 294, 330, 349, 392, 440, 440, 440, 440, 440, 440]

true_positive_counts = [75, 64, 21, 5, 0]
false_positive_counts = [150, 105, 18, 0, 0]
true_negative_counts = [0, 45, 132, 150, 150]
false_negative_counts = [0, 11, 54, 70, 75]
precision = [0.3333333, 0.3786982, 0.5384616, 1.0, 0.0]
recall = [1.0, 0.8533334, 0.28, 0.0666667, 0.0]

class TestTensorBoardWriter(BaseTestCase):
    def test_writer(self):
        with self.createSummaryWriter() as writer:
            sample_rate = 44100

            n_iter = 0
            writer.add_hparams(
                {'lr': 0.1, 'bsize': 1},
                {'hparam/accuracy': 10, 'hparam/loss': 10}
            )
            writer.add_scalar('data/scalar_systemtime', 0.1, n_iter)
            writer.add_scalar('data/scalar_customtime', 0.2, n_iter, walltime=n_iter)
            writer.add_scalar('data/new_style', 0.2, n_iter, new_style=True)
            writer.add_scalars('data/scalar_group', {
                "xsinx": n_iter * np.sin(n_iter),
                "xcosx": n_iter * np.cos(n_iter),
                "arctanx": np.arctan(n_iter)
            }, n_iter)
            x = np.zeros((32, 3, 64, 64))  # output from network
            writer.add_images('Image', x, n_iter)  # Tensor
            writer.add_image_with_boxes('imagebox',
                                        np.zeros((3, 64, 64)),
                                        np.array([[10, 10, 40, 40], [40, 40, 60, 60]]),
                                        n_iter)
            x = np.zeros(sample_rate * 2)

            writer.add_audio('myAudio', x, n_iter)
            writer.add_video('myVideo', np.random.rand(16, 48, 1, 28, 28).astype(np.float32), n_iter)
            writer.add_text('Text', 'text logged at step:' + str(n_iter), n_iter)
            writer.add_text('markdown Text', '''a|b\n-|-\nc|d''', n_iter)
            writer.add_histogram('hist', np.random.rand(100, 100), n_iter)
            writer.add_pr_curve('xoxo', np.random.randint(2, size=100), np.random.rand(
                100), n_iter)  # needs tensorboard 0.4RC or later
            writer.add_pr_curve_raw('prcurve with raw data', true_positive_counts,
                                    false_positive_counts,
                                    true_negative_counts,
                                    false_negative_counts,
                                    precision,
                                    recall, n_iter)

            v = np.array([[[1, 1, 1], [-1, -1, 1], [1, -1, -1], [-1, 1, -1]]], dtype=float)
            c = np.array([[[255, 0, 0], [0, 255, 0], [0, 0, 255], [255, 0, 255]]], dtype=int)
            f = np.array([[[0, 2, 3], [0, 3, 1], [0, 1, 2], [1, 3, 2]]], dtype=int)
            writer.add_mesh('my_mesh', vertices=v, colors=c, faces=f)

class TestTensorBoardSummaryWriter(BaseTestCase):
    def test_summary_writer_ctx(self):
        # after using a SummaryWriter as a ctx it should be closed
        with self.createSummaryWriter() as writer:
            writer.add_scalar('test', 1)
        self.assertIs(writer.file_writer, None)

    def test_summary_writer_close(self):
        # Opening and closing SummaryWriter a lot should not run into
        # OSError: [Errno 24] Too many open files
        passed = True
        try:
            writer = self.createSummaryWriter()
            writer.close()
        except OSError:
            passed = False

        self.assertTrue(passed)

    def test_pathlib(self):
        import pathlib
        with tempfile.TemporaryDirectory(prefix="test_tensorboard_pathlib") as d:
            p = pathlib.Path(d)
            with SummaryWriter(p) as writer:
                writer.add_scalar('test', 1)

class TestTensorBoardEmbedding(BaseTestCase):
    def test_embedding(self):
        w = self.createSummaryWriter()
        all_features = torch.tensor([[1., 2., 3.], [5., 4., 1.], [3., 7., 7.]])
        all_labels = torch.tensor([33., 44., 55.])
        all_images = torch.zeros(3, 3, 5, 5)

        w.add_embedding(all_features,
                        metadata=all_labels,
                        label_img=all_images,
                        global_step=2)

        dataset_label = ['test'] * 2 + ['train'] * 2
        all_labels = list(zip(all_labels, dataset_label))
        w.add_embedding(all_features,
                        metadata=all_labels,
                        label_img=all_images,
                        metadata_header=['digit', 'dataset'],
                        global_step=2)
        # assert...

    def test_embedding_64(self):
        w = self.createSummaryWriter()
        all_features = torch.tensor([[1., 2., 3.], [5., 4., 1.], [3., 7., 7.]])
        all_labels = torch.tensor([33., 44., 55.])
        all_images = torch.zeros((3, 3, 5, 5), dtype=torch.float64)

        w.add_embedding(all_features,
                        metadata=all_labels,
                        label_img=all_images,
                        global_step=2)

        dataset_label = ['test'] * 2 + ['train'] * 2
        all_labels = list(zip(all_labels, dataset_label))
        w.add_embedding(all_features,
                        metadata=all_labels,
                        label_img=all_images,
                        metadata_header=['digit', 'dataset'],
                        global_step=2)

class TestTensorBoardSummary(BaseTestCase):
    def test_uint8_image(self):
        '''
        Tests that uint8 image (pixel values in [0, 255]) is not changed
        '''
        test_image = np.random.randint(0, 256, size=(3, 32, 32), dtype=np.uint8)
        scale_factor = summary._calc_scale_factor(test_image)
        self.assertEqual(scale_factor, 1, msg='Values are already in [0, 255], scale factor should be 1')

    def test_float32_image(self):
        '''
        Tests that float32 image (pixel values in [0, 1]) are scaled correctly
        to [0, 255]
        '''
        test_image = np.random.rand(3, 32, 32).astype(np.float32)
        scale_factor = summary._calc_scale_factor(test_image)
        self.assertEqual(scale_factor, 255, msg='Values are in [0, 1], scale factor should be 255')

    def test_list_input(self):
        with self.assertRaises(Exception) as e_info:
            summary.histogram('dummy', [1, 3, 4, 5, 6], 'tensorflow')

    def test_empty_input(self):
        with self.assertRaises(Exception) as e_info:
            summary.histogram('dummy', np.ndarray(0), 'tensorflow')

    def test_image_with_boxes(self):
        self.assertTrue(compare_image_proto(summary.image_boxes('dummy',
                                            tensor_N(shape=(3, 32, 32)),
                                            np.array([[10, 10, 40, 40]])),
                                            self))

    def test_image_with_one_channel(self):
        self.assertTrue(compare_image_proto(
            summary.image('dummy',
                          tensor_N(shape=(1, 8, 8)),
                          dataformats='CHW'),
                          self))  # noqa: E131

    def test_image_with_one_channel_batched(self):
        self.assertTrue(compare_image_proto(
            summary.image('dummy',
                          tensor_N(shape=(2, 1, 8, 8)),
                          dataformats='NCHW'),
                          self))  # noqa: E131

    def test_image_with_3_channel_batched(self):
        self.assertTrue(compare_image_proto(
            summary.image('dummy',
                          tensor_N(shape=(2, 3, 8, 8)),
                          dataformats='NCHW'),
                          self))  # noqa: E131

    def test_image_without_channel(self):
        self.assertTrue(compare_image_proto(
            summary.image('dummy',
                          tensor_N(shape=(8, 8)),
                          dataformats='HW'),
                          self))  # noqa: E131

    def test_video(self):
        try:
            import moviepy  # noqa: F401
        except ImportError:
            return
        self.assertTrue(compare_proto(summary.video('dummy', tensor_N(shape=(4, 3, 1, 8, 8))), self))
        summary.video('dummy', np.random.rand(16, 48, 1, 28, 28))
        summary.video('dummy', np.random.rand(20, 7, 1, 8, 8))

    @unittest.skipIf(IS_MACOS, "Skipping on mac, see https://github.com/pytorch/pytorch/pull/109349 ")
    def test_audio(self):
        self.assertTrue(compare_proto(summary.audio('dummy', tensor_N(shape=(42,))), self))

    @unittest.skipIf(IS_MACOS, "Skipping on mac, see https://github.com/pytorch/pytorch/pull/109349 ")
    def test_text(self):
        self.assertTrue(compare_proto(summary.text('dummy', 'text 123'), self))

    @unittest.skipIf(IS_MACOS, "Skipping on mac, see https://github.com/pytorch/pytorch/pull/109349 ")
    def test_histogram_auto(self):
        self.assertTrue(compare_proto(summary.histogram('dummy', tensor_N(shape=(1024,)), bins='auto', max_bins=5), self))

    @unittest.skipIf(IS_MACOS, "Skipping on mac, see https://github.com/pytorch/pytorch/pull/109349 ")
    def test_histogram_fd(self):
        self.assertTrue(compare_proto(summary.histogram('dummy', tensor_N(shape=(1024,)), bins='fd', max_bins=5), self))

    @unittest.skipIf(IS_MACOS, "Skipping on mac, see https://github.com/pytorch/pytorch/pull/109349 ")
    def test_histogram_doane(self):
        self.assertTrue(compare_proto(summary.histogram('dummy', tensor_N(shape=(1024,)), bins='doane', max_bins=5), self))

    def test_custom_scalars(self):
        layout = {
            'Taiwan': {
                'twse': ['Multiline', ['twse/0050', 'twse/2330']]
            },
            'USA': {
                'dow': ['Margin', ['dow/aaa', 'dow/bbb', 'dow/ccc']],
                'nasdaq': ['Margin', ['nasdaq/aaa', 'nasdaq/bbb', 'nasdaq/ccc']]
            }
        }
        summary.custom_scalars(layout)  # only smoke test. Because protobuf in python2/3 serialize dictionary differently.


    @unittest.skipIf(IS_MACOS, "Skipping on mac, see https://github.com/pytorch/pytorch/pull/109349 ")
    def test_mesh(self):
        v = np.array([[[1, 1, 1], [-1, -1, 1], [1, -1, -1], [-1, 1, -1]]], dtype=float)
        c = np.array([[[255, 0, 0], [0, 255, 0], [0, 0, 255], [255, 0, 255]]], dtype=int)
        f = np.array([[[0, 2, 3], [0, 3, 1], [0, 1, 2], [1, 3, 2]]], dtype=int)
        mesh = summary.mesh('my_mesh', vertices=v, colors=c, faces=f, config_dict=None)
        self.assertTrue(compare_proto(mesh, self))

    @unittest.skipIf(IS_MACOS, "Skipping on mac, see https://github.com/pytorch/pytorch/pull/109349 ")
    def test_scalar_new_style(self):
        scalar = summary.scalar('test_scalar', 1.0, new_style=True)
        self.assertTrue(compare_proto(scalar, self))
        with self.assertRaises(AssertionError):
            summary.scalar('test_scalar2', torch.Tensor([1, 2, 3]), new_style=True)


def remove_whitespace(string):
    return string.replace(' ', '').replace('\t', '').replace('\n', '')

def get_expected_file(function_ptr):
    module_id = function_ptr.__class__.__module__
    test_file = sys.modules[module_id].__file__
    # Look for the .py file (since __file__ could be pyc).
    test_file = ".".join(test_file.split('.')[:-1]) + '.py'

    # Use realpath to follow symlinks appropriately.
    test_dir = os.path.dirname(os.path.realpath(test_file))
    functionName = function_ptr.id().split('.')[-1]
    return os.path.join(test_dir,
                        "expect",
                        'TestTensorBoard.' + functionName + ".expect")

def read_expected_content(function_ptr):
    expected_file = get_expected_file(function_ptr)
    assert os.path.exists(expected_file), expected_file
    with open(expected_file) as f:
        return f.read()

def compare_image_proto(actual_proto, function_ptr):
    if expecttest.ACCEPT:
        expected_file = get_expected_file(function_ptr)
        with open(expected_file, 'w') as f:
            f.write(text_format.MessageToString(actual_proto))
        return True
    expected_str = read_expected_content(function_ptr)
    expected_proto = Summary()
    text_format.Parse(expected_str, expected_proto)

    [actual, expected] = [actual_proto.value[0], expected_proto.value[0]]
    actual_img = Image.open(io.BytesIO(actual.image.encoded_image_string))
    expected_img = Image.open(io.BytesIO(expected.image.encoded_image_string))

    return (
        actual.tag == expected.tag and
        actual.image.height == expected.image.height and
        actual.image.width == expected.image.width and
        actual.image.colorspace == expected.image.colorspace and
        actual_img == expected_img
    )

def compare_proto(str_to_compare, function_ptr):
    if expecttest.ACCEPT:
        write_proto(str_to_compare, function_ptr)
        return True
    expected = read_expected_content(function_ptr)
    str_to_compare = str(str_to_compare)
    return remove_whitespace(str_to_compare) == remove_whitespace(expected)

def write_proto(str_to_compare, function_ptr):
    expected_file = get_expected_file(function_ptr)
    with open(expected_file, 'w') as f:
        f.write(str(str_to_compare))

class TestTensorBoardPytorchGraph(BaseTestCase):
    def test_pytorch_graph(self):
        dummy_input = (torch.zeros(1, 3),)

        class myLinear(torch.nn.Module):
            def __init__(self):
                super().__init__()
                self.l = torch.nn.Linear(3, 5)

            def forward(self, x):
                return self.l(x)

        with self.createSummaryWriter() as w:
            w.add_graph(myLinear(), dummy_input)

        actual_proto, _ = graph(myLinear(), dummy_input)

        expected_str = read_expected_content(self)
        expected_proto = GraphDef()
        text_format.Parse(expected_str, expected_proto)

        self.assertEqual(len(expected_proto.node), len(actual_proto.node))
        for i in range(len(expected_proto.node)):
            expected_node = expected_proto.node[i]
            actual_node = actual_proto.node[i]
            self.assertEqual(expected_node.name, actual_node.name)
            self.assertEqual(expected_node.op, actual_node.op)
            self.assertEqual(expected_node.input, actual_node.input)
            self.assertEqual(expected_node.device, actual_node.device)
            self.assertEqual(
                sorted(expected_node.attr.keys()), sorted(actual_node.attr.keys()))

    def test_nested_nn_squential(self):

        dummy_input = torch.randn(2, 3)

        class InnerNNSquential(torch.nn.Module):
            def __init__(self, dim1, dim2):
                super().__init__()
                self.inner_nn_squential = torch.nn.Sequential(
                    torch.nn.Linear(dim1, dim2),
                    torch.nn.Linear(dim2, dim1),
                )

            def forward(self, x):
                x = self.inner_nn_squential(x)
                return x

        class OuterNNSquential(torch.nn.Module):
            def __init__(self, dim1=3, dim2=4, depth=2):
                super().__init__()
                layers = []
                for _ in range(depth):
                    layers.append(InnerNNSquential(dim1, dim2))
                self.outer_nn_squential = torch.nn.Sequential(*layers)

            def forward(self, x):
                x = self.outer_nn_squential(x)
                return x

        with self.createSummaryWriter() as w:
            w.add_graph(OuterNNSquential(), dummy_input)

        actual_proto, _ = graph(OuterNNSquential(), dummy_input)

        expected_str = read_expected_content(self)
        expected_proto = GraphDef()
        text_format.Parse(expected_str, expected_proto)

        self.assertEqual(len(expected_proto.node), len(actual_proto.node))
        for i in range(len(expected_proto.node)):
            expected_node = expected_proto.node[i]
            actual_node = actual_proto.node[i]
            self.assertEqual(expected_node.name, actual_node.name)
            self.assertEqual(expected_node.op, actual_node.op)
            self.assertEqual(expected_node.input, actual_node.input)
            self.assertEqual(expected_node.device, actual_node.device)
            self.assertEqual(
                sorted(expected_node.attr.keys()), sorted(actual_node.attr.keys()))

    def test_pytorch_graph_dict_input(self):
        class Model(torch.nn.Module):
            def __init__(self):
                super().__init__()
                self.l = torch.nn.Linear(3, 5)

            def forward(self, x):
                return self.l(x)

        class ModelDict(torch.nn.Module):
            def __init__(self):
                super().__init__()
                self.l = torch.nn.Linear(3, 5)

            def forward(self, x):
                return {"out": self.l(x)}


        dummy_input = torch.zeros(1, 3)

        with self.createSummaryWriter() as w:
            w.add_graph(Model(), dummy_input)

        with self.createSummaryWriter() as w:
            w.add_graph(Model(), dummy_input, use_strict_trace=True)

        # expect error: Encountering a dict at the output of the tracer...
        with self.assertRaises(RuntimeError):
            with self.createSummaryWriter() as w:
                w.add_graph(ModelDict(), dummy_input, use_strict_trace=True)

        with self.createSummaryWriter() as w:
            w.add_graph(ModelDict(), dummy_input, use_strict_trace=False)


    def test_mlp_graph(self):
        dummy_input = (torch.zeros(2, 1, 28, 28),)

        # This MLP class with the above input is expected
        # to fail JIT optimizations as seen at
        # https://github.com/pytorch/pytorch/issues/18903
        #
        # However, it should not raise an error during
        # the add_graph call and still continue.
        class myMLP(torch.nn.Module):
            def __init__(self):
                super().__init__()
                self.input_len = 1 * 28 * 28
                self.fc1 = torch.nn.Linear(self.input_len, 1200)
                self.fc2 = torch.nn.Linear(1200, 1200)
                self.fc3 = torch.nn.Linear(1200, 10)

            def forward(self, x, update_batch_stats=True):
                h = torch.nn.functional.relu(
                    self.fc1(x.view(-1, self.input_len)))
                h = self.fc2(h)
                h = torch.nn.functional.relu(h)
                h = self.fc3(h)
                return h

        with self.createSummaryWriter() as w:
            w.add_graph(myMLP(), dummy_input)

    def test_wrong_input_size(self):
        with self.assertRaises(RuntimeError) as e_info:
            dummy_input = torch.rand(1, 9)
            model = torch.nn.Linear(3, 5)
            with self.createSummaryWriter() as w:
                w.add_graph(model, dummy_input)  # error

    @skipIfNoTorchVision
    def test_torchvision_smoke(self):
        model_input_shapes = {
            'alexnet': (2, 3, 224, 224),
            'resnet34': (2, 3, 224, 224),
            'resnet152': (2, 3, 224, 224),
            'densenet121': (2, 3, 224, 224),
            'vgg16': (2, 3, 224, 224),
            'vgg19': (2, 3, 224, 224),
            'vgg16_bn': (2, 3, 224, 224),
            'vgg19_bn': (2, 3, 224, 224),
            'mobilenet_v2': (2, 3, 224, 224),
        }
        for model_name, input_shape in model_input_shapes.items():
            with self.createSummaryWriter() as w:
                model = getattr(torchvision.models, model_name)()
                w.add_graph(model, torch.zeros(input_shape))

class TestTensorBoardFigure(BaseTestCase):
    @skipIfNoMatplotlib
    def test_figure(self):
        writer = self.createSummaryWriter()

        figure, axes = plt.figure(), plt.gca()
        circle1 = plt.Circle((0.2, 0.5), 0.2, color='r')
        circle2 = plt.Circle((0.8, 0.5), 0.2, color='g')
        axes.add_patch(circle1)
        axes.add_patch(circle2)
        plt.axis('scaled')
        plt.tight_layout()

        writer.add_figure("add_figure/figure", figure, 0, close=False)
        self.assertTrue(plt.fignum_exists(figure.number))

        writer.add_figure("add_figure/figure", figure, 1)
        if matplotlib.__version__ != '3.3.0':
            self.assertFalse(plt.fignum_exists(figure.number))
        else:
            print("Skipping fignum_exists, see https://github.com/matplotlib/matplotlib/issues/18163")

        writer.close()

    @skipIfNoMatplotlib
    def test_figure_list(self):
        writer = self.createSummaryWriter()

        figures = []
        for i in range(5):
            figure = plt.figure()
            plt.plot([i * 1, i * 2, i * 3], label="Plot " + str(i))
            plt.xlabel("X")
            plt.xlabel("Y")
            plt.legend()
            plt.tight_layout()
            figures.append(figure)

        writer.add_figure("add_figure/figure_list", figures, 0, close=False)
        self.assertTrue(all(plt.fignum_exists(figure.number) is True for figure in figures))  # noqa: F812

        writer.add_figure("add_figure/figure_list", figures, 1)
        if matplotlib.__version__ != '3.3.0':
            self.assertTrue(all(plt.fignum_exists(figure.number) is False for figure in figures))  # noqa: F812
        else:
            print("Skipping fignum_exists, see https://github.com/matplotlib/matplotlib/issues/18163")

        writer.close()

class TestTensorBoardNumpy(BaseTestCase):
    @unittest.skipIf(IS_WINDOWS, "Skipping on windows, see https://github.com/pytorch/pytorch/pull/109349 ")
    @unittest.skipIf(IS_MACOS, "Skipping on mac, see https://github.com/pytorch/pytorch/pull/109349 ")
    def test_scalar(self):
        res = make_np(1.1)
        self.assertIsInstance(res, np.ndarray) and self.assertEqual(res.shape, (1,))
        res = make_np(1 << 64 - 1)  # uint64_max
        self.assertIsInstance(res, np.ndarray) and self.assertEqual(res.shape, (1,))
        res = make_np(np.float16(1.00000087))
        self.assertIsInstance(res, np.ndarray) and self.assertEqual(res.shape, (1,))
        res = make_np(np.float128(1.00008 + 9))
        self.assertIsInstance(res, np.ndarray) and self.assertEqual(res.shape, (1,))
        res = make_np(np.int64(100000000000))
        self.assertIsInstance(res, np.ndarray) and self.assertEqual(res.shape, (1,))

    def test_pytorch_np_expect_fail(self):
        with self.assertRaises(NotImplementedError):
            res = make_np({'pytorch': 1.0})



class TestTensorProtoSummary(BaseTestCase):
    @parametrize(
        "tensor_type,proto_type",
        [
            (torch.float16, DataType.DT_HALF),
            (torch.bfloat16, DataType.DT_BFLOAT16),
        ],
    )
    @skipIfTorchDynamo("Unsuitable test for Dynamo, behavior changes with version")
    def test_half_tensor_proto(self, tensor_type, proto_type):
        float_values = [1.0, 2.0, 3.0]
        actual_proto = tensor_proto(
            "dummy",
            torch.tensor(float_values, dtype=tensor_type),
        ).value[0].tensor
        self.assertSequenceEqual(
            [int_to_half(x) for x in actual_proto.half_val],
            float_values,
        )
        self.assertTrue(actual_proto.dtype == proto_type)

    def test_float_tensor_proto(self):
        float_values = [1.0, 2.0, 3.0]
        actual_proto = (
            tensor_proto("dummy", torch.tensor(float_values)).value[0].tensor
        )
        self.assertEqual(actual_proto.float_val, float_values)
        self.assertTrue(actual_proto.dtype == DataType.DT_FLOAT)

    def test_int_tensor_proto(self):
        int_values = [1, 2, 3]
        actual_proto = (
            tensor_proto("dummy", torch.tensor(int_values, dtype=torch.int32))
            .value[0]
            .tensor
        )
        self.assertEqual(actual_proto.int_val, int_values)
        self.assertTrue(actual_proto.dtype == DataType.DT_INT32)

    def test_scalar_tensor_proto(self):
        scalar_value = 0.1
        actual_proto = (
            tensor_proto("dummy", torch.tensor(scalar_value)).value[0].tensor
        )
        self.assertAlmostEqual(actual_proto.float_val[0], scalar_value)

    def test_complex_tensor_proto(self):
        real = torch.tensor([1.0, 2.0])
        imag = torch.tensor([3.0, 4.0])
        actual_proto = (
            tensor_proto("dummy", torch.complex(real, imag)).value[0].tensor
        )
        self.assertEqual(actual_proto.scomplex_val, [1.0, 3.0, 2.0, 4.0])

    def test_empty_tensor_proto(self):
        actual_proto = tensor_proto("dummy", torch.empty(0)).value[0].tensor
        self.assertEqual(actual_proto.float_val, [])

instantiate_parametrized_tests(TestTensorProtoSummary)

if __name__ == '__main__':
    run_tests()<|MERGE_RESOLUTION|>--- conflicted
+++ resolved
@@ -1,13 +1,16 @@
 # Owner(s): ["module: unknown"]
 
-import expecttest
 import io
-import numpy as np
 import os
 import shutil
 import sys
 import tempfile
 import unittest
+from pathlib import Path
+
+import expecttest
+import numpy as np
+
 
 TEST_TENSORBOARD = True
 try:
@@ -36,18 +39,15 @@
 import torch
 from torch.testing._internal.common_utils import (
     instantiate_parametrized_tests,
+    IS_MACOS,
+    IS_WINDOWS,
     parametrize,
-    TestCase,
     run_tests,
     TEST_WITH_CROSSREF,
-<<<<<<< HEAD
-    IS_WINDOWS,
-    IS_MACOS,
-=======
     TestCase,
     skipIfTorchDynamo,
->>>>>>> 6f275ae4
 )
+
 
 def tensor_N(shape, dtype=float):
     numel = np.prod(shape)
@@ -80,15 +80,16 @@
 
 
 if TEST_TENSORBOARD:
+    from google.protobuf import text_format
+    from PIL import Image
     from tensorboard.compat.proto.graph_pb2 import GraphDef
+    from tensorboard.compat.proto.types_pb2 import DataType
+
     from torch.utils.tensorboard import summary, SummaryWriter
-    from torch.utils.tensorboard._utils import _prepare_video, convert_to_HWC
-    from tensorboard.compat.proto.types_pb2 import DataType
-    from torch.utils.tensorboard.summary import int_to_half, tensor_proto
     from torch.utils.tensorboard._convert_np import make_np
     from torch.utils.tensorboard._pytorch_graph import graph
-    from google.protobuf import text_format
-    from PIL import Image
+    from torch.utils.tensorboard._utils import _prepare_video, convert_to_HWC
+    from torch.utils.tensorboard.summary import int_to_half, tensor_proto
 
 class TestTensorBoardPyTorchNumpy(BaseTestCase):
     def test_pytorch_np(self):
@@ -294,9 +295,8 @@
         self.assertTrue(passed)
 
     def test_pathlib(self):
-        import pathlib
         with tempfile.TemporaryDirectory(prefix="test_tensorboard_pathlib") as d:
-            p = pathlib.Path(d)
+            p = Path(d)
             with SummaryWriter(p) as writer:
                 writer.add_scalar('test', 1)
 
