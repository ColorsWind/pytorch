--- conflicted
+++ resolved
@@ -465,6 +465,11 @@
                 device_type="cuda",
             ),
             tol1(
+                "linalg.multi_dot",
+                {torch.float32: tol(atol=1e-05, rtol=8e-04)},
+                device_type="cuda",
+            ),
+            tol1(
                 "linalg.tensorsolve",
                 {torch.float32: tol(atol=3e-04, rtol=3e-04)},
                 device_type="cuda",
@@ -482,6 +487,11 @@
                 "matmul",
                 {torch.float32: tol(atol=3e-04, rtol=3e-04)},
                 device_type="cuda",
+            ),
+            tol1(
+                "pca_lowrank",
+                {torch.float32: tol(atol=3e-05, rtol=4e-06)},
+                device_type="cpu",
             ),
         ),
     )
@@ -605,6 +615,11 @@
                 device_type="cuda",
             ),
             tol1(
+                "masked.prod",
+                {torch.float32: tol(atol=1e-05, rtol=1.3e-05)},
+                device_type="cuda",
+            ),
+            tol1(
                 "nn.functional.binary_cross_entropy_with_logits",
                 {torch.float32: tol(atol=4e-04, rtol=4e-04)},
             ),
@@ -617,6 +632,9 @@
             tol1(
                 "nn.functional.multi_head_attention_forward",
                 {torch.float32: tol(atol=6e-05, rtol=2e-05)},
+            ),
+            tol2(
+                "linalg.pinv", "hermitian", {torch.float32: tol(atol=5e-5, rtol=2e-5)}
             ),
         ),
     )
@@ -772,11 +790,7 @@
             tol2(
                 "linalg.pinv", "hermitian", {torch.float32: tol(atol=1e-05, rtol=1e-05)}
             ),
-<<<<<<< HEAD
-            tol1("linalg.tensorsolve", {torch.float32: tol(atol=1e-05, rtol=1e-05)}),
-=======
             tol1("linalg.tensorsolve", {torch.float32: tol(atol=9e-03, rtol=2e-04)}),
->>>>>>> 3f031b96
             tol1("linalg.multi_dot", {torch.float32: tol(atol=1e-04, rtol=1e-04)}),
             tol1("svd_lowrank", {torch.float32: tol(atol=1e-04, rtol=1e-04)}),
             tol1("pca_lowrank", {torch.float32: tol(atol=1e-04, rtol=1e-04)}),
@@ -946,6 +960,11 @@
                 decorate(
                     "linalg.householder_product", decorator=runOnRocm
                 ),  # works on ROCm
+                xfail(
+                    # nans
+                    "masked.softmax",
+                    device_type="cpu",
+                ),
                 xfail(
                     "nanquantile", device_type="cpu"
                 ),  # vmap not implemented for at::equal.
@@ -1036,9 +1055,12 @@
         "test_vmapvjpvjp",
         (
             tol1("linalg.svd", {torch.float32: tol(atol=1e-03, rtol=5e-04)}),
+            tol1("linalg.lu", {torch.float32: tol(atol=5e-04, rtol=7e-04)}),
             tol1("linalg.lu_factor", {torch.float32: tol(atol=2e-03, rtol=2e-02)}),
+            tol1("linalg.multi_dot", {torch.float32: tol(atol=2e-03, rtol=2e-04)}),
             tol1("svd", {torch.float32: tol(atol=1e-03, rtol=5e-04)}),
             tol1("matrix_exp", {torch.float32: tol(atol=1e-03, rtol=5e-04)}),
+            tol1("masked.prod", {torch.float32: tol(atol=2e-03, rtol=2e-04)}),
         ),
     )
     @skipOps(
@@ -1183,12 +1205,22 @@
             ),
             tol1(
                 "linalg.householder_product",
-                {torch.float32: tol(atol=1e-04, rtol=1e-04)},
+                {torch.float32: tol(atol=3e-04, rtol=9e-04)},
             ),
             tol1(
                 "matrix_exp",
                 {torch.float32: tol(atol=5e-04, rtol=1e-04)},
                 device_type="cuda",
+            ),
+            tol1(
+                "nn.functional.layer_norm",
+                {torch.float32: tol(atol=3e-4, rtol=1e-4)},
+                device_type="cpu",
+            ),
+            tol1(
+                "native_layer_norm",
+                {torch.float32: tol(atol=3e-4, rtol=1e-4)},
+                device_type="cpu",
             ),
         ),
     )
@@ -1804,7 +1836,12 @@
             tol1("masked.cumprod", {torch.float32: tol(atol=1e-04, rtol=5e-04)}),
             tol1(
                 "cumprod",
-                {torch.float32: tol(atol=1e-04, rtol=1.3e-05)},
+                {torch.float32: tol(atol=1e-03, rtol=5e-04)},
+                device_type="cuda",
+            ),
+            tol1(
+                "linalg.det",
+                {torch.float32: tol(atol=3e-05, rtol=5e-06)},
                 device_type="cuda",
             ),
             tol1(
@@ -2378,13 +2415,18 @@
         "test_vmap_autograd_grad",
         (
             tol1(
+                "ldexp",
+                {torch.float32: tol(atol=3e-04, rtol=1.6e-06)},
+                device_type="cuda",
+            ),
+            tol1(
                 "linalg.householder_product",
                 {torch.float32: tol(atol=5e-04, rtol=9e-03)},
                 device_type="cuda",
             ),
             tol1(
                 "linalg.householder_product",
-                {torch.float32: tol(atol=1e-04, rtol=1e-04)},
+                {torch.float32: tol(atol=6e-03, rtol=1e-03)},
                 device_type="cpu",
             ),
             tol1(
