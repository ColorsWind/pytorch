# Owner(s): ["oncall: distributed"]

import contextlib
import sys
from collections import Counter
from enum import auto, Enum
from functools import partial
from typing import List, Optional, Tuple

import torch
import torch.distributed as dist
import torch.distributed.fsdp._traversal_utils as traversal_utils
import torch.nn as nn

from torch.distributed.distributed_c10d import _rank_not_in_group
from torch.distributed.fsdp import (
    FullyShardedDataParallel as FSDP,
    ShardingStrategy,
    StateDictType,
)
from torch.distributed.fsdp._init_utils import (
    _init_intra_and_inter_node_groups,
    HYBRID_SHARDING_STRATEGIES,
)
from torch.distributed.fsdp.wrap import ModuleWrapPolicy
from torch.nn import TransformerDecoderLayer, TransformerEncoderLayer
from torch.testing._internal.common_distributed import skip_if_lt_x_gpu
from torch.testing._internal.common_fsdp import (
    CUDAInitMode,
    FSDPInitMode,
    FSDPTest,
    TransformerWithSharedParams,
)
from torch.testing._internal.common_utils import (
    instantiate_parametrized_tests,
    run_tests,
    TEST_WITH_DEV_DBG_ASAN,
)

if not dist.is_available():
    print("Distributed not available, skipping tests", file=sys.stderr)
    sys.exit(0)

if TEST_WITH_DEV_DBG_ASAN:
    print(
        "Skip dev-asan as torch + multiprocessing spawn have known issues",
        file=sys.stderr,
    )
    sys.exit(0)


@contextlib.contextmanager
def patch_allreduce(new_allreduce):
    """
    Patches dist.all_reduce with a new all_reduce and
    restores upon exiting.
    """
    orig_ar = dist.all_reduce
    dist.all_reduce = new_allreduce
    try:
        yield
    finally:
        dist.all_reduce = orig_ar


@contextlib.contextmanager
def patch_reduce_scatter(new_reduce_scatter):
    """
    Patches dist.reduce_scatter_tensor with a new reduce_scatter_tensor and
    restores upon exiting.
    """
    orig_reduce_scatter = dist.reduce_scatter_tensor
    dist.reduce_scatter_tensor = new_reduce_scatter
    try:
        yield
    finally:
        dist.reduce_scatter_tensor = orig_reduce_scatter


class MyModel(nn.Module):
    def __init__(self):
        super().__init__()
        self.lin1 = nn.Linear(10, 10)
        self.lin2 = nn.Linear(10, 10)
        self.lin3 = nn.Linear(10, 10)

    def forward(self, x):
        return self.lin3(self.lin2(self.lin1(x)))


class ShardingStrategyMode(Enum):
    ALL_HYBRID_SHARD = auto()
    MIXED_HYBRID_FULL_SHARD = auto()


class TestFSDPHybridShard(FSDPTest):
    @property
    def world_size(self):
        return max(torch.cuda.device_count(), 2)

    @property
    def process_group(self):
        return dist.distributed_c10d._get_default_group()

    @skip_if_lt_x_gpu(2)
    def test_raises_manual_wrap_hybrid_shard_when_none_policy(self):
        model = MyModel().cuda()
        err_ctx = self.assertRaisesRegex(
            ValueError, "requires explicit specification of process group"
        )

        with err_ctx:
            model = FSDP(model, sharding_strategy=ShardingStrategy.HYBRID_SHARD)

        with err_ctx:
            model = FSDP(model, sharding_strategy=ShardingStrategy._HYBRID_SHARD_ZERO2)

    @skip_if_lt_x_gpu(2)
    def test_hybrid_shard_pg_mismatch_raises(self):
        model = MyModel().cuda()
        intra_pg = self.process_group
        inter_pg = dist.new_group(ranks=[self.rank])
        # Mismatched process groups for intra-node
        model.lin1 = FSDP(
            model.lin1,
            process_group=(intra_pg, inter_pg),
            sharding_strategy=ShardingStrategy.HYBRID_SHARD,
        )
        model = FSDP(
            model,
            process_group=(dist.new_group(), dist.new_group()),
            sharding_strategy=ShardingStrategy.HYBRID_SHARD,
        )
        # Errors during _lazy_init
        inp = torch.randn(4, 10)
        with self.assertRaisesRegex(
            ValueError, "intra-node process groups do not match"
        ):
            model(inp)

        # Mismatched process groups for inter-node
        model = MyModel().cuda()
        model.lin1 = FSDP(
            model.lin1,
            process_group=(intra_pg, inter_pg),
            sharding_strategy=ShardingStrategy.HYBRID_SHARD,
        )
        model = FSDP(
            model,
            process_group=(intra_pg, dist.new_group()),
            sharding_strategy=ShardingStrategy.HYBRID_SHARD,
        )
        with self.assertRaisesRegex(
            ValueError, "inter-node process groups do not match"
        ):
            model(inp)

    @skip_if_lt_x_gpu(4)
    def test_hsdp_save_load_state_dict(self):
        model = MyModel().cuda()
        num_node_devices = torch.cuda.device_count()
        shard_rank_lists = list(range(0, num_node_devices // 2)), list(
            range(num_node_devices // 2, num_node_devices)
        )
        shard_groups = (
            dist.new_group(shard_rank_lists[0]),
            dist.new_group(shard_rank_lists[1]),
        )
        my_shard_group = (
            shard_groups[0] if self.rank in shard_rank_lists[0] else shard_groups[1]
        )
        my_replicate_group = None
        my_rank = self.rank
        # Create groups like (0, 4), (1, 5), (2, 6) etc and assign appropriately
        shard_factor = len(shard_rank_lists[0])
        for i in range(num_node_devices // 2):
            replicate_group_ranks = list(range(i, num_node_devices, shard_factor))
            replicate_group = dist.new_group(replicate_group_ranks)
            if my_rank in replicate_group_ranks:
                my_replicate_group = replicate_group

        fsdp_ctor = partial(
            FSDP,
            sharding_strategy=ShardingStrategy.HYBRID_SHARD,
            use_orig_params=True,
            process_group=(my_shard_group, my_replicate_group),
        )
        model = fsdp_ctor(model)
        optim = torch.optim.AdamW(model.parameters())
        # Initialize optimizer states
        model(torch.randn(2, 10)).sum().backward()
        optim.step()
        shard_g = model.process_group
        replicate_g = model._inter_node_pg
        assert shard_g == my_shard_group
        assert replicate_g == my_replicate_group
        with FSDP.state_dict_type(model, StateDictType.SHARDED_STATE_DICT):
            msd = model.state_dict()
            osd = FSDP.optim_state_dict(model, optim)

        load_model = fsdp_ctor(MyModel().cuda())
        load_optim = torch.optim.AdamW(load_model.parameters())
        with FSDP.state_dict_type(load_model, StateDictType.SHARDED_STATE_DICT):
            load_model.load_state_dict(msd)
            FSDP.optim_state_dict_to_load(load_model, load_optim, osd)
        load_optim.load_state_dict(osd)

    @skip_if_lt_x_gpu(2)
    def test_invalid_pg_specification_raises(self):
        pol = ModuleWrapPolicy({nn.Linear})
        model = MyModel().cuda()
        with self.assertRaisesRegex(
            ValueError, "Expected process_group to be passed in"
        ):
            model = FSDP(
                model,
                auto_wrap_policy=pol,
                process_group=self.process_group,
                sharding_strategy=ShardingStrategy.HYBRID_SHARD,
            )

    # TODO - add test for ZeRO-2 style sharding ensure params are not
    # resharded after forward.

    @skip_if_lt_x_gpu(2)
    def test_fsdp_hybrid_shard_basic_setup(self):
        """
        Tests basic functionality of HYBRID_SHARD and _HYBRID_SHARD_ZERO2:
            1. Inter and intra-node process groups are correctly setup
            2. Process groups are the same across FSDP wrapped instances
            3. reduce_scatter and allreduce called the expected no. of times
        """
        self.run_subtests(
            {
                "hsdp_sharding_strategy": [
                    ShardingStrategy.HYBRID_SHARD,
                    ShardingStrategy._HYBRID_SHARD_ZERO2,
                ],
                "sharding_strategy_mode": [
                    ShardingStrategyMode.ALL_HYBRID_SHARD,
                    ShardingStrategyMode.MIXED_HYBRID_FULL_SHARD,
                ],
                "use_orig_params": [False, True],
            },
            self._test_fsdp_hybrid_shard_basic_setup,
        )

    def _test_fsdp_hybrid_shard_basic_setup(
        self,
        hsdp_sharding_strategy: ShardingStrategy,
        sharding_strategy_mode: ShardingStrategyMode,
        use_orig_params: bool,
    ):
        hsdp_model = self._init_hsdp_model(
            hsdp_sharding_strategy, sharding_strategy_mode, use_orig_params
        )
        # All FSDP modules should have state.process_group as the process group over which to
        # shard (default process group), and state._inter_node_pg (process group containing only
        # this rank)
        intra_node_pgs = set()
        inter_node_pgs = set()
        for fsdp_module in hsdp_model.fsdp_modules(hsdp_model):
            # TODO: This needs to be replaced if we deprecate
            # `FSDP.sharding_strategy` to only use the handle one.
            # https://github.com/pytorch/pytorch/issues/90857
            if fsdp_module.sharding_strategy not in HYBRID_SHARDING_STRATEGIES:
                self.assertEqual(
                    sharding_strategy_mode, ShardingStrategyMode.MIXED_HYBRID_FULL_SHARD
                )
                self.assertEqual(
                    fsdp_module.sharding_strategy, ShardingStrategy.FULL_SHARD
                )
                continue
            # process_group should be across the node, which is just the
            # whole world here.
            self.assertEqual(
                dist.get_world_size(fsdp_module.process_group),
                dist.get_world_size(self.process_group),
            )
            intra_node_pgs.add(fsdp_module.process_group)
            inter_node_pg = fsdp_module._inter_node_pg
            inter_node_pgs.add(inter_node_pg)
            self.assertEqual(1, dist.get_world_size(inter_node_pg))
            self.assertFalse(_rank_not_in_group(inter_node_pg))
            self.assertEqual(hsdp_sharding_strategy, fsdp_module.sharding_strategy)
        # All fsdp modules should share the same process groups
        self.assertEqual(1, len(intra_node_pgs))
        self.assertEqual(1, len(inter_node_pgs))

        orig_ar = dist.all_reduce
        orig_rs = dist.reduce_scatter_tensor

        def patched_collective(orig_collective, counter, *args, **kwargs):
            counter[orig_collective] += 1
            return orig_collective(*args, **kwargs)

        cntr = Counter()
        patched_allreduce = partial(patched_collective, orig_ar, cntr)
        patched_reduce_scatter = partial(patched_collective, orig_rs, cntr)
        with patch_allreduce(patched_allreduce), patch_reduce_scatter(
            patched_reduce_scatter
        ):
            inp = hsdp_model.get_input(device=torch.cuda.current_device())
            out = hsdp_model(inp[0], inp[1])
            loss = hsdp_model.get_loss(inp, out)
            loss.backward()

        if sharding_strategy_mode == ShardingStrategyMode.ALL_HYBRID_SHARD:
            num_flat_params = len(list(traversal_utils._get_fsdp_handles(hsdp_model)))
            self.assertEqual(num_flat_params, cntr[orig_ar])
            self.assertEqual(num_flat_params, cntr[orig_rs])
        elif sharding_strategy_mode == ShardingStrategyMode.MIXED_HYBRID_FULL_SHARD:
            num_hsdp_flat_params = len(
                list(traversal_utils._get_fsdp_handles(hsdp_model.transformer))
            )
            num_flat_params = len(list(traversal_utils._get_fsdp_handles(hsdp_model)))
            self.assertEqual(num_hsdp_flat_params, cntr[orig_ar])
            self.assertEqual(num_flat_params, cntr[orig_rs])

    @skip_if_lt_x_gpu(4)
    def test_fsdp_hybrid_shard_parity(self):
        self.run_subtests(
            {
                "hsdp_sharding_strategy": [
                    ShardingStrategy.HYBRID_SHARD,
                    ShardingStrategy._HYBRID_SHARD_ZERO2,
                ],
                "use_orig_params": [False, True],
            },
            self._test_fsdp_hybrid_shard_parity,
        )

    def _test_fsdp_hybrid_shard_parity(
        self, hsdp_sharding_strategy: ShardingStrategy, use_orig_params: bool
    ):
        fsdp_model = self._init_fsdp_model(use_orig_params)
<<<<<<< HEAD
=======
        global_pg = dist.distributed_c10d._get_default_group()
        hsdp_pgs = _init_intra_and_inter_node_groups(global_pg, 2)
>>>>>>> 5b0bf599
        hsdp_model = self._init_hsdp_model(
            hsdp_sharding_strategy,
            ShardingStrategyMode.ALL_HYBRID_SHARD,
            use_orig_params,
<<<<<<< HEAD
        )
=======
            hsdp_process_groups=hsdp_pgs,
        )
        assert (
            hsdp_model._inter_node_pg.size() > 1
        ), "HSDP model initialized without replication"
>>>>>>> 5b0bf599
        fsdp_optim = torch.optim.Adam(fsdp_model.parameters(), lr=1e-2)
        hsdp_optim = torch.optim.Adam(hsdp_model.parameters(), lr=1e-2)
        for _ in range(5):
            inp = fsdp_model.module.get_input(torch.device("cuda"))
            losses: List[torch.Tensor] = []
            for model, optim in ((fsdp_model, fsdp_optim), (hsdp_model, hsdp_optim)):
                optim.zero_grad()
                loss = model(*inp).sum()
                losses.append(loss)
                loss.backward()
                optim.step()
            self.assertEqual(losses[0], losses[1])

    def _init_fsdp_model(self, use_orig_params: bool) -> nn.Module:
        auto_wrap_policy = ModuleWrapPolicy(
            {TransformerEncoderLayer, TransformerDecoderLayer},
        )
        hsdp_kwargs = {
            "auto_wrap_policy": auto_wrap_policy,
            "device_id": torch.cuda.current_device(),
            "use_orig_params": use_orig_params,
        }
        fsdp_model = TransformerWithSharedParams.init(
            self.process_group,
            FSDPInitMode.RECURSIVE,
            CUDAInitMode.CUDA_BEFORE,
            hsdp_kwargs,
            deterministic=True,
        )
        return fsdp_model

    def _init_hsdp_model(
        self,
        hsdp_sharding_strategy: ShardingStrategy,
        sharding_strategy_mode: str,
        use_orig_params: bool,
        hsdp_process_groups: Optional[
            Tuple[dist.ProcessGroup, dist.ProcessGroup]
        ] = None,
    ):
        auto_wrap_policy = ModuleWrapPolicy(
            {TransformerEncoderLayer, TransformerDecoderLayer},
        )
        hsdp_kwargs = {
            "device_id": torch.cuda.current_device(),
            "auto_wrap_policy": auto_wrap_policy,
            "sharding_strategy": hsdp_sharding_strategy,
            "use_orig_params": use_orig_params,
        }
        if sharding_strategy_mode == ShardingStrategyMode.ALL_HYBRID_SHARD:
            hsdp_model = TransformerWithSharedParams.init(
                hsdp_process_groups or self.process_group,
                FSDPInitMode.RECURSIVE,
                CUDAInitMode.CUDA_BEFORE,
                hsdp_kwargs,
                deterministic=True,
            )
        elif sharding_strategy_mode == ShardingStrategyMode.MIXED_HYBRID_FULL_SHARD:
            model = TransformerWithSharedParams.init(
                hsdp_process_groups or self.process_group,
                FSDPInitMode.NO_FSDP,
                CUDAInitMode.CUDA_BEFORE,
                {},
                deterministic=True,
            )
            # Use the HSDP strategy for the transformer module
            model.transformer = FSDP(model.transformer, **hsdp_kwargs)
            # Use `FULL_SHARD` for the embedding and output projection
            hsdp_model = FSDP(
                model,
                device_id=torch.cuda.current_device(),
                sharding_strategy=ShardingStrategy.FULL_SHARD,
                use_orig_params=use_orig_params,
            )
        return hsdp_model


instantiate_parametrized_tests(TestFSDPHybridShard)

if __name__ == "__main__":
    run_tests()<|MERGE_RESOLUTION|>--- conflicted
+++ resolved
@@ -334,24 +334,17 @@
         self, hsdp_sharding_strategy: ShardingStrategy, use_orig_params: bool
     ):
         fsdp_model = self._init_fsdp_model(use_orig_params)
-<<<<<<< HEAD
-=======
         global_pg = dist.distributed_c10d._get_default_group()
         hsdp_pgs = _init_intra_and_inter_node_groups(global_pg, 2)
->>>>>>> 5b0bf599
         hsdp_model = self._init_hsdp_model(
             hsdp_sharding_strategy,
             ShardingStrategyMode.ALL_HYBRID_SHARD,
             use_orig_params,
-<<<<<<< HEAD
-        )
-=======
             hsdp_process_groups=hsdp_pgs,
         )
         assert (
             hsdp_model._inter_node_pg.size() > 1
         ), "HSDP model initialized without replication"
->>>>>>> 5b0bf599
         fsdp_optim = torch.optim.Adam(fsdp_model.parameters(), lr=1e-2)
         hsdp_optim = torch.optim.Adam(hsdp_model.parameters(), lr=1e-2)
         for _ in range(5):
