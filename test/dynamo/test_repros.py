"""
PYTEST_DONT_REWRITE (prevents pytest from rewriting assertions, which interferes
with test_rewrite_assert_with_msg and test_rewrite_assert_without_msg)
"""

# Owner(s): ["module: dynamo"]
import collections
import contextlib
import copy
import dataclasses
import functools
import gc
import inspect
import itertools
import random
import unittest
import warnings
import weakref
from abc import ABC
from collections import namedtuple
from copy import deepcopy
from enum import Enum
from functools import wraps
from typing import Any, Dict, Iterator, List, Tuple
from unittest import mock

import numpy as np

import torch

import torch._dynamo.test_case
import torch._dynamo.testing
import torch._dynamo.utils

import torch._functorch.config
import torch.library
import torch.utils._pytree as pytree
from torch import nn
from torch._dynamo.debug_utils import same_two_models
from torch._dynamo.testing import CompileCounter, rand_strided, same
from torch._inductor.utils import fresh_inductor_cache
from torch.nn import functional as F

from torch.testing._internal.common_cuda import PLATFORM_SUPPORTS_FLASH_ATTENTION
from torch.testing._internal.common_utils import (
    disable_translation_validation_if_dynamic_shapes,
    instantiate_parametrized_tests,
    parametrize,
    TEST_WITH_ROCM,
)
from torch.testing._internal.two_tensor import TwoTensor


_orig_module_call = torch.nn.Module.__call__

# Custom operator that only supports CPU and Meta
lib = torch.library.Library("test_sample", "DEF")  # noqa: TOR901
lib.define("foo(Tensor self) -> Tensor")
lib.impl("foo", torch.sin, "CPU")


requires_cuda = unittest.skipUnless(torch.cuda.is_available(), "requires cuda")


_GLOBAL_CPU_TENSOR = torch.randn(3)


def exists(val):
    return val is not None


def maybe(fn):
    @wraps(fn)
    def inner(x, *args, **kwargs):
        if not exists(x):
            return x
        return fn(x, *args, **kwargs)

    return inner


def is_fx_tracing_test() -> bool:
    """
    Copied from the hpc trainer codebase
    """
    return torch.nn.Module.__call__ is not _orig_module_call


def has_detectron2():
    try:
        from detectron2.layers.mask_ops import _paste_masks_tensor_shape

        return _paste_masks_tensor_shape is not None
    except ImportError:
        return False


def _do_paste_mask(masks, boxes, img_h: int, img_w: int, skip_empty: bool = True):
    # from detectron2 mask_ops.py

    device = masks.device

    if skip_empty and not torch.jit.is_scripting():
        x0_int, y0_int = torch.clamp(boxes.min(dim=0).values.floor()[:2] - 1, min=0).to(
            dtype=torch.int32
        )
        x1_int = torch.clamp(boxes[:, 2].max().ceil() + 1, max=img_w).to(
            dtype=torch.int32
        )
        y1_int = torch.clamp(boxes[:, 3].max().ceil() + 1, max=img_h).to(
            dtype=torch.int32
        )
    else:
        x0_int, y0_int = 0, 0
        x1_int, y1_int = img_w, img_h
    x0, y0, x1, y1 = torch.split(boxes, 1, dim=1)  # each is Nx1

    N = masks.shape[0]

    img_y = torch.arange(y0_int, y1_int, device=device, dtype=torch.float32) + 0.5
    img_x = torch.arange(x0_int, x1_int, device=device, dtype=torch.float32) + 0.5
    img_y = (img_y - y0) / (y1 - y0) * 2 - 1
    img_x = (img_x - x0) / (x1 - x0) * 2 - 1
    # img_x, img_y have shapes (N, w), (N, h)

    gx = img_x[:, None, :].expand(N, img_y.size(1), img_x.size(1))
    gy = img_y[:, :, None].expand(N, img_y.size(1), img_x.size(1))
    grid = torch.stack([gx, gy], dim=3)

    if not torch.jit.is_scripting():
        if not masks.dtype.is_floating_point:
            masks = masks.float()
    img_masks = F.grid_sample(masks, grid.to(masks.dtype), align_corners=False)

    if skip_empty and not torch.jit.is_scripting():
        return img_masks[:, 0], (slice(y0_int, y1_int), slice(x0_int, x1_int))
    else:
        return img_masks[:, 0], ()


def global_fn(x):
    return torch.sin(x)


def cat(tensors, dim=0):
    # from detectron2 wrappers.py
    assert isinstance(tensors, (list, tuple))
    if len(tensors) == 1:
        return tensors[0]
    return torch.cat(tensors, dim)


def shapes_to_tensor(x, device=None):
    # from detectron2 wrappers.py
    if torch.jit.is_scripting():
        return torch.as_tensor(x, device=device)
    if torch.jit.is_tracing():
        assert all(
            isinstance(t, torch.Tensor) for t in x
        ), "Shape should be tensor during tracing!"
        # as_tensor should not be used in tracing because it records a constant
        ret = torch.stack(x)
        if ret.device != device:  # avoid recording a hard-coded device if not necessary
            ret = ret.to(device=device)
        return ret
    return torch.as_tensor(x, device=device)


fw_graph = [None]
bw_graph = [None]


def aot_graph_capture_backend(gm, args):
    from functorch.compile import min_cut_rematerialization_partition
    from torch._functorch.aot_autograd import aot_module_simplified

    def fw_compiler(gm, _):
        fw_graph[0] = gm
        return gm

    def bw_compiler(gm, _):
        bw_graph[0] = gm
        return gm

    return aot_module_simplified(
        gm,
        args,
        fw_compiler,
        bw_compiler,
        partition_fn=min_cut_rematerialization_partition,
        keep_inference_input_mutations=True,
    )


class Boxes:
    # from detectron2 poolers.py
    def __init__(self, tensor: torch.Tensor):
        """
        Args:
            tensor (Tensor[float]): a Nx4 matrix.  Each row is (x1, y1, x2, y2).
        """
        device = (
            tensor.device if isinstance(tensor, torch.Tensor) else torch.device("cpu")
        )
        tensor = torch.as_tensor(tensor, dtype=torch.float32, device=device)
        if tensor.numel() == 0:
            # Use reshape, so we don't end up creating a new tensor that does not depend on
            # the inputs (and consequently confuses jit)
            tensor = tensor.reshape((-1, 4)).to(dtype=torch.float32, device=device)
        assert tensor.dim() == 2 and tensor.size(-1) == 4, tensor.size()
        self.tensor = tensor

    def __len__(self) -> int:
        return self.tensor.shape[0]

    @property
    def device(self):
        return self.tensor.device


def convert_boxes_to_pooler_format(box_lists):
    # from detectron2 structures.py
    boxes = torch.cat([x.tensor for x in box_lists], dim=0)
    # __len__ returns Tensor in tracing.
    sizes = shapes_to_tensor([x.__len__() for x in box_lists], device=boxes.device)
    indices = torch.repeat_interleave(
        torch.arange(len(box_lists), dtype=boxes.dtype, device=boxes.device), sizes
    )
    return cat([indices[:, None], boxes], dim=1)


ReformerBackwardOutput = namedtuple(
    "ReformerBackwardOutput",
    ["attn_output", "hidden_states", "grad_attn_output", "grad_hidden_states"],
)
ReformerEncoderOutput = namedtuple(
    "ReformerEncoderOutput",
    ["hidden_states", "all_hidden_states", "all_attentions", "past_buckets_states"],
)


class _ReversibleFunction(torch.autograd.Function):
    # taken from modeling_reformer.py in huggingface
    @staticmethod
    def forward(
        ctx,
        hidden_states,
        layers,
        attention_mask,
        head_mask,
        num_hashes,
        all_hidden_states,
        all_attentions,
        past_buckets_states,
        use_cache,
        orig_sequence_length,
        output_hidden_states,
        output_attentions,
    ):
        all_buckets = ()

        # split duplicated tensor
        hidden_states, attn_output = torch.chunk(hidden_states, 2, dim=-1)

        for layer_id, (layer, layer_head_mask) in enumerate(zip(layers, head_mask)):
            if output_hidden_states is True:
                all_hidden_states.append(hidden_states)

            attn_output = layer(attn_output)
            all_buckets = all_buckets + (attn_output,)

        # Add last layer
        if output_hidden_states is True:
            all_hidden_states.append(hidden_states)

        # attach params to ctx for backward
        ctx.save_for_backward(attn_output.detach(), hidden_states.detach())
        ctx.layers = layers
        ctx.all_buckets = all_buckets
        ctx.head_mask = head_mask
        ctx.attention_mask = attention_mask

        # Concatenate 2 RevNet outputs
        return torch.cat([attn_output, hidden_states], dim=-1)

    @staticmethod
    def backward(ctx, grad_hidden_states):
        grad_attn_output, grad_hidden_states = torch.chunk(
            grad_hidden_states, 2, dim=-1
        )

        # free memory
        del grad_attn_output

        # num of return vars has to match num of forward() args
        # return gradient for hidden_states arg and None for other args
        return (
            grad_hidden_states,
            None,
            None,
            None,
            None,
            None,
            None,
            None,
            None,
            None,
            None,
            None,
        )


class ReformerEncoder(torch.nn.Module):
    def __init__(self):
        super().__init__()
        self.dropout = 0.5
        self.layer_norm = torch.nn.LayerNorm(512, eps=1.0e-12)
        self.layers = [torch.nn.Linear(256, 256)]

    def forward(
        self,
        hidden_states,
        attention_mask=None,
        head_mask=[None] * 6,
        num_hashes=None,
        use_cache=False,
        orig_sequence_length=64,
        output_hidden_states=False,
        output_attentions=False,
    ):
        # hidden_states and attention lists to be filled if wished
        all_hidden_states = []
        all_attentions = []
        past_buckets_states = [((None), (None)) for i in range(len(self.layers))]

        # concat same tensor for reversible ResNet
        hidden_states = torch.cat([hidden_states, hidden_states], dim=-1)
        hidden_states = _ReversibleFunction.apply(
            hidden_states,
            self.layers,
            attention_mask,
            head_mask,
            num_hashes,
            all_hidden_states,
            all_attentions,
            past_buckets_states,
            use_cache,
            orig_sequence_length,
            output_hidden_states,
            output_attentions,
        )

        # Apply layer norm to concatenated hidden states
        hidden_states = self.layer_norm(hidden_states)

        # Apply dropout
        hidden_states = torch.nn.functional.dropout(
            hidden_states, p=self.dropout, training=self.training
        )

        return ReformerEncoderOutput(
            hidden_states=hidden_states,
            all_hidden_states=all_hidden_states,
            all_attentions=all_attentions,
            past_buckets_states=past_buckets_states,
        )


class ListConfig:
    class ValueNode:
        def __init__(self, value):
            self.value = value

        def _dereference_node(self):
            return self

        def _is_missing(self):
            return False

        def _value(self):
            return self.value

    # Based on an example from omegaconfig.listconfig
    class ListIterator(Iterator[Any]):
        def __init__(self, lst: Any, resolve: bool) -> None:
            self.resolve = resolve
            self.iterator = iter(lst.__dict__["_content"])
            self.index = 0

        def __next__(self) -> Any:
            x = next(self.iterator)
            if self.resolve:
                x = x._dereference_node()
                if x._is_missing():
                    raise AssertionError

            self.index = self.index + 1
            if isinstance(x, ListConfig.ValueNode):
                return x._value()
            raise AssertionError

    def __iter__(self):
        return self._iter_ex(True)

    def _iter_ex(self, resolve: bool) -> Iterator[Any]:
        try:
            return ListConfig.ListIterator(self, resolve)
        except Exception:
            raise AssertionError from None

    def __init__(self):
        self._content = [
            ListConfig.ValueNode(1),
            ListConfig.ValueNode(3),
            ListConfig.ValueNode(torch.tensor([7.0])),
        ]


def longformer_chunk(hidden_states, window_overlap=256):
    """convert into overlapping chunks. Chunk size = 2w, overlap size = w"""

    # non-overlapping chunks of size = 2w
    hidden_states = hidden_states.view(
        hidden_states.size(0),
        hidden_states.size(1) // (window_overlap * 2),
        window_overlap * 2,
        hidden_states.size(2),
    )

    # use `as_strided` to make the chunks overlap with an overlap size = window_overlap
    chunk_size = list(hidden_states.size())
    chunk_size[1] = chunk_size[1] * 2 - 1

    chunk_stride = list(hidden_states.stride())
    chunk_stride[1] = chunk_stride[1] // 2
    return hidden_states.as_strided(size=chunk_size, stride=chunk_stride)


class PartialT5(torch.nn.Module):
    # Highly simplified T5Attention prefix
    def __init__(self):
        super().__init__()
        self.q = torch.nn.Linear(512, 512)
        self.k = torch.nn.Linear(512, 512)
        self.v = torch.nn.Linear(512, 512)

    def forward(
        self,
        hidden_states,
        key_value_states=None,
        past_key_value=None,
        query_length=None,
    ):
        batch_size, seq_length = hidden_states.shape[:2]

        real_seq_length = seq_length

        if past_key_value is not None:
            assert (
                len(past_key_value) == 2
            ), f"past_key_value should have 2 past states: keys and values. Got { len(past_key_value)} past states"
            real_seq_length += (
                past_key_value[0].shape[2] if query_length is None else query_length
            )

        def shape(states):
            """projection"""
            return states.view(batch_size, -1, 8, 64).transpose(1, 2)

        def project(hidden_states, proj_layer, key_value_states, past_key_value):
            """projects hidden states correctly to key/query states"""
            if key_value_states is None:
                # self-attn
                # (batch_size, n_heads, seq_length, dim_per_head)
                hidden_states = shape(proj_layer(hidden_states))
            elif past_key_value is None:
                # cross-attn
                # (batch_size, n_heads, seq_length, dim_per_head)
                hidden_states = shape(proj_layer(key_value_states))

            if past_key_value is not None:
                if key_value_states is None:
                    # self-attn
                    # (batch_size, n_heads, key_length, dim_per_head)
                    hidden_states = torch.cat([past_key_value, hidden_states], dim=2)
                else:
                    # cross-attn
                    hidden_states = past_key_value
            return hidden_states

        # get query states
        query_states = shape(
            self.q(hidden_states)
        )  # (batch_size, n_heads, seq_length, dim_per_head)

        # get key/value states
        key_states = project(
            hidden_states,
            self.k,
            key_value_states,
            past_key_value[0] if past_key_value is not None else None,
        )
        value_states = project(
            hidden_states,
            self.v,
            key_value_states,
            past_key_value[1] if past_key_value is not None else None,
        )

        # compute scores
        scores = torch.matmul(query_states, key_states.transpose(3, 2))

        # (truncated here )
        return scores, value_states


class ChunkReformerFeedForward(torch.nn.Module):
    # simplified from HF modeling_reformer.py
    def __init__(self):
        super().__init__()
        self.layer_norm = torch.nn.LayerNorm(256, eps=1e-12)
        self.dense = torch.nn.Linear(256, 256)
        self.output = torch.nn.Linear(256, 256)

    def forward(self, attention_output):
        return apply_chunking_to_forward(
            self.forward_chunk,
            attention_output + 1,
        )

    def forward_chunk(self, hidden_states):
        hidden_states = self.layer_norm(hidden_states)
        hidden_states = self.dense(hidden_states)
        return self.output(hidden_states)


def apply_chunking_to_forward(forward_fn, *input_tensors):
    # simplified from HF model_utils.py
    assert len(input_tensors) > 0
    tensor_shape = input_tensors[0].shape[1]
    assert all(input_tensor.shape[1] == tensor_shape for input_tensor in input_tensors)
    num_args_in_forward_chunk_fn = len(inspect.signature(forward_fn).parameters)
    if num_args_in_forward_chunk_fn != len(input_tensors):
        raise ValueError

    return forward_fn(*input_tensors)


def _validate_model_kwargs(fn, model_kwargs):
    # simplified from transformers.generation.utils._validate_model_kwargs
    unused_model_args = []
    model_args = set(inspect.signature(fn).parameters)
    for key, value in model_kwargs.items():
        if value is not None and key not in model_args:
            unused_model_args.append(key)
    if unused_model_args:
        raise ValueError(
            f"The following `model_kwargs` are not used by the model: {unused_model_args} (note: typos in the"
            " generate arguments will also show up in this list)"
        )


class FakeMamlInner(torch.nn.Module):
    def __init__(self):
        super().__init__()
        self.linear = torch.nn.Linear(784, 5)

    def forward(self, x, ignored=None, bn_training=False):
        return self.linear(x.view(x.shape[0], -1))


class PartialMaml(torch.nn.Module):
    # Highly simplified version of maml.meta.Meta.finetuning
    def __init__(self):
        super().__init__()
        self.net = FakeMamlInner()
        self.update_step_test = 10
        self.update_lr = 0.4

    def forward(self, x_spt, y_spt, x_qry, y_qry):
        querysz = x_qry.size(0)

        corrects = [0 for _ in range(self.update_step_test + 1)]

        # in order to not ruin the state of running_mean/variance and bn_weight/bias
        # we finetuning on the copied model instead of self.net
        net = deepcopy(self.net)

        # 1. run the i-th task and compute loss for k=0
        logits = net(x_spt)
        loss = F.cross_entropy(logits, y_spt)
        grad = torch.autograd.grad(loss, net.parameters())
        fast_weights = [
            p[1] - self.update_lr * p[0] for p in zip(grad, net.parameters())
        ]

        # this is the loss and accuracy before first update
        with torch.no_grad():
            # [setsz, nway]
            logits_q = net(x_qry, net.parameters(), bn_training=True)
            # [setsz]
            pred_q = F.softmax(logits_q, dim=1).argmax(dim=1)
            # scalar
            correct = torch.eq(pred_q, y_qry).sum().item()
            corrects[0] = corrects[0] + correct

        # this is the loss and accuracy after the first update
        with torch.no_grad():
            # [setsz, nway]
            logits_q = net(x_qry, fast_weights, bn_training=True)
            # [setsz]
            pred_q = F.softmax(logits_q, dim=1).argmax(dim=1)
            # scalar
            correct = torch.eq(pred_q, y_qry).sum().item()
            corrects[1] = corrects[1] + correct

        del net

        accs = torch.tensor(corrects) / querysz

        return accs


def softmax_backward_data(parent, grad_output, output, dim, self):
    from torch import _softmax_backward_data

    return _softmax_backward_data(grad_output, output, parent.dim, self.dtype)


class XSoftmax(torch.autograd.Function):
    # transformers.models.deberta.modeling_deberta.XSoftmax
    @staticmethod
    def forward(self, input, mask, dim):
        self.dim = dim
        rmask = ~(mask.to(torch.bool))
        output = input.masked_fill(rmask, torch.tensor(torch.finfo(input.dtype).min))
        output = torch.softmax(output, self.dim)
        output.masked_fill_(rmask, 0)
        self.save_for_backward(output, rmask)
        return output

    @staticmethod
    def backward(self, grad_output):
        (output, rmask) = self.saved_tensors
        inputGrad = softmax_backward_data(self, grad_output, output, self.dim, output)
        return inputGrad, None, None


class ModelOutput(collections.OrderedDict):
    """based on file_utils.py in HuggingFace"""

    def __getitem__(self, k):
        if isinstance(k, str):
            inner_dict = dict(self.items())
            return inner_dict[k]
        else:
            return self.to_tuple()[k]

    def __setattr__(self, name, value):
        if name in self.keys() and value is not None:
            # Don't call self.__setitem__ to avoid recursion errors
            super().__setitem__(name, value)
        super().__setattr__(name, value)

    def __setitem__(self, key, value):
        # Will raise a KeyException if needed
        super().__setitem__(key, value)
        # Don't call self.__setattr__ to avoid recursion errors
        super().__setattr__(key, value)

    def to_tuple(self):
        return tuple(self[k] for k in self.keys())


def create_rand_mask_from_inputs(
    from_blocked_mask,
    to_blocked_mask,
    rand_attn,
    num_attention_heads,
    num_rand_blocks,
    batch_size,
    from_seq_length,
    from_block_size,
):
    """taken from HF modeling_big_bird.py"""
    num_windows = from_seq_length // from_block_size - 2
    rand_mask = torch.stack(
        [p1[i1.flatten()] for p1, i1 in zip(to_blocked_mask, rand_attn)]
    )
    rand_mask = rand_mask.view(
        batch_size, num_attention_heads, num_windows, num_rand_blocks * from_block_size
    )
    rand_mask = torch.einsum("blq,bhlk->bhlqk", from_blocked_mask[:, 1:-1], rand_mask)
    return rand_mask


class SequentialAppendList(torch.nn.Sequential):
    """from timm/models/vovnet.py"""

    def forward(self, x: torch.Tensor, concat_list: List[torch.Tensor]) -> torch.Tensor:
        for i, module in enumerate(self):
            if i == 0:
                concat_list.append(module(x))
            else:
                concat_list.append(module(concat_list[-1]))
        x = torch.cat(concat_list, dim=1)
        return x, concat_list


class BatchNormAct2d(torch.nn.BatchNorm2d):
    """Taken from timm"""

    def __init__(
        self,
        num_features,
        eps=1e-5,
        momentum=0.1,
        affine=True,
        track_running_stats=True,
        act_layer=torch.nn.ReLU,
        inplace=True,
    ):
        super().__init__(
            num_features,
            eps=eps,
            momentum=momentum,
            affine=affine,
            track_running_stats=track_running_stats,
        )
        self.act = act_layer(inplace=inplace)

    @torch.jit.ignore
    def _forward_python(self, x):
        return super().forward(x)

    def forward(self, x):
        if torch.jit.is_scripting():
            x = self._forward_jit(x)
        else:
            x = self._forward_python(x)
        x = self.act(x)
        return x


def get_parameter_dtype(parameter):
    """from huggingface model_utils.py"""
    try:
        return next(parameter.parameters()).dtype
    except StopIteration:
        # For nn.DataParallel compatibility in PyTorch 1.5

        def find_tensor_attributes(module):
            tuples = [(k, v) for k, v in module.__dict__.items() if torch.is_tensor(v)]
            return tuples

        gen = parameter._named_members(get_members_fn=find_tensor_attributes)
        first_tuple = next(gen)
        return first_tuple[1].dtype


class DummyConfig:
    attn_layers = ["local", "lsh", "local", "lsh", "local", "lsh"]
    lsh_attn_chunk_length = 64
    local_attn_chunk_length = 64


def _get_min_chunk_len(config):
    """from hf_Reformer"""
    attn_types = config.attn_layers
    attn_types_set = set(attn_types)
    if len(attn_types_set) == 1 and attn_types[0] == "lsh":
        return config.lsh_attn_chunk_length
    elif len(attn_types_set) == 1 and attn_types[0] == "local":
        return config.local_attn_chunk_length
    elif len(attn_types_set) == 2 and attn_types_set == {"lsh", "local"}:
        return min(config.lsh_attn_chunk_length, config.local_attn_chunk_length)
    else:
        raise NotImplementedError(
            f"Only attn layer types 'lsh' and 'local' exist, but `config.attn_layers`: {config.attn_layers}. Select "
            "attn layer types from ['lsh', 'local'] only."
        )


def _stable_argsort(vector, dim):
    """from hf_Reformer"""
    # this function scales the vector so that torch.argsort is stable.
    # torch.argsort is not stable on its own
    scale_offset = torch.arange(vector.shape[dim], device=vector.device).view(1, 1, -1)
    scale_offset = scale_offset.expand(vector.shape)
    scaled_vector = vector.shape[dim] * vector + (scale_offset % vector.shape[dim])
    return torch.argsort(scaled_vector, dim=dim)


def _get_sorted_bucket_idx_and_undo_sorted_bucket_idx(buckets):
    """from hf_Reformer"""
    # no gradients are needed
    with torch.no_grad():
        # hash-based sort
        sorted_bucket_idx = _stable_argsort(buckets, dim=-1)

        # create simple indices to scatter to, to have undo sort
        indices = (
            torch.arange(sorted_bucket_idx.shape[-1], device=buckets.device)
            .view(1, 1, -1)
            .expand(sorted_bucket_idx.shape)
        )

        # get undo sort
        undo_sorted_bucket_idx = sorted_bucket_idx.new(*sorted_bucket_idx.size())
        undo_sorted_bucket_idx.scatter_(-1, sorted_bucket_idx, indices)

    return sorted_bucket_idx, undo_sorted_bucket_idx


class CustomList1(list):
    def __call__(self, x):
        for processor in self:
            x = processor(x)
        return x

    def clear(self):
        pass  # this prevents RestrictedListSubclassVariable from kicking in


class CustomList2(list):
    def __call__(self, x):
        for processor in self:
            x = processor(x)
        return x

    def length_times_10(self):
        return len(self) * 10

    def append_twice(self, x):
        self.extend([x, x])


def _merge_criteria_processor_list(default_list, custom_list):
    # simplified transformers/generation/utils.py
    if len(custom_list) == 0:
        return default_list
    for default in default_list:
        for custom in custom_list:
            if type(custom) is type(default):
                raise ValueError
    default_list.extend(custom_list)
    return default_list


class FeedForwardLayer(nn.Module):
    def __init__(self, d_model, dim_feedforward, activation, dropout) -> None:
        super().__init__()
        self.linear1 = nn.Linear(d_model, dim_feedforward)
        self.activation = activation
        self.dropout1 = nn.Dropout(dropout)
        self.linear2 = nn.Linear(dim_feedforward, d_model)
        self.dropout2 = nn.Dropout(dropout)

    def forward(self, x):
        return self.dropout2(
            self.linear2(self.dropout1(self.activation(self.linear1(x))))
        )


class TransformerEncoderLayer(nn.Module):
    def __init__(
        self,
        d_model,
        nhead,
        dim_feedforward=2048,
        dropout=0.1,
        activation=nn.ReLU(),
        layer_norm_eps=1e-5,
    ):
        super().__init__()
        self.self_attn = nn.MultiheadAttention(d_model, nhead, dropout=dropout)
        self.norm1 = nn.LayerNorm(d_model, eps=layer_norm_eps)
        self.norm2 = nn.LayerNorm(d_model, eps=layer_norm_eps)
        self.dropout = nn.Dropout(dropout)
        self.ff_block = FeedForwardLayer(d_model, dim_feedforward, activation, dropout)

    def forward(self, src, src_mask=None, src_key_padding_mask=None):
        x = src
        x = self.norm1(x + self._sa_block(x, src_mask, src_key_padding_mask))
        x = self.norm2(x + self._ff_block(x))
        return x

    # self-attention block
    def _sa_block(self, x, attn_mask, key_padding_mask):
        x = self.self_attn(
            x,
            x,
            x,
            attn_mask=attn_mask,
            key_padding_mask=key_padding_mask,
            need_weights=False,
        )[0]
        return self.dropout(x)

    # feed forward block
    def _ff_block(self, x):
        return self.ff_block(x)


class MockModule(torch.nn.Module):
    def inner_fn(self, left, right):
        return tuple(left) == tuple(right)

    def fn(self, tensor):
        if type(tensor) is int:
            return False

        torch.add(tensor, tensor)
        return self.inner_fn(tensor.shape, (1, 2, 3))


class IncByOne:
    def __init__(self, x):
        self.x = x + 1


class IncByTwo:
    def __init__(self, x):
        self.x = x + 2


class ReproTests(torch._dynamo.test_case.TestCase):
    def test_do_paste_mask(self):
        torch._dynamo.utils.counters.clear()
        cnt = torch._dynamo.testing.CompileCounter()
        opt__do_paste_mask = torch.compile(_do_paste_mask, backend=cnt)
        opt__do_paste_mask(
            torch.randn(1, 1, 28, 28),
            torch.tensor([[0.0, 1, 2, 4]]) * 1,
            427,
            640,
            True,
        )
        opt__do_paste_mask(
            torch.randn(1, 1, 28, 28),
            torch.tensor([[0.0, 1, 2, 4]]) * 2,
            427,
            640,
            True,
        )
        opt__do_paste_mask(
            torch.randn(1, 1, 28, 28),
            torch.tensor([[0.0, 1, 2, 4]]) * 3,
            612,
            612,
            True,
        )
        opt__do_paste_mask(
            torch.randn(1, 1, 28, 28),
            torch.tensor([[0.0, 1, 2, 4]]) * 4,
            612,
            612,
            True,
        )
        opt__do_paste_mask(
            torch.randn(1, 1, 28, 28),
            torch.tensor([[0.0, 1, 2, 4]]) * 2,
            427,
            640,
            False,
        )
        # (dynamic shapes, static shapes)
        self.assertIn(cnt.frame_count, (5, 7))
        self.assertIn(cnt.op_count, (94, 106, 121))

    def test_convert_boxes_to_pooler_format(self):
        boxes1 = [
            Boxes(torch.arange(0, 8).reshape((2, 4))),
            Boxes(torch.arange(8, 16).reshape((2, 4))),
        ]
        boxes2 = [
            Boxes(torch.arange(16, 20).reshape((1, 4))),
            Boxes(torch.arange(20, 24).reshape((1, 4))),
        ]
        correct1 = convert_boxes_to_pooler_format(boxes1)
        correct2 = convert_boxes_to_pooler_format(boxes2)
        fn = convert_boxes_to_pooler_format
        cnt = torch._dynamo.testing.CompileCounter()
        opt_fn = torch._dynamo.optimize(cnt)(fn)
        self.assertTrue(same(opt_fn(boxes1), correct1))
        self.assertTrue(same(opt_fn(boxes2), correct2))

        # repeat_interleave is a dynamic shape operator we do not execute/
        # In the future, we could reduce the frame_count down to 1
        # by guarding on the exact values of `Tensor repeats` arg
        if torch._dynamo.config.assume_static_by_default:
            self.assertExpectedInline(cnt.frame_count, """4""")
            self.assertExpectedInline(cnt.op_count, """10""")
        else:
            self.assertExpectedInline(cnt.frame_count, """4""")
            self.assertExpectedInline(cnt.op_count, """14""")

    def test_boxes_len(self):
        def fn(boxes):
            return len(boxes) + boxes.__len__() + boxes.tensor

        boxes1 = Boxes(torch.arange(0, 8).reshape((2, 4)))
        cnt = torch._dynamo.testing.CompileCounter()
        opt_fn = torch._dynamo.optimize_assert(cnt)(fn)
        self.assertTrue(same(opt_fn(boxes1), boxes1.tensor + 4.0))

        if torch._dynamo.config.assume_static_by_default:
            self.assertExpectedInline(cnt.frame_count, """1""")
            self.assertExpectedInline(cnt.op_count, """1""")
        else:
            self.assertExpectedInline(cnt.frame_count, """1""")
            self.assertExpectedInline(cnt.op_count, """2""")

    def _reformer(self, nopython):
        input = torch.randn([1, 64, 256])
        model = ReformerEncoder()
        torch.manual_seed(1337)
        correct = copy.deepcopy(model)(input)
        cnt = torch._dynamo.testing.CompileCounter()
        torch.manual_seed(1337)
        opt_model = torch._dynamo.optimize(cnt, nopython=nopython)(model)
        self.assertTrue(same(opt_model(input), correct))
        return cnt

    @requires_cuda
    def test_sub_alpha_scalar_repro(self):
        @torch.compile(backend="aot_eager")
        def f(x):
            return x.sub(1, alpha=2)

        f(torch.ones(2, device="cuda", dtype=torch.float64))

    # https://github.com/pytorch/pytorch/issues/113010
    def test_out_overload_non_contiguous(self):
        def f(x, y):
            return torch.abs(x, out=y.T)

        f_compiled = torch.compile(f, backend="aot_eager")

        x_ref = torch.arange(4, dtype=torch.float32).reshape(2, 2)
        y_ref = torch.arange(4, dtype=torch.float32).reshape(2, 2)
        x_test = torch.arange(4, dtype=torch.float32).reshape(2, 2)
        y_test = torch.arange(4, dtype=torch.float32).reshape(2, 2)

        out_ref = f(x_ref, y_ref)
        out_test = f_compiled(x_test, y_test)
        self.assertEqual(out_ref, out_test)
        self.assertEqual(y_ref, y_test)

    # https://github.com/pytorch/pytorch/issues/109053
    def test_view_dtype_overload(self):
        def f(x):
            return x.view(torch.int32)

        f_compiled = torch.compile(f, backend="aot_eager")

        x1 = torch.ones(4, requires_grad=True)
        out_ref = f(x1)
        out_test = f_compiled(x1)
        self.assertEqual(out_ref, out_test)

        x2 = torch.ones(4, requires_grad=False)
        out_ref = f(x2)
        out_test = f_compiled(x2)
        self.assertEqual(out_ref, out_test)

    # https://github.com/pytorch/pytorch/issues/90552
    def test_intermediate_leaf_requires_grad(self):
        def f(x):
            leaf = torch.ones(2, requires_grad=True)
            return leaf, leaf * 2

        f_compiled = torch.compile(f, backend="aot_eager")
        x = torch.arange(4, dtype=torch.float32).reshape(2, 2)

        leaf, out = f(x)
        leaf_test, out_test = f_compiled(x)
        out.sum().backward()
        out_test.sum().backward()
        self.assertEqual(leaf.grad, leaf_test.grad)

    # https://github.com/pytorch/pytorch/issues/113263
    def test_unpack_hooks_dont_run_during_tracing(self):
        def f(x, y):
            return x * y

        f_compiled = torch.compile(f, backend="aot_eager")

        pack_count = 0
        unpack_count = 0

        def pack_hook(x):
            nonlocal pack_count
            pack_count += 1
            return x

        # unpack hook shouldn't run during compilation, while we trace the forward
        def unpack_hook(x):
            nonlocal unpack_count
            unpack_count += 1
            return x

        x = torch.ones(4, requires_grad=True)
        y = torch.ones(4, requires_grad=False)
        with torch.autograd.graph.saved_tensors_hooks(pack_hook, unpack_hook):
            out_test = f_compiled(x, y)
            self.assertEqual(pack_count, 1)
            self.assertEqual(unpack_count, 0)
            out_test.sum().backward()
            self.assertEqual(pack_count, 1)
            self.assertEqual(unpack_count, 1)

    # https://github.com/pytorch/pytorch/issues/113263
    def test_unpack_hooks_can_be_disabled(self):
        def f(x, y):
            return x * y

        f_compiled = torch.compile(f, backend="aot_eager")

        x = torch.ones(4, requires_grad=True)
        y = torch.ones(4, requires_grad=False)
        with torch.autograd.graph.disable_saved_tensors_hooks("hooks are disabled"):
            out_test = f_compiled(x, y)
            out_test.sum().backward()

    # https://github.com/pytorch/pytorch/issues/113263
    def test_disabling_unpack_hooks_within_compiled_region(self):
        def g(z):
            with torch.autograd.graph.disable_saved_tensors_hooks("hooks are disabled"):
                return z + 5

        def f(x, y):
            z = x * y
            return g(z)

        f_compiled = torch.compile(f, backend="aot_eager")

        x = torch.ones(4, requires_grad=True)
        y = torch.ones(4, requires_grad=False)
        out_test = f_compiled(x, y)
        out_test.sum().backward()

    # See https://github.com/pytorch/pytorch/issues/97745
    def test_gan_repro_trying_to_backward_through_the_graph_a_second_time(self):
        def f(a, b):
            c = torch.ones(2, 2)
            d = torch.ones(2, 2)
            e = torch.matmul(a, c)
            g_loss = torch.abs(e - d).mean()
            g_loss.backward()
            fake_d_pred = torch.matmul(b, e.detach())
            d_loss = fake_d_pred.mean()
            d_loss.backward()

        a_ref = torch.randn(2, 2, requires_grad=True)
        b_ref = torch.randn(2, 2, requires_grad=True)
        out_ref = f(a_ref, b_ref)

        a_test = a_ref.clone().detach().requires_grad_(True)
        b_test = b_ref.clone().detach().requires_grad_(True)
        out_test = torch.compile(f, backend="aot_eager")(a_test, b_test)

        self.assertEqual(out_ref, out_test)
        self.assertEqual(a_ref.grad, a_test.grad)
        self.assertEqual(b_ref.grad, b_test.grad)

    # https://github.com/pytorch/pytorch/issues/111603
    def test_tuple_enum_as_key_dict(self):
        class MyEnum(Enum):
            A = "a"

        class SomeModel(torch.nn.Module):
            def __init__(self) -> None:
                super().__init__()
                self.linear = torch.nn.Linear(1, 1)

            def forward(self, x) -> torch.Tensor:
                return self.linear(x[MyEnum.A])

        x = {MyEnum.A: torch.rand(8, 1)}
        model_pytorch = SomeModel()
        model = torch.compile(model_pytorch)
        # Executing twice works
        model(x)
        y = model(x)
        self.assertEqual(y, model_pytorch(x))

    def test_embedding_backward_broadcasting_decomp(self):
        def f(grad_output, indices):
            num_weights = 10
            padding_idx = 1
            scale_grad_by_freq = True
            return torch.ops.aten.embedding_dense_backward(
                grad_output, indices, num_weights, padding_idx, scale_grad_by_freq
            )

        f_compiled = torch.compile(f, backend="aot_eager")

        grad_output = torch.ones(2, 4, 3, dtype=torch.float16)
        indices = torch.ones(2, 4, dtype=torch.int64)

        out_ref = f(grad_output, indices)
        out_test = f_compiled(grad_output, indices)

        self.assertEqual(out_ref, out_test)

    def test_reformer_eval(self):
        with torch.no_grad():
            cnt = self._reformer(nopython=True)
        self.assertEqual(cnt.frame_count, 1)
        self.assertEqual(cnt.op_count, 11)

    def test_reformer_train(self):
        with torch.enable_grad():
            cnt = self._reformer(nopython=False)
        expected_op_count = (
            """11""" if torch._dynamo.config.inline_inbuilt_nn_modules else """5"""
        )

        self.assertExpectedInline(cnt.frame_count, """1""")
        self.assertExpectedInline(cnt.op_count, expected_op_count)

    @disable_translation_validation_if_dynamic_shapes
    def test_longformer_chunk(self):
        input1 = torch.randn([1, 4096, 1])
        input2 = torch.randn([12, 4096, 64])
        correct1 = longformer_chunk(input1)
        correct2 = longformer_chunk(input2)
        fn = longformer_chunk
        cnt = torch._dynamo.testing.CompileCounter()
        opt_fn = torch._dynamo.optimize_assert(cnt)(fn)
        self.assertTrue(same(opt_fn(input1), correct1))
        self.assertTrue(same(opt_fn(input2), correct2))
        self.assertTrue(same(opt_fn(input1), correct1))
        self.assertTrue(same(opt_fn(input2), correct2))

        if torch._dynamo.config.assume_static_by_default:
            if torch._dynamo.config.automatic_dynamic_shapes:
                self.assertExpectedInline(cnt.frame_count, """2""")
                self.assertExpectedInline(cnt.op_count, """8""")
            else:
                self.assertExpectedInline(cnt.frame_count, """2""")
                self.assertExpectedInline(cnt.op_count, """4""")
        else:
            self.assertExpectedInline(cnt.frame_count, """2""")
            self.assertExpectedInline(cnt.op_count, """21""")

    def test_hf_t5_forward(self):
        input = torch.randn([1, 2048, 512])
        model = PartialT5()
        correct = model(input)
        cnt = torch._dynamo.testing.CompileCounter()
        opt_model = torch._dynamo.optimize_assert(cnt)(model)
        self.assertTrue(same(opt_model(input), correct))

        if torch._dynamo.config.assume_static_by_default:
            self.assertExpectedInline(cnt.frame_count, """1""")
            self.assertExpectedInline(cnt.op_count, """11""")
        else:
            self.assertExpectedInline(cnt.frame_count, """1""")
            self.assertExpectedInline(cnt.op_count, """11""")

    def test_module_in_skipfiles(self):
        model = nn.Linear(10, 10)
        cnt = torch._dynamo.testing.CompileCounter()
        torch.compile(model, backend=cnt, fullgraph=True)(torch.randn([5, 10]))
        self.assertEqual(cnt.frame_count, 1)
        self.assertEqual(cnt.op_count, 1)

    def test_function_in_skipfiles(self):
        cnt = torch._dynamo.testing.CompileCounter()
        torch.compile(torch.sin, backend=cnt, fullgraph=True)(torch.randn([5, 10]))
        self.assertEqual(cnt.frame_count, 1)
        self.assertEqual(cnt.op_count, 1)

    def test_slicing_dynamic_shape(self):
        def fn(y):
            x = torch.ones(8)
            idx = y[0]
            out = x[idx:]
            return (out + 3) * 5

        counter = torch._dynamo.testing.CompileCounter()
        opt_fn = torch._dynamo.optimize(counter)(fn)
        out = opt_fn(torch.ones(10, dtype=torch.long))
        # idx should be 1 -> slicing off [1:] of 8 elem tensor
        self.assertEqual(list(out.shape), [7])

        self.assertEqual(counter.op_count, 2)
        self.assertEqual(counter.frame_count, 1)

        self.assertEqual(list(opt_fn(torch.tensor([4])).shape), [4])

    def test_slicing_dynamic_shape_setitem(self):
        def fn(input_lengths: torch.Tensor, new_ones_1):
            getitem_13 = input_lengths[3]
            new_ones_1[(3, slice(getitem_13, None, None))] = 0
            setitem_13 = new_ones_1
            return (setitem_13,)

        x = torch.randn(10).to(dtype=torch.int64)
        y = torch.randn(10, 204)
        ref = fn(x, y)
        opt_fn = torch._dynamo.optimize("aot_eager")(fn)
        res = opt_fn(x, y)
        self.assertTrue(same(ref, res))

    @torch._dynamo.config.patch(error_on_recompile=True)
    @torch.fx.experimental._config.patch(use_duck_shape=False)
    def test_dynamic_shape_disable_duck_size(self):
        class TestModel(nn.Module):
            def __init__(
                self,
            ):
                super().__init__()

            def forward(self, x: torch.Tensor, val: int) -> torch.Tensor:
                return x + val

        main_model = TestModel().to(memory_format=torch.channels_last)
        opt_model = torch.compile(main_model, backend="eager", dynamic=True)

        x1 = torch.rand(2, 5, 10, 10).to(memory_format=torch.channels_last)
        x2 = torch.rand(2, 5, 4, 8).to(memory_format=torch.channels_last)

        o1_ref = main_model(x1, 4)
        o1 = opt_model(x1, 4)

        o2_ref = main_model(x2, 20)
        o2 = opt_model(x2, 20)

    def test_chunk_reformer_ff(self):
        input = torch.randn([1, 4096, 256])
        model = ChunkReformerFeedForward()
        correct = model(input)
        cnt = torch._dynamo.testing.CompileCounter()
        opt_model = torch._dynamo.optimize_assert(cnt)(model)
        self.assertTrue(same(opt_model(input), correct))

        self.assertEqual(cnt.frame_count, 1)
        self.assertLessEqual(cnt.op_count, 10)

    # see: https://github.com/pytorch/pytorch/issues/80067
    # NB: When you remove the expectedFailure, don't forget to
    # uncomment/adjust the assertEqual below
    @unittest.expectedFailure
    @torch._dynamo.config.patch(
        fake_tensor_propagation=True, capture_scalar_outputs=True
    )
    def test_maml_item_capture(self):
        a = torch.randn(5, 1, 28, 28)
        b = torch.zeros(5, dtype=torch.int64)
        c = torch.randn(75, 1, 28, 28)
        d = torch.zeros(75, dtype=torch.int64)
        model = PartialMaml()
        correct = model(a, b, c, d)
        cnt = torch._dynamo.testing.CompileCounter()
        opt_model = torch._dynamo.optimize(cnt)(model)
        for _ in range(10):
            self.assertTrue(same(opt_model(a, b, c, d), correct))

        # if torch._dynamo.config.assume_static_by_default:
        #     self.assertExpectedInline(cnt.frame_count, """2""")
        # else:
        #     self.assertExpectedInline(cnt.frame_count, """3""")
        # TODO(jansel): figure out why op count depends on imports
        self.assertIn(cnt.op_count, (36, 35, 34, 29, 28, 27))

    # see: https://github.com/pytorch/pytorch/issues/80067
    @torch._dynamo.config.patch(capture_scalar_outputs=False)
    def test_maml_no_item_capture(self):
        a = torch.randn(5, 1, 28, 28)
        b = torch.zeros(5, dtype=torch.int64)
        c = torch.randn(75, 1, 28, 28)
        d = torch.zeros(75, dtype=torch.int64)
        model = PartialMaml()
        correct = model(a, b, c, d)
        cnt = torch._dynamo.testing.CompileCounter()
        opt_model = torch._dynamo.optimize(cnt)(model)
        for _ in range(10):
            self.assertTrue(same(opt_model(a, b, c, d), correct))

        if torch._dynamo.config.assume_static_by_default:
            self.assertExpectedInline(cnt.frame_count, """4""")
        else:
            self.assertExpectedInline(cnt.frame_count, """5""")

    def test_hf_model_output(self):
        ex = ModelOutput(a=torch.randn(10), b=torch.randn(10), c=torch.randn(10))

        def fn1(x):
            return x["a"] + 1

        def fn2(x):
            return x.a + 1

        def fn3(x):
            return x.to_tuple()[0] + 1

        def fn4(x):
            return x[0] + 1

        cnt = torch._dynamo.testing.CompileCounter()
        for fn in (fn1, fn2, fn3, fn4):
            cnt.clear()
            opt_fn = torch._dynamo.optimize_assert(cnt)(fn)
            self.assertTrue(same(opt_fn(ex), ex.a + 1))
            self.assertEqual(cnt.frame_count, 1)
            self.assertEqual(cnt.op_count, 1)

    @disable_translation_validation_if_dynamic_shapes
    def test_create_rand_mask_from_inputs(self):
        args = [
            torch.randn([1, 64, 64]),
            torch.randn([1, 64, 64]),
            torch.zeros([1, 12, 62, 3], dtype=torch.int64),
            12,
            3,
            1,
            4096,
            64,
        ]
        correct = create_rand_mask_from_inputs(*args)
        fn = create_rand_mask_from_inputs

        cnt = torch._dynamo.testing.CompileCounter()
        opt_fn = torch._dynamo.optimize_assert(cnt)(fn)
        self.assertTrue(same(opt_fn(*args), correct))
        if torch._dynamo.config.assume_static_by_default:
            self.assertExpectedInline(cnt.frame_count, """1""")
            self.assertExpectedInline(cnt.op_count, """8""")
        else:
            self.assertExpectedInline(cnt.frame_count, """1""")
            self.assertExpectedInline(cnt.op_count, """11""")

    def test_rng_state(self):
        def fn():
            state = torch.get_rng_state()
            before = torch.rand(1000)
            torch.set_rng_state(state)
            after = torch.rand(1000)
            return before, after

        cnt = torch._dynamo.testing.CompileCounter()
        opt_fn = torch._dynamo.optimize(cnt)(fn)

        before, after = opt_fn()
        self.assertTrue(same(before, after))
        self.assertEqual(cnt.frame_count, 2)
        self.assertEqual(cnt.op_count, 2)  # rand, rand
        try:
            graph, _ = torch._dynamo.export(fn)()
            # See https://github.com/pytorch/pytorch/pull/87490
            self.fail("unexpected export success")
        except torch._dynamo.exc.Unsupported:
            pass

    def test_threading_local(self):
        import threading

        foo = threading.local()
        foo.x = torch.rand(1)

        def f(x):
            return torch.cat([x, foo.x])

        cnt = torch._dynamo.testing.CompileCounter()
        opt_f = torch._dynamo.optimize(cnt, nopython=True)(f)

        inp = torch.ones(1)
        out = f(inp)
        opt_out = opt_f(inp)
        self.assertEqual(opt_out, out)
        self.assertEqual(cnt.frame_count, 1)

    def test_seq_append_list(self):
        x = torch.randn(4, 10)
        model = SequentialAppendList(
            torch.nn.Linear(10, 10),
            torch.nn.ReLU(),
            torch.nn.Linear(10, 10),
            torch.nn.ReLU(),
        )
        # this one is tricky because it mutates the list provided as an input
        l1 = [x]
        l2 = [x]
        correct, _ = model(x, l1)
        cnt = torch._dynamo.testing.CompileCounter()
        opt_model = torch._dynamo.optimize_assert(cnt)(model)
        result, l3 = opt_model(x, l2)
        self.assertTrue(same(result, correct))
        self.assertTrue(same(l1, l2))
        self.assertIs(l2, l3)
        self.assertEqual(cnt.frame_count, 1)
        self.assertEqual(cnt.op_count, 5)

    def test_batch_norm_act(self):
        a = torch.randn(5, 1, 28, 28)
        model = BatchNormAct2d(1).eval()
        correct = model(a)
        cnt = torch._dynamo.testing.CompileCounter()
        if not torch._dynamo.config.specialize_int:
            # _local_scalar_dense causes graph break w 0-dim tensor
            opt_model = torch._dynamo.optimize(cnt)(model)
            self.assertTrue(same(opt_model(a), correct))
            return

        opt_model = torch._dynamo.optimize_assert(cnt)(model)
        self.assertTrue(same(opt_model(a), correct))
        self.assertEqual(cnt.frame_count, 1)
        self.assertEqual(cnt.op_count, 2)

    def test_get_parameter_dtype(self):
        model = SequentialAppendList(
            torch.nn.Linear(10, 10),
            torch.nn.ReLU(),
        )

        def fn(model, x):
            return x + torch.randn(10, dtype=get_parameter_dtype(model))

        cnt = torch._dynamo.testing.CompileCounter()
        opt_fn = torch._dynamo.optimize_assert(cnt)(fn)
        self.assertEqual(opt_fn(model, torch.randn(10)).dtype, torch.float32)
        self.assertEqual(cnt.frame_count, 1)
        self.assertEqual(cnt.op_count, 2)

    def test_nn_parameter(self):
        def test_fn():
            a = torch.nn.Parameter(torch.randn(5, 5))
            # Checks that TensorVariable stores the type information correctly
            self.assertTrue(isinstance(a, torch.nn.Parameter))
            return a

        cnt = torch._dynamo.testing.CompileCounter()
        opt_test_fn = torch._dynamo.optimize(cnt)(test_fn)
        out = opt_test_fn()
        self.assertTrue(isinstance(out, torch.nn.Parameter))

    def test_Size(self):
        def test_fn():
            a = torch.randn(4)
            x = torch.Size([1, 2, 3])
            # Checks that SizeVariable return torch.Size object
            assert isinstance(x, torch.Size)
            # Causes graph breaks and checks reconstruction of SizeVariable
            # object
            self.assertIsInstance(x, torch.Size)
            return a

        cnt = torch._dynamo.testing.CompileCounter()
        opt_test_fn = torch._dynamo.optimize(cnt)(test_fn)
        opt_test_fn()

    # See https://github.com/pytorch/pytorch/issues/100067
    def test_copy_weird_strides(self):
        # This test requires inductor's copy() decomp to preserve strides properly.
        def test_fn(a):
            b = torch.zeros(48, 4, 256, 513)
            b[:, 0, 1:256, 1:256] = a
            c = b.view(4, 12, 1024, 513)
            d = c.transpose(2, 1)
            d.add_(1)
            return d

        sh, st, dt, dev, rg = (
            (48, 255, 255),
            (787968, 513, 1),
            torch.float16,
            "cpu",
            True,
        )
        a = rand_strided(sh, st, dt, dev).requires_grad_(rg)
        compiled_f = torch.compile(test_fn, backend="aot_eager_decomp_partition")
        out1 = test_fn(a)
        out2 = compiled_f(a)
        self.assertEqual(out1, out2)

    def test_indexing_with_list(self):
        def test_fn():
            def run_test(tensor, *idx):
                npt = tensor.numpy()
                assert npt[idx].shape == tensor[idx].shape

            x = torch.arange(0, 10)
            cases = [
                [None, None],
                [1, None],
            ]

            for case in cases:
                run_test(x, *case)

            return torch.randn(4)

        cnt = torch._dynamo.testing.CompileCounter()
        opt_test_fn = torch._dynamo.optimize(cnt)(test_fn)
        opt_test_fn()

    def test_reformer_min_chunk_len(self):
        def fn(cfg):
            t = torch.empty(10)
            t.fill_(_get_min_chunk_len(cfg))
            return t[0]

        cfg = DummyConfig()
        cnt = torch._dynamo.testing.CompileCounter()
        opt_fn = torch._dynamo.optimize_assert(cnt)(fn)
        self.assertEqual(opt_fn(cfg), 64)
        # With unspec int, maximum computation is preserved
        self.assertExpectedInline(cnt.frame_count, """1""")
        self.assertExpectedInline(cnt.op_count, """3""")

    def test_reformer_sorting(self):
        x = torch.zeros([1, 12, 4096], dtype=torch.int64)
        correct = _get_sorted_bucket_idx_and_undo_sorted_bucket_idx(x)
        fn = _get_sorted_bucket_idx_and_undo_sorted_bucket_idx

        cnt = torch._dynamo.testing.CompileCounter()
        opt_fn = torch._dynamo.optimize_assert(cnt)(fn)
        self.assertTrue(same(opt_fn(x), correct))
        if torch._dynamo.config.assume_static_by_default:
            self.assertExpectedInline(cnt.frame_count, """1""")
            self.assertExpectedInline(cnt.op_count, """14""")
        else:
            self.assertExpectedInline(cnt.frame_count, """1""")
            self.assertExpectedInline(cnt.op_count, """16""")

    def test_recursive_map(self):
        # https://github.com/pytorch/torchdynamo/issues/132
        def _recursive_map(struct, batch_dim=0):
            for k, v in struct.items():
                if v is not None:
                    if isinstance(v, dict):
                        _recursive_map(v)
                    else:
                        struct[k] = v

        def toy_example(a, b, v):
            x = a / (torch.abs(a) + 1)
            if v is not None:
                _recursive_map(v)
            return x * b

        cnt = torch._dynamo.testing.CompileCounter()
        opt_toy_example = torch._dynamo.optimize(cnt)(toy_example)
        opt_toy_example(
            torch.randn(10),
            torch.randn(10),
            {"layer0": {"memory_keys": torch.randn(10)}},
        )
        self.assertEqual(cnt.frame_count, 1)
        self.assertEqual(cnt.op_count, 4)

    def test_issue114171(self):
        device = torch.device("cpu")

        def fcnn(in_dim, out_dim, hidden_dim, activation=torch.nn.GELU):
            layers = [
                torch.nn.Linear(in_dim, hidden_dim, device=device),
                activation(),
                torch.nn.Linear(hidden_dim, out_dim, device=device),
            ]
            return torch.nn.Sequential(*layers)

        class testmodel(torch.nn.Module):
            def __init__(self):
                super().__init__()
                self.interaction_networks = torch.nn.ModuleList(
                    [fcnn(262, 1174, 400) for _ in range(4)]
                )

            def interact(self, x, cycle):
                return self.interaction_networks[cycle](x)

        model = testmodel()
        forward_aot = torch.compile(
            model.interact, fullgraph=True, dynamic=True, backend="eager"
        )

        x = torch.rand([111, 262], device=device)
        y2 = forward_aot(x, 2)  # previously failed

    def test_issue175(self):
        n_heads = 2
        d_model = 64
        model = TransformerEncoderLayer(d_model, n_heads)
        inp = torch.randn(1, d_model)
        cnt = torch._dynamo.testing.CompileCounter()
        opt_model = torch._dynamo.optimize(cnt, nopython=True)(model)
        opt_model(inp)
        opt_model(inp)
        self.assertEqual(cnt.frame_count, 1)

        self.assertEqual(
            15 if torch._dynamo.config.inline_inbuilt_nn_modules else 12, cnt.op_count
        )

    def test_exec_import(self):
        def fn1():
            exec("import math")

        def fn2():
            try:
                math.sqrt(4)
                return False
            except NameError:
                return True

        def fn3():
            fn1()
            return fn2()

        self.assertTrue(fn3())
        opt_fn3 = torch._dynamo.optimize("eager")(fn3)
        self.assertTrue(opt_fn3())

    def test_exec_wildcard_import(self):
        # Test that globals are not carried over from frame to frame
        def fn1():
            exec("from torch import *")

        def fn2():
            x = torch.zeros(4)
            for i in range(5):
                x = x + i
            return x

        def fn3():
            fn1()
            return fn2()

        ref = fn3()
        opt_fn3 = torch._dynamo.optimize("eager")(fn3)
        res = opt_fn3()
        self.assertTrue(same(ref, res))

    def test_with_on_graph_break_inst(self):
        def reversible(x):
            print("Hello world")  # Cause graph break so inline fails
            return torch.sin(torch.cos(x))

        def fn(x):
            with torch.enable_grad():
                a = torch.sin(x)
                b = reversible(a)
                c = torch.sigmoid(b)
                c.sum().backward()
                return x.grad

        x = torch.randn(3, requires_grad=True)
        x.grad = None
        with torch.no_grad():
            ref = fn(x)

        x.grad = None
        opt_fn = torch._dynamo.optimize("eager")(fn)
        with torch.no_grad():
            res = opt_fn(x)
        self.assertTrue(same(ref, res))

    def test_with_on_graph_break_nested(self):
        def reversible(x):
            torch._dynamo.graph_break()  # Cause graph break so inline fails
            return torch.sin(torch.cos(x))

        def fn(x):
            # nested context manager failed previously
            with torch.no_grad():
                with torch.enable_grad():
                    a = torch.sin(x)
                    b = reversible(a)
                    c = torch.sigmoid(b)
                    c.sum().backward()
                    return x.grad

        x = torch.randn(3, requires_grad=True)
        x.grad = None
        with torch.no_grad():
            ref = fn(x)

        x.grad = None
        opt_fn = torch._dynamo.optimize("eager")(fn)
        with torch.no_grad():
            res = opt_fn(x)
        self.assertTrue(same(ref, res))

    # https://github.com/pytorch/torchdynamo/issues/1446
    def test_grad_mode_carrying_correct_state_after_graph_break(self):
        def fn(x):
            with torch.no_grad():
                y = x * 3
                print("Break")
                z = x + 2
            return y, z

        x = torch.randn(3, requires_grad=True)
        opt_fn = torch._dynamo.optimize("eager")(fn)
        y, z = opt_fn(x)
        self.assertFalse(y.requires_grad)
        self.assertFalse(z.requires_grad)

    def test_abc_setattr(self):
        # tests that we correctly bail out of __setattr__ calls

        # TODO: does not ensure ABC classes are correctly inferred as ClassVariables
        # (doesn't test the fix for 'super()')

        class BaseModule(torch.nn.Module, ABC):
            def blah(self, x):
                return x + 1

        class Derived(BaseModule):
            def __setattr__(self, name, value) -> None:
                super().__setattr__(name, value)

            def forward(self, x):
                # expect a graph break on __setattr__
                self.foo = 0
                return self.blah(x)

            def blah(self, x):
                return super().blah(x)

        x = torch.randn(3, requires_grad=True)
        mod = Derived()
        opt_mod = torch._dynamo.optimize("eager")(mod)
        opt_mod(x)

        # Not sure what this test is testing. It was earlier graph breaking on
        # __dict__, so the counter >= 2. With __dict__ support, there is no
        # graph break.
        self.assertGreaterEqual(torch._dynamo.utils.counters["frames"]["ok"], 1)
        self.assertGreaterEqual(torch._dynamo.utils.counters["frames"]["total"], 1)

    @torch._dynamo.config.patch("suppress_errors", True)
    def test_guard_fail_tensor_bool(self):
        @torch._dynamo.disable(recursive=False)
        def fn():
            condition_shape = (5, 5)
            dtypes = (torch.bool,)
            shapes = (
                (),
                (5,),
                (1, 5),
            )

            tensors = [
                torch.empty(shape, dtype=dtype).fill_(17)
                for shape, dtype in itertools.product(shapes, dtypes)
            ]

            x_vals = (5.0, *tensors)
            y_vals = (6.0, *tensors)

            @torch._dynamo.disable
            def get_expected(condition, x, y):
                x_np = x.cpu().numpy() if isinstance(x, torch.Tensor) else x
                y_np = y.cpu().numpy() if isinstance(y, torch.Tensor) else y
                return torch.from_numpy(
                    np.where(condition.cpu().numpy(), x_np, y_np)
                ).to(common_dtype)

            for x, y in zip(x_vals, y_vals):
                condition = torch.empty(*condition_shape, dtype=torch.bool).bernoulli_()
                common_dtype = torch.result_type(x, y)

                def check_equal(condition, x, y):
                    # NumPy aggressively promotes to double, hence cast to output to correct dtype
                    expected = get_expected(condition, x, y)
                    result = torch.where(condition, x, y)
                    assert torch.allclose(expected, result)

                check_equal(condition, x, y)
                check_equal(condition, y, x)

        fn()
        opt_fn = torch._dynamo.optimize("eager")(fn)
        opt_fn()

    def test_guard_fail_nested_tuple(self):
        def fn(args):
            return torch.ones(()), args[0] * 2

        # This adds a tensor check on args[1][0] and args[1][1]
        args1 = (torch.ones(1), (torch.ones(1), torch.ones(1)))
        args2 = (torch.ones(1), torch.ones(1))
        opt_fn = torch._dynamo.optimize("eager")(fn)
        ref = opt_fn(args1)
        res = opt_fn(args2)

        self.assertTrue(same(ref, res))

    def test_nullcontext1(self):
        @torch.compile(fullgraph=True, backend="eager")
        def fn(x, ctx):
            x = x.sin()
            with ctx:
                x = x.cos()
            x = x.sin()
            return x

        y = torch.randn(10)
        self.assertTrue(same(fn(y, contextlib.nullcontext()), y.sin().cos().sin()))

    def test_nullcontext2(self):
        @torch.compile(fullgraph=True, backend="eager")
        def fn(x, ctx):
            x = x.sin()
            with ctx():
                x = x.cos()
            x = x.sin()
            return x

        y = torch.randn(10)
        self.assertTrue(same(fn(y, contextlib.nullcontext), y.sin().cos().sin()))

    def test_no_grad_inline(self):
        @torch.no_grad()
        def a(x):
            return x.sin()

        @torch.compile(backend="eager", fullgraph=True)
        def b(x):
            return a(x).cos()

        y = torch.randn(10)
        self.assertTrue(same(b(y), y.sin().cos()))

    def test_longtensor_list(self):
        for partition in [0, 5, 10]:

            @torch._dynamo.disable
            def rand_gen():
                rand_vals = [random.randint(5, 10) for _ in range(10)]
                # List of tensors mixed with np.arrays
                return list(np.array(rand_vals[:partition])) + [
                    torch.tensor(val) for val in rand_vals[partition:]
                ]

            def fn(x):
                random_list = rand_gen()
                z = torch.LongTensor(random_list)
                return x * z

            x = torch.ones(10) * 2

            random.seed(0)
            ref0 = fn(x)
            ref1 = fn(x)

            random.seed(0)
            opt_fn = torch._dynamo.optimize("eager")(fn)
            res0 = opt_fn(x)
            res1 = opt_fn(x)

            self.assertTrue(same(ref0, res0))
            self.assertTrue(same(ref1, res1))

    def test_primtorch(self):
        @torch._dynamo.optimize("eager")
        def fn(x):
            torch._refs.abs(x)

        fn(torch.randn(3))

    @unittest.expectedFailure
    # inline_call [('inline in skipfiles: bind ...python3.10/inspect.py', 1)]
    def test_primtorch_no_graph_break(self):
        @torch._dynamo.optimize("eager", nopython=True)
        def fn(x):
            torch._refs.abs(x)

        fn(torch.randn(3))

    def test_torch_tensor_ops_no_graph_break(self):
        @torch._dynamo.optimize("eager", nopython=True)
        def fn(x):
            torch.Tensor.abs_(x)

        fn(torch.randn(3))

    @unittest.skipIf(
        not isinstance(torch.ops.aten.abs, torch._ops.OpOverloadPacket),
        "old pt doesn't work",
    )
    def test_torch_ops_aten(self):
        # Picked an op that doesn't show up in the default list
        @torch._dynamo.optimize("eager", nopython=True)
        def fn(x):
            return torch.ops.aten.absolute(x)

        fn(torch.randn(3))

    def test_hf_gelu_inline(self):
        class GELUActivation(nn.Module):
            def __init__(self):
                super().__init__()
                self.act = nn.functional.gelu

            def forward(self, input):
                return self.act(input)

        @torch._dynamo.optimize("eager", nopython=True)
        def fn(x):
            return GELUActivation()(x)

        y = torch.randn(10)
        self.assertTrue(same(fn(y), nn.functional.gelu(y)))

        @torch._dynamo.optimize("eager", nopython=True)
        def fn_returns(x):
            return GELUActivation(), x + 1

        act, _ = fn_returns(y)
        self.assertIsInstance(act, GELUActivation)
        self.assertIs(act.act, nn.functional.gelu)
        self.assertTrue(hasattr(act, "_buffers"))  # check that __init__ got called

    def test_dropout_inline(self):
        @torch._dynamo.optimize("eager")
        def fn(x):
            return torch.nn.Dropout(0.1)(x)

        y = torch.randn(10)
        torch.manual_seed(1337)
        ref = nn.functional.dropout(y, 0.1)
        torch.manual_seed(1337)
        res = fn(y)
        self.assertTrue(same(ref, res))

    def test_setitem_boolean_mask_diff(self):
        def fn(x, b, y):
            x = x.clone()
            x[b] = y
            return x

        opt_fn = torch._dynamo.optimize("aot_eager")(fn)
        x = torch.randn(4, requires_grad=True)
        b = torch.tensor([True, False, True, False])
        y = torch.randn(2, requires_grad=True)
        opt_fn(x, b, y)

    def test_setitem_tuple_boolean_mask_diff(self):
        def fn(x, b, y):
            x = x.clone()
            x[:, b] = y
            return x

        opt_fn = torch._dynamo.optimize("aot_eager")(fn)
        x = torch.randn(8, 4, requires_grad=True)
        b = torch.tensor([True, False, True, False])
        y = torch.randn(2, requires_grad=True)
        opt_fn(x, b, y)

    def test_torch_tensor_ops(self):
        def fn(x):
            return torch.Tensor.abs_(x)

        x = torch.randn(3)
        opt_fn = torch._dynamo.optimize("eager", nopython=True)(fn)
        y = fn(x)
        y_ = opt_fn(x)
        self.assertTrue(same(y, y_))

    def test_guard_ordering_shape_fail(self):
        # If a function which takes a tensor has an inner function which
        # is compiled and generates a guard on its shape,
        # they are evaluated in the wrong order. So if on a subsequent call
        # an int is passed instead of a tensor, guard evaluation will crash
        # with a "no attribute: shape" error
        m = MockModule()
        opt_m = torch._dynamo.optimize("eager")(m)
        opt_m.fn(torch.ones((5, 5)))
        opt_m.fn(-3)

    def test_tensor_isinstance_tuple(self):
        @torch._dynamo.optimize("eager")
        def fn():
            t = torch.ones(5, 5)
            if not isinstance(t, (int, torch.Tensor)):
                msg = str.format(
                    "{0} is not an instance of {1}",
                    type(t),
                    (int, torch.Tensor),
                )
                raise ValueError(msg)
            return True

        fn()

    def test_isinstance_dtype(self):
        @torch._dynamo.optimize("eager", nopython=True)
        def fn(x):
            isinstance(torch.bfloat16, torch.dtype)
            return x

        fn(torch.randn(3))

    def test_isinstance_storage(self):
        @torch._dynamo.optimize("eager")
        def fn(x):
            f = bytearray([0x00, 0x01, 0x02, 0x03, 0x04, 0x05, 0x10, 0x40])
            bools = torch.BoolStorage.from_buffer(f, "big")
            assert isinstance(bools, torch.BoolStorage)
            return x

        fn(torch.randn(3))

    def test_issue111522(self):
        @torch.compile(backend="eager", fullgraph=True)
        def f(x, y):
            return x + y.a

        class A:
            a = 2

        self.assertEqual(f(torch.zeros(2), A()), torch.full([2], 2.0))

        del A.a

        # graph break on missing attr
        with self.assertRaises(torch._dynamo.exc.Unsupported):
            f(torch.zeros(2), A())

    def test_dict_list_values(self):
        def inner_fn(args):
            return [x[1].shape for x in args]

        @torch._dynamo.optimize("eager")
        def fn(tensors):
            return inner_fn(zip(itertools.count(), tensors["args"]))

        fn({"args": [torch.ones(5, 5), torch.ones(5, 6), torch.ones(5, 7)]})
        fn({"args": [torch.ones(5, 5)]})

    def test_dict_iter(self):
        class MyMod(torch.nn.Module):
            def forward(self, x):
                z = {"my": 1, "const": 2, "dict": 3, "variable": 4}
                tot = 0
                for key in z:
                    tot += z[key]

                return tot

        x = torch.tensor([0])
        model = MyMod()
        opt_model = torch._dynamo.optimize("eager", nopython=True)(model)
        y = opt_model(x)

        self.assertEqual(y, 10)

    def test_sort_out(self):
        dtype = torch.float32
        device = "cpu"

        def fn():
            tensor = torch.randn((3, 5), dtype=dtype, device=device)[:, 0]
            values1 = torch.tensor(0, dtype=dtype, device=device)
            indices1 = torch.tensor(0, dtype=torch.long, device=device)
            torch.sort(tensor, out=(values1, indices1))
            self.assertEqual(values1.stride(), (1,))
            self.assertEqual(indices1.stride(), (1,))

        fn()
        opt_fn = torch._dynamo.optimize("eager")(fn)
        opt_fn()

    def test_sort_out2(self):
        class MyModule(torch.nn.Module):
            def __init__(self):
                super().__init__()
                self.register_buffer("sorted", torch.ones(4, 4))
                self.register_buffer("indices", torch.ones(4, 4, dtype=torch.long))

            def forward(self, x):
                torch.sort(x, out=(self.sorted, self.indices))
                return (x + 1, self.sorted, self.indices)

        x = torch.randn(4, 4)
        m = MyModule()
        ref = m(x)
        opt_m = torch._dynamo.optimize("eager")(m)
        res = opt_m(x)
        self.assertTrue(same(ref, res))

    def test_sigmoid_out(self):
        dtype = torch.float32
        device = "cpu"

        def fn():
            inp = torch.randn((3, 5), dtype=dtype, device=device)
            out1 = torch.tensor(0, dtype=dtype, device=device)
            torch.sigmoid(inp, out=out1)
            self.assertEqual(out1.numel(), 15)

        fn()
        opt_fn = torch._dynamo.optimize("eager")(fn)
        opt_fn()

    def test_sigmoid_out2(self):
        class MyModule(torch.nn.Module):
            def __init__(self):
                super().__init__()
                self.register_buffer("base", torch.ones(4, 4))

            def forward(self, x):
                torch.sigmoid(x, out=self.base)
                return x + self.base

        x = torch.randn(4, 4)
        m = MyModule()
        ref = m(x)
        opt_m = torch._dynamo.optimize("eager")(m)
        res = opt_m(x)
        self.assertTrue(same(ref, res))

    def test_slice_into_list_mutable(self):
        class Mod(torch.nn.Module):
            def forward(self, listy):
                x = listy[3:5]
                for i in range(10):
                    z = torch.abs(torch.randn(10)) + 1
                    x[0] = z
                return x

        m = Mod()
        listy = [torch.randn(10)] * 10

        cnt = torch._dynamo.testing.CompileCounter()
        opt_m = torch._dynamo.optimize(cnt, nopython=True)(m)
        opt_m.forward(listy)

        self.assertEqual(cnt.frame_count, 1)

    @torch._dynamo.config.patch(capture_scalar_outputs=True)
    def test_issue111918(self):
        cnt = CompileCounter()

        @torch.compile(backend=cnt, dynamic=True)
        def fn(x):
            x = x + 1
            y = x.item()
            if y > 2:
                return x * 2
            else:
                return x * 3

        x = torch.tensor([3.0])
        fn(x)
        self.assertEqual(cnt.frame_count, 2)
        self.assertEqual(cnt.op_count, 4)

        torch._dynamo.reset()
        fn = torch.compile(fn, fullgraph=True, backend="eager")
        with self.assertRaises(torch._dynamo.exc.UserError):
            fn(x)

    def test_vdd_duplicate_error(self):
        def fn(a, dt):
            keys = list(dt._jt_dict.keys())
            p = torch.cos(dt._jt_dict[keys[0]]._value)
            q = torch.sin(a)
            r = torch.sigmoid(dt._jt_dict[keys[0]]._value)
            return p + q + r

        class Value:
            def __init__(self):
                self._value = torch.randn(4)

        class Sample:
            def __init__(self):
                self._jt_dict = {}
                self._jt_dict["POSITION_ID"] = Value()

        a = torch.randn(4)
        sample = Sample()

        ref = fn(a, sample)

        optimized_fn = torch._dynamo.optimize("eager", nopython=True)(fn)
        res = optimized_fn(a, sample)

        self.assertTrue(same(ref, res))

    def test_specialized_stride(self):
        def f():
            e = torch.empty(4)
            x = e[::2]
            return x.stride()

        self.assertEqual(f(), torch._dynamo.optimize("eager")(f)())

    def test_out_none(self):
        # https://github.com/pytorch/pytorch/issues/92814
        def fn(input):
            return torch.nn.functional.normalize(input, dim=0, out=None)

        x = torch.rand([1])
        self.assertEqual(fn(x), torch._dynamo.optimize("eager")(fn)(x))

    def test_multi_import(self):
        if not has_detectron2():
            raise unittest.SkipTest("requires detectron2")

        @torch._dynamo.optimize("eager", nopython=True)
        def to_bitmasks(boxes):
            from detectron2.layers.mask_ops import (
                _paste_masks_tensor_shape,
                paste_masks_in_image,
            )

            if (
                paste_masks_in_image is not None
                and _paste_masks_tensor_shape is not None
            ):
                return boxes + 1

        self.assertTrue((to_bitmasks(torch.zeros(10)) == torch.ones(10)).all())

    def test_multi_dot_import(self):
        def fn1(x):
            return torch.sin(x)

        def fn(x):
            import torch.fx

            _ = torch.fx.symbolic_trace(fn1)
            return x * 2

        x = torch.randn(10)
        fn(x)
        cnt = torch._dynamo.testing.CompileCounter()
        opt_fn = torch._dynamo.optimize(cnt)(fn)
        opt_fn(x)
        self.assertEqual(cnt.frame_count, 1)

    def test_relative_import(self):
        try:
            from . import utils as _  # noqa: F401

            def fn(x):
                from .utils import tensor_for_import_testing

                return x * 2 * tensor_for_import_testing

        except ImportError:

            def fn(x):
                from utils import tensor_for_import_testing

                return x * 2 * tensor_for_import_testing

        x = torch.randn(10)
        fn(x)
        cnt = torch._dynamo.testing.CompileCounter()
        opt_fn = torch._dynamo.optimize(cnt, nopython=True)(fn)
        opt_fn(x)
        self.assertEqual(cnt.frame_count, 1)

    def test_relative_import_no_modulename(self):
        try:
            from . import utils as _  # noqa: F401

            def fn(x):
                from . import utils

                return x * 2 * utils.tensor_for_import_testing

        except ImportError:

            def fn(x):
                import utils

                return x * 2 * utils.tensor_for_import_testing

        x = torch.randn(10)
        fn(x)
        cnt = torch._dynamo.testing.CompileCounter()
        opt_fn = torch._dynamo.optimize(cnt, nopython=True)(fn)
        opt_fn(x)
        self.assertEqual(cnt.frame_count, 1)

    def test_bigbird_unsqueeze_inplace(self):
        def fn(reshape_2):
            view_2 = reshape_2.clone()
            view_2.unsqueeze_(2)
            cat_11 = torch.cat([view_2], dim=2)
            view_13 = cat_11.view((2, 12, 64, -1))
            return (view_13,)

        x = torch.randn(2, 12, 64, 64, requires_grad=True)
        ref = fn(x)
        opt_fn = torch._dynamo.optimize("aot_eager")(fn)
        res = opt_fn(x)
        self.assertTrue(same(ref, res))

    def test_issue1466_size_aot_autograd(self):
        def fn(x):
            # do a tensor op and a size compute
            y = x * 2
            x_size = x.size()
            # trigger a graph break
            print("arf")
            # use the tensor op and size compute
            z = y.view(x_size) + 1
            return z

        x = torch.randn(2, 3, requires_grad=True)
        ref = fn(x)
        opt_fn = torch._dynamo.optimize("aot_eager")(fn)
        res = opt_fn(x)
        self.assertTrue(same(ref, res))

    def test_ellipsis(self):
        class Repro(torch.nn.Module):
            def __init__(self):
                super().__init__()
                self.lnorm = torch.nn.LayerNorm(
                    (256,), eps=1e-06, elementwise_affine=True
                )
                self.linear = torch.nn.Linear(
                    in_features=256, out_features=256, bias=True
                )

            def forward(self, cat_10):
                lnorm = self.lnorm(cat_10)
                getitem_64 = lnorm[
                    (slice(None, None, None), slice(0, 1, None), Ellipsis)
                ]
                linear = self.linear(getitem_64)
                return (linear,)

        args = [torch.randn(2, 197, 256)]

        mod = Repro()
        opt_mod = torch._dynamo.optimize("eager", nopython=True)(mod)

        self.assertTrue(same(mod(*args), opt_mod(*args)))

    def test_reinplacing(self):
        class MockModule(torch.nn.Module):
            def __init__(self):
                super().__init__()
                self.self_layoutlm_embeddings_x_position_embeddings = (
                    torch.nn.Embedding(1024, 768)
                )
                self.self_layoutlm_embeddings_y_position_embeddings = (
                    torch.nn.Embedding(1024, 768)
                )

            def forward(self, getitem_1, getitem_2, add):
                self_layoutlm_embeddings_x_position_embeddings = (
                    self.self_layoutlm_embeddings_x_position_embeddings(getitem_1)
                )
                self_layoutlm_embeddings_y_position_embeddings = (
                    self.self_layoutlm_embeddings_y_position_embeddings(getitem_2)
                )
                add_1 = add + self_layoutlm_embeddings_x_position_embeddings
                add_2 = add_1 + self_layoutlm_embeddings_y_position_embeddings
                return (add_2,)

        mod = MockModule()
        opt_mod = torch._dynamo.optimize("aot_eager_decomp_partition")(mod)

        args = [
            ((2, 512), (2048, 4), torch.int64, "cpu", False),
            ((2, 512), (2048, 4), torch.int64, "cpu", False),
            ((2, 512, 768), (393216, 768, 1), torch.float32, "cpu", True),
        ]
        args = [
            rand_strided(sh, st, dt, dev).requires_grad_(rg)
            for (sh, st, dt, dev, rg) in args
        ]
        self.assertTrue(same_two_models(mod, opt_mod, args))

    def test_optimized_deepcopy(self):
        # See https://github.com/pytorch/pytorch/pull/88629
        class Foo(torch.nn.Module):
            def __init__(self):
                super().__init__()
                self.fc = torch.nn.Linear(in_features=2, out_features=3, bias=True)

            def forward(self, x):
                return self.fc(x)

        mod = Foo()
        opt_mod = torch._dynamo.optimize("eager")(mod)
        args = [torch.randn(1, 2)]
        self.assertTrue(same_two_models(mod, opt_mod, args))

    def test_class_member(self):
        class Foo(torch.nn.Module):
            a = 4
            b = torch.ones(3, 4)

            def __init__(self):
                super().__init__()
                self.c = 4

            def forward(self, x):
                return x.cos() + self.a + self.b + self.c

        mod = Foo()
        opt_mod = torch._dynamo.optimize("eager", nopython=True)(mod)
        args = (torch.randn(3, 4),)
        self.assertTrue(same(mod(*args), opt_mod(*args)))

    def test_named_buffers(self):
        class Foo(torch.nn.Module):
            def __init__(self):
                super().__init__()
                self.register_buffer("x", torch.ones(3))
                self.register_buffer("y", torch.ones(3))

            def forward(self, inp):
                res = 0
                for name, buffer in self.named_buffers():
                    res += buffer.sum()

                return inp.cos() + res

        mod = Foo()
        opt_mod = torch._dynamo.optimize("eager", nopython=True)(mod)
        args = (torch.randn(3, 4),)
        self.assertTrue(same(mod(*args), opt_mod(*args)))

    def test_requires_grad_guards_with_grad_mode1(self):
        def f(x):
            if x.requires_grad:
                return x + 1
            else:
                return x + 2

        x = torch.ones(2, requires_grad=True)

        f_compiled = torch.compile(f)
        with torch.no_grad():
            # compile an inference graph
            f_compiled(x)

        # Test: we should fail guards and recompile (even though it's still an inference graph)
        out_ref = f(x.detach())
        out = f_compiled(x.detach())

        self.assertEqual(out_ref, out)
        self.assertEqual(out_ref.requires_grad, out.requires_grad)

    def test_requires_grad_guards_with_grad_mode2(self):
        x = torch.ones(2, requires_grad=True)
        x_ref = x.clone().detach().requires_grad_(True)

        m = torch.nn.Linear(2, 2)
        m_compiled = torch.compile(m)

        with torch.no_grad():
            # compile an inference graph
            m_compiled(x)

        # Test: we should fail guards and recompile a training graph
        out_ref = m(x_ref)
        out = m_compiled(x)
        self.assertEqual(out_ref, out)
        self.assertEqual(out_ref.requires_grad, out.requires_grad)

    def test_is_symbolic_tracing(self):
        # Ensure no graph break here
        def fn(x):
            if is_fx_tracing_test():
                return x * 2
            return x * 4

        a = torch.randn(4)
        ref = fn(a)
        opt_fn = torch._dynamo.optimize("eager", nopython=True)(fn)
        res = opt_fn(a)
        self.assertTrue(same(ref, res))

    def test_tokenization(self):
        from collections import UserDict

        class BatchEncoding(UserDict):
            """
            Copied from tokenization
            """

            def __init__(
                self,
                data,
            ):
                super().__init__(data)

            def __getattr__(self, item: str):
                try:
                    return self.data[item]
                except KeyError as e:
                    raise AttributeError from e

        def tokenization(x):
            encoding = BatchEncoding({"key": x})
            return encoding["key"]

        opt_fn = torch._dynamo.optimize("eager")(tokenization)
        x = torch.rand((1, 4))
        ref = tokenization(x)
        res = opt_fn(x)
        self.assertTrue(same(ref, res))

    def test_modules(self):
        class Foo(torch.nn.Module):
            def __init__(self):
                super().__init__()
                self.fc = torch.nn.Linear(4, 3)

            def forward(self, inp):
                res = torch.zeros(3, 3)
                for mod in self.modules():
                    res += self.fc(inp)
                return res

        mod = Foo()
        args = (torch.ones(3, 4),)
        cnt = torch._dynamo.testing.CompileCounter()
        opt_mod = torch._dynamo.optimize(cnt, nopython=True)(mod)
        self.assertTrue(same(mod(*args), opt_mod(*args)))
        self.assertEqual(cnt.op_count, 5)
        self.assertEqual(cnt.frame_count, 1)

    def test_omegaconf_listconfig_iter(self):
        obj = ListConfig()
        x = torch.zeros(2)

        def fn():
            y = x
            for i in obj:
                y += i
            return y

        expected = fn()
        actual = torch.compile(fn, fullgraph=True, backend="eager")()
        self.assertEqual(actual, expected)

    def test_user_defined_iter(self):
        class MyIter:
            def __init__(self):
                self.i = 0

            def __iter__(self):
                return self

            def __next__(self):
                if self.i < 3:
                    self.i += 1
                    return self.i
                raise StopIteration

        @torch.compile(backend="eager", fullgraph=True)
        def fn(x):
            for i in MyIter():
                x += i
            return x

        self.assertEqual(fn(torch.zeros(1)), torch.full([1], 6.0))

    def test_stop_iteration_reconstruct(self):
        @torch.compile(backend="eager", fullgraph=True)
        def fn(x):
            return x.sin(), StopIteration(1, 2, 3)

        _, res = fn(torch.ones(1))
        self.assertEqual(str(res), str(StopIteration(1, 2, 3)))

    def test_tensor_data_kwarg(self):
        # https://github.com/pytorch/pytorch/issues/96278
        def f():
            return torch.tensor(data=[[1.0, -1.0]])

        cnt = torch._dynamo.testing.CompileCounter()
        opt_fn = torch._dynamo.optimize(cnt, nopython=True)(f)
        self.assertTrue(same(f(), opt_fn()))
        self.assertEqual(cnt.frame_count, 1)

    @requires_cuda
    def test_norm_dtype(self):
        def foo(_stack0):
            getitem = _stack0[(slice(None, None, None), -1)]
            _stack0 = None
            normalize = torch.nn.functional.normalize(getitem, p=2, dim=1)
            getitem = None
            return (normalize,)

        args = [((2, 50, 256), (1, 256, 1), torch.float16, "cuda", False)]
        args = [
            rand_strided(sh, st, dt, dev).requires_grad_(rg)
            for (sh, st, dt, dev, rg) in args
        ]

        opt_foo = torch._dynamo.optimize("aot_eager_decomp_partition")(foo)
        with torch.cuda.amp.autocast(enabled=True):
            ref = foo(*args)[0]
            res = foo(*args)[0]
            self.assertEqual(ref.dtype, res.dtype)

            self.assertTrue(same(res, ref))

    def test_for_loop_graph_break(self):
        def inner(x):
            return torch.sin(x)

        def fn(x):
            for _ in range(100):
                inner(x)
                torch._dynamo.graph_break()
            return x

        cnt = torch._dynamo.testing.CompileCounter()
        opt_fn = torch._dynamo.optimize(cnt)(fn)
        x = torch.randn(4)
        opt_fn(x)
        self.assertEqual(cnt.frame_count, 1)
        self.assertEqual(cnt.op_count, 1)

    def test_for_loop_graph_break_before(self):
        # Checks that the backedge is calculated correctly
        def inner(x):
            return torch.sin(x)

        def fn(x):
            torch._dynamo.graph_break()
            for _ in range(100):
                inner(x)
            return x

        cnt = torch._dynamo.testing.CompileCounter()
        opt_fn = torch._dynamo.optimize(cnt)(fn)
        x = torch.randn(4)
        opt_fn(x)
        self.assertEqual(cnt.frame_count, 1)
        self.assertEqual(cnt.op_count, 100)

    def test_avoid_dupe_specialization(self):
        def f(x, y):
            return (x + y) * 1

        opt_f = torch._dynamo.optimize("aot_eager")(f)

        for b in [True, False]:
            x = torch.randn(4, requires_grad=b)
            y = torch.randn(4, requires_grad=b)
            self.assertEqual(f(x, x), opt_f(x, x))
            self.assertEqual(f(x, y), opt_f(x, y))

    def test_validate_model_kwargs(self):
        cnt = CompileCounter()

        def f1(a, b):
            return torch.sin(a) + torch.cos(b)

        @torch.compile(backend=cnt, fullgraph=True)
        def f2(**kwargs):
            _validate_model_kwargs(f1, kwargs)
            return f1(**kwargs)

        x = torch.randn(10)
        y = torch.randn(10)

        self.assertEqual(f2(a=x, b=y), f1(x, y))
        self.assertEqual(cnt.frame_count, 1)
        self.assertEqual(cnt.op_count, 3)

    def test_swin_base_tensor_attr(self):
        class Foo(torch.nn.Module):
            def __init__(self):
                super().__init__()
                # NB: not a parameter or buffer
                self.t = torch.randn(3)

            def forward(self, x):
                return x + torch.cat((self.t, self.t))

        mod = Foo()
        opt_mod = torch._dynamo.optimize("eager")(mod)
        args = [torch.randn(6)]
        self.assertTrue(same_two_models(mod, opt_mod, args))
        opt_mod(*args)

    def test_pointless_graph_removal(self):
        cnt = torch._dynamo.testing.CompileCounter()

        @torch.compile(backend=cnt)
        def fn(x):
            with torch.no_grad():
                torch._dynamo.graph_break()
                return x + 1

        fn(torch.randn(4))
        self.assertEqual(cnt.frame_count, 1)
        self.assertEqual(cnt.op_count, 3)

    def test_output_aliases_intermediate(self):
        def f(x):
            intermediate = x.mul(2)
            return intermediate.view(-1), intermediate

        opt_f = torch._dynamo.optimize("aot_eager")(f)

        for b in [True, False]:
            x = torch.randn(4, requires_grad=b)
            out = f(x)
            out_test = opt_f(x)
            self.assertEqual(out[0], out_test[0])
            self.assertEqual(out[1], out_test[1])
            self.assertEqual(out[0].requires_grad, out_test[0].requires_grad)
            self.assertEqual(out[1].requires_grad, out_test[1].requires_grad)
            # test that the aliasing relationship of outputs is preserved
            out[0].mul_(2)
            out_test[0].mul_(2)
            self.assertEqual(out[0], out_test[0])
            self.assertEqual(out[1], out_test[1])

    def test_while_loop_graph_break(self):
        # Repro of tacotron2 cache_size_recompilation
        def inner(x):
            return torch.sin(x)

        def fn(x):
            i = 20
            while i > 10:
                x = inner(x)
                i -= 1
                torch._dynamo.graph_break()
            return x

        cnt = torch._dynamo.testing.CompileCounter()
        opt_fn = torch._dynamo.optimize(cnt)(fn)
        x = torch.randn(4)
        opt_fn(x)
        self.assertEqual(cnt.frame_count, 1)
        self.assertEqual(cnt.op_count, 1)

    def test_nested_while_loop_graph_break(self):
        def inner_loop(x):
            i = 3
            while i > 0:
                i -= 1
                x += 1
                torch._dynamo.graph_break()
            return x

        def inner(x):
            inner_loop(x)
            return torch.sin(x)

        def fn(x):
            i = 20
            while i > 10:
                x = inner(x)
                i -= 1
                torch._dynamo.graph_break()
            return x

        cnt = torch._dynamo.testing.CompileCounter()
        opt_fn = torch._dynamo.optimize(cnt)(fn)
        x = torch.randn(4)
        opt_fn(x)
        self.assertEqual(cnt.frame_count, 1)
        self.assertEqual(cnt.op_count, 1)

    def test_while_loop_graph_break_inside_call_function(self):
        # Repro of huggingface graph break inside loop in `get_parameter_dtype`.
        # Skip only the inner frame that has loop that contains graph break.
        def inner(x):
            for i in range(3):
                x += 1
                torch._dynamo.graph_break()
            return x

        def fn(x):
            x += 2
            inner(x)
            x += 3
            return x

        cnt = torch._dynamo.testing.CompileCounter()
        opt_fn = torch._dynamo.optimize(cnt)(fn)
        x = torch.randn(4)
        opt_fn(x)
        self.assertEqual(cnt.frame_count, 2)
        self.assertEqual(cnt.op_count, 2)

    def test_exception_in_dynamo_handling(self):
        hit_handler = False

        # See https://github.com/pytorch/pytorch/pull/96488
        @contextlib.contextmanager
        def ctx():
            try:
                yield
            except RuntimeError:
                nonlocal hit_handler
                hit_handler = True

        @torch._dynamo.optimize("eager")
        def f():
            with ctx():
                h()

        def h():
            raise RuntimeError("boof")

        # Should not error
        f()
        self.assertTrue(hit_handler)

    def test_generator_dealloc(self):
        # See https://github.com/pytorch/pytorch/pull/96488
        #
        # NB: yes, [(...)] is intentional, this is a list containing a
        # generator
        generator_box = [(x for x in [1, 2, 3])]

        counter = torch._dynamo.testing.CompileCounter()

        def g(x):
            return x + 2

        # TODO: This test is pretty delicate.  To test if it's actually doing
        # anything, rebuild eval_frame.c with '#define TORCHDYNAMO_DEBUG 1'
        # and then look at the logs for:
        #
        # TRACE[_custom_eval_frame:650] begin <genexpr> test_repros.py 2276 -1 0 0
        # TRACE[_custom_eval_frame:664] throw <genexpr>
        #
        # This means we're actually hitting the relevant codepath

        # NB: Make sure we don't actually Dynamo this frame; if we do Dynamo
        # this frame, Dynamo actually DOES understand list.clear and will
        # arrange for the generator deallocation to happen when the eval frame
        # handler is disabled, which will prevent the bug from happening (we
        # specifically want to trigger the generator deallocation WHILE the
        # dynamo eval frame handler is active), as that will cause the
        # generator to become exhausted and trigger the throw_flag == TRUE
        # case.
        @torch._dynamo.disable(recursive=False)
        def f(x):
            generator_box.clear()
            return g(x)

        self.assertNoUnraisable(
            lambda: torch._dynamo.optimize(counter)(f)(torch.randn(3))
        )

        # Make sure the x + 2 is captured (a previous incorrect implementation
        # of this fix would have disabled the eval frame callback, which means
        # g wouldn't get traced
        self.assertEqual(counter.op_count, 1)

    def test_error_return_without_exception_set(self):
        # https://github.com/pytorch/pytorch/issues/93781
        @torch.compile
        def f():
            _generator_type = type(_ for _ in ())

        self.assertNoUnraisable(f)

    def common_merge_criteria_processor_list(self, list_cls, fullgraph):
        cnt = CompileCounter()

        @torch.compile(backend=cnt, fullgraph=fullgraph)
        def f(x, left, right):
            combined = _merge_criteria_processor_list(left, right)
            return combined(x)

        l1 = list_cls([torch.nn.ReLU(), torch.nn.Sigmoid()])
        l2 = list_cls([])
        input = torch.randn(16)
        result = f(input, l1, l2)
        self.assertEqual(result, l1(input))
        self.assertEqual(cnt.frame_count, 1)
        self.assertEqual(cnt.op_count, 2)

        cnt.clear()
        l3 = list_cls([torch.nn.SiLU()])
        expected = l3(l1(input))
        result = f(input, l1, l3)
        self.assertEqual(len(l1), 3)
        self.assertEqual(result, expected)
        self.assertEqual(cnt.frame_count, 1)
        self.assertEqual(cnt.op_count, 3)

    def test_merge_criteria_processor_list1(self):
        self.common_merge_criteria_processor_list(CustomList1, False)

    def test_merge_criteria_processor_list2(self):
        self.common_merge_criteria_processor_list(CustomList2, True)

    def test_restricted_list_subclass1(self):
        cnt = CompileCounter()

        @torch.compile(backend=cnt, fullgraph=True)
        def fn(a, b):
            l = CustomList2()
            l.extend([True])
            l.append(a)
            l.extend([b])
            l.pop(0)
            l.append(l.length_times_10())
            return sum(l)

        x = torch.randn(10)
        y = torch.randn(10)
        self.assertEqual(fn(x, y), x + y + 20)
        self.assertEqual(cnt.op_count, 3)

    def test_restricted_list_subclass2(self):
        cnt = CompileCounter()

        @torch.compile(backend=cnt, fullgraph=True)
        def fn(a, b):
            l1 = CustomList2([a + 1])
            l2 = CustomList2([b + 2])
            l1.extend(l2)
            return l1

        x = torch.randn(10)
        y = torch.randn(10)
        z = fn(x, y)
        self.assertEqual(type(z), CustomList2)
        self.assertEqual(len(z), 2)
        self.assertEqual(z.length_times_10(), 20)
        self.assertEqual(list(z), [x + 1, y + 2])

    def test_restricted_list_subclass3(self):
        cnt = CompileCounter()

        @torch.compile(backend=cnt, fullgraph=True)
        def fn(a: CustomList2, b: CustomList2):
            a.extend(b)
            a.append_twice(b[2] + 1)
            a.append(b[3] + 2)
            return b

        x = torch.randn(10)
        y = torch.randn(10)
        l = CustomList2([x, y])
        self.assertIs(fn(l, l), l)
        self.assertEqual(len(l), 7)
        self.assertIs(l[0], x)
        self.assertIs(l[1], y)
        self.assertIs(l[2], x)
        self.assertIs(l[3], y)
        self.assertEqual(l[4], x + 1)
        self.assertIs(l[5], l[4])
        self.assertEqual(l[6], y + 2)

    def test_rewrite_assert_with_msg(self):
        def f(x):
            b = x.sin()
            assert x[0] == 3, "First dim need to be 3"
            return x.cos() + b

        args = (torch.Tensor([3, 4, 5]),)
        cnt = torch._dynamo.testing.CompileCounter()

        opt_f = torch._dynamo.optimize(cnt, nopython=True)(f)
        self.assertTrue(same(f(*args), opt_f(*args)))
        self.assertEqual(cnt.op_count, 6)
        self.assertEqual(cnt.frame_count, 1)

        exported, _ = torch._dynamo.export(f)(torch.Tensor([3, 4, 5]))
        self.assertTrue(same(exported(*args), f(*args)))

    def test_list_aliasing(self):
        cnt = CompileCounter()

        @torch.compile(backend=cnt, fullgraph=True)
        def fn(a):
            a.append(torch.sin(a[0]))
            return a

        x = torch.randn(10)
        l = [x]
        self.assertIs(fn(l), l)
        self.assertEqual(len(l), 2)
        self.assertIs(l[0], x)
        self.assertEqual(l[1], torch.sin(x))
        self.assertEqual(cnt.frame_count, 1)
        self.assertEqual(cnt.op_count, 1)

    def test_not_rewrite_assert_for_other_errors(self):
        def f(x):
            b = x.sin()
            if not x.sum() <= 3:
                raise ValueError("input sum needs to be 3")
            return x.cos() + b

        args = (torch.Tensor([3, 4, 5]),)
        opt_fn = torch._dynamo.optimize("eager")(f)
        with self.assertRaisesRegex(ValueError, "input sum needs to be 3"):
            opt_fn(*args)

    def test_rewrite_assert_dont_change_bytecode(self):
        def fn(x):
            with torch.no_grad():
                assert x.max() < 5, f"invalid max {x.max()}"
                x = torch.sin(x)
            return x

        x = torch.ones(4)
        opt_fn = torch._dynamo.optimize("eager")(fn)
        self.assertTrue(same(fn(x), opt_fn(x)))

    def test_rewrite_assert_without_msg(self):
        def f(x):
            b = x.sin()
            assert x[0] == 3
            return x.cos() + b

        args = (torch.Tensor([3, 4, 5]),)
        exported, _ = torch._dynamo.export(f)(torch.Tensor([3, 4, 5]))
        self.assertTrue(same(exported(*args), f(*args)))

        with self.assertRaisesRegex(RuntimeError, "assertion error"):
            exported(torch.Tensor([5, 6, 7]))

    def test_rewrite_assert_with_non_string_msg(self):
        def f(x):
            b = x.sin()
            assert x[0] == 2, x.size()
            return x.cos() + b

        torch._dynamo.utils.counters.clear()
        args = torch.Tensor([3, 4, 5])
        opt_f = torch._dynamo.optimize("eager")(f)
        with self.assertRaisesRegex(AssertionError, "torch.Size"):
            opt_f(args)
        self.assertEqual(
            torch._dynamo.utils.counters["graph_break"][
                "assert with non-string message"
            ],
            1,
        )

    def test_rewrite_assert_noop(self):
        def f(x):
            b = x.sin()
            assert True
            assert x.dtype == torch.float32
            return x.cos() + b

        args = (torch.Tensor([3, 4, 5]),)
        exported, _ = torch._dynamo.export(f)(torch.Tensor([3, 4, 5]))
        self.assertTrue(same(exported(*args), f(*args)))

        cnt = torch._dynamo.testing.CompileCounter()
        opt_f = torch._dynamo.optimize(cnt, nopython=True)(f)
        self.assertTrue(same(f(*args), opt_f(*args)))
        # torch._assert shouldn't be in the graph
        self.assertEqual(cnt.op_count, 3)
        self.assertEqual(cnt.frame_count, 1)

        exported, _ = torch._dynamo.export(f)(torch.Tensor([4, 4, 5]))
        self.assertTrue(same(exported(*args), f(*args)))

    def test_size_typematch(self):
        def f(x, y):
            if isinstance(x, torch.Size):
                return y + 1
            else:
                return y + 2

        y = torch.zeros(1)
        x1 = torch.Size((3,))
        x2 = (3,)

        cnt = torch._dynamo.testing.CompileCounter()
        opt_f = torch._dynamo.optimize(cnt, nopython=True)(f)
        self.assertTrue(same(f(x1, y), opt_f(x1, y)))
        self.assertTrue(same(f(x2, y), opt_f(x2, y)))
        self.assertEqual(cnt.frame_count, 2)

    def test_dict_subclass_contains(self):
        # pattern from huggingface
        class ClassInstantier(collections.OrderedDict):
            pass

        @torch.compile(fullgraph=True, backend="eager")
        def f(x, d):
            if "key1" in d:
                x = x + 2
            if "key2" in d:
                x = x + 4
            x = x + 8
            return x

        result = f(torch.ones(8), ClassInstantier({"key1": torch.ones(8)}))
        self.assertTrue(same(result, torch.full([8], 11.0)))

        result = f(torch.ones(8), ClassInstantier({"key2": torch.ones(8)}))
        self.assertTrue(same(result, torch.full([8], 13.0)))

    def test_hf_classinstantier(self):
        # hf activations.py
        class ClassInstantier(collections.OrderedDict):
            def __getitem__(self, key):
                content = super().__getitem__(key)
                cls, kwargs = content if isinstance(content, tuple) else (content, {})
                return cls(**kwargs)

        ACT2CLS = ClassInstantier(
            {
                "relu": (nn.ReLU, {"inplace": False}),
                "tanh": nn.Tanh,
            }
        )

        @torch.compile(fullgraph=True, backend="eager")
        def f(x, act):
            return ACT2CLS[act](x)

        y = torch.randn(10)
        self.assertTrue(same(f(y, "tanh"), torch.tanh(y)))
        self.assertTrue(same(f(y, "relu"), torch.relu(y)))

    def test_ephemeral_module(self):
        # hf activations.py
        class ReLUSquaredActivation(nn.Module):
            def forward(self, input):
                relu_applied = torch.nn.functional.relu(input)
                squared = torch.square(relu_applied)
                return squared

        @torch.compile(fullgraph=True, backend="eager")
        def f(x):
            x = x + 0.2
            x = ReLUSquaredActivation()(x)
            x = x + 1
            return x

        y = torch.randn(10)
        self.assertTrue(same(f(y), ReLUSquaredActivation()(y + 0.2) + 1))

    def test_inplace_unsqueeze_input(self):
        def backend(gm, example_inputs):
            self.assertEqual(example_inputs[-1].size(), torch.Size([1, 3, 4]))
            return gm

        @torch.compile(backend=backend)
        def fn(x):
            x.unsqueeze_(0)
            return x + 1

        inputs = [torch.randn(3, 4)]
        self.assertEqual(fn(*inputs).size(), torch.Size([1, 3, 4]))
        self.assertEqual(inputs[0].size(), torch.Size([1, 3, 4]))

    def test_batchnorm_e2e(self):
        class Repro(torch.nn.Module):
            def __init__(self):
                super().__init__()
                self.bn = torch.nn.BatchNorm2d(
                    64, eps=1e-05, momentum=0.1, affine=True, track_running_stats=True
                )
                self.conv1 = torch.nn.Conv2d(
                    64,
                    64,
                    kernel_size=(3, 3),
                    stride=(1, 1),
                    padding=(1, 1),
                    bias=False,
                )

            def forward(self, x):
                x1 = self.bn(x)
                x2 = self.conv1(x1)
                out = torch.nn.functional.relu(x2)
                return (out,)

        torch.manual_seed(1337)

        m_ref = Repro()
        m_test = deepcopy(m_ref)

        @torch._dynamo.optimize("aot_eager_decomp_partition")
        def compiled_fn(x):
            return m_test(x)

        x_ref = torch.randn(2, 64, 32, 32, requires_grad=True)
        x_test = x_ref.clone()

        # Loop multiple times: each iteration the running_mean/var on batchnorm will update,
        # which changes the output of the next iteration
        for _ in range(3):
            ref = m_ref(x_ref)
            res = compiled_fn(x_test)

            self.assertTrue(same(ref, res))

            for r in ref:
                if r.requires_grad:
                    r.sum().backward()
            for r in res:
                if r.requires_grad:
                    r.sum().backward()

            for param_ref, param_test in zip(m_ref.parameters(), m_test.parameters()):
                self.assertTrue(same(param_ref, param_test))
            # Assert running_mean/var
            for buffer_ref, buffer_test in zip(m_ref.buffers(), m_test.buffers()):
                self.assertTrue(same(buffer_ref, buffer_test))

    @torch._dynamo.config.patch("assume_static_by_default", False)
    def test_dynamic_shapes_right_side(self):
        def f(x):
            return torch.ones(5 * x.shape[0])

        inp = torch.randn(6, 5)

        gm, _ = torch._dynamo.export(f, aten_graph=True)(torch.randn(4, 5))
        self.assertEqual(gm(inp).shape, f(inp).shape)

    @torch._dynamo.config.patch("specialize_int", False)
    def test_maybe_multiply_symint(self):
        # https://github.com/pytorch/pytorch/issues/97346
        from torch._functorch.aot_autograd import aot_module_simplified

        def my_aot_compiler(gm, example_inputs):
            def my_compiler(gm, example_inputs):
                return gm.forward

            # Invoke AOTAutograd
            return aot_module_simplified(gm, example_inputs, fw_compiler=my_compiler)

        def my_example(t1, t2, d):
            out = torch.add(t1, t2, alpha=d)
            return out

        compiled_fn = torch.compile(backend=my_aot_compiler, dynamic=True)(my_example)

        t1 = torch.arange(3, dtype=torch.float32).requires_grad_(True)
        t2 = torch.arange(3, dtype=torch.float32).requires_grad_(True)

        ra = compiled_fn(t1, t2, 5)
        self.assertEqual(ra, torch.tensor([0.0, 6.0, 12.0]))

        ra = compiled_fn(t1, t2, 6)
        self.assertEqual(ra, torch.tensor([0.0, 7.0, 14.0]))

    def test_build_map_unpack_with_call(self):
        def forward_with_cond_scale(x, t, cond_scale, self_cond, other1, other2):
            return x.sin() + t + cond_scale + self_cond + other1 + other2

        @torch.compile(backend="eager", fullgraph=True)
        def fn(x):
            d1 = dict(other1=5)
            d2 = dict(other2=4)
            text_cond = {**d1, **d2}
            return forward_with_cond_scale(x, 1, cond_scale=2, self_cond=3, **text_cond)

        self.assertTrue(same(fn(torch.ones(4)), torch.ones(4).sin() + 15))

    @torch._dynamo.config.patch(verbose=True)
    def test_graph_break_unsupported_fake(self):
        counter = torch._dynamo.testing.CompileCounter()

        @torch._dynamo.optimize(counter)
        def f(x):
            return torch.ops.test_sample.foo(x + 1) + 1

        f(torch.randn(3))

        self.assertEqual(counter.op_count, 2)
        self.assertEqual(counter.frame_count, 2)

    def test_delattr(self):
        class MyObj:
            def __init__(self, a, b):
                self.a = a
                self.b = b

        @torch.compile(backend="eager", fullgraph=True)
        def fn(x, obj):
            del obj.a
            obj.c = x + 1
            del obj.c
            tmp = MyObj(x + 2, x + 3)
            del tmp.b
            if hasattr(obj, "a"):
                return x + 1
            return tmp

        x = torch.zeros([])
        obj1 = MyObj(x, x)
        obj2 = fn(x, obj1)
        self.assertFalse(hasattr(obj1, "a"))
        self.assertFalse(hasattr(obj1, "c"))
        self.assertFalse(hasattr(obj2, "b"))
        self.assertEqual(obj1.b.item(), 0)
        self.assertEqual(obj2.a.item(), 2)

    def test_delattr_raises(self):
        class MyObj:
            def __init__(self, a, b):
                self.a = a
                self.b = b

        @torch.compile(backend="eager")
        def fn(x, obj):
            del obj.a
            x = x + 1
            obj.a  # will raise
            return x

        x = torch.zeros([])
        obj1 = MyObj(x, x)
        self.assertRaises(AttributeError, lambda: fn(x, obj1))

    def test_delsubscr(self):
        @torch.compile(backend="eager")
        def fn(x):
            del x["a"]
            y = x["b"] + 1
            return y

        x = {"a": torch.tensor([1]), "b": torch.tensor([1])}
        result = fn(x)
        self.assertFalse(hasattr(x, "a"))
        self.assertEqual(result.item(), 2)

    def test_delsubscr_raises(self):
        @torch.compile(backend="eager")
        def fn(x):
            del x["a"]
            y = x["a"] + 1  # should raise KeyError
            return y

        x = {"a": torch.tensor([1]), "b": torch.tensor([1])}
        self.assertRaises(KeyError, lambda: fn(x))

    def test_attached_attribute_in_dir(self):
        class MyModule(torch.nn.Module):
            def __init__(self):
                super().__init__()
                self.linear = torch.nn.Linear(16, 16)
                self.relu = torch.nn.ReLU()

            def forward(self, x):
                return self.relu(self.linear(x))

        mod = torch.compile(MyModule(), backend="eager")
        mod.is_compiled = True
        self.assertTrue("is_compiled" in dir(mod))

    @torch._dynamo.config.patch("automatic_dynamic_shapes", False)
    def test_dynamic_shapes_implicit_guard(self):
        def f(x):
            y = x * x.size(x.shape[0])
            torch.sum(y, [y.shape[0]])
            return y

        cnt = torch._dynamo.testing.CompileCounter()
        opt_fn = torch._dynamo.optimize(cnt, nopython=True)(f)
        opt_fn(torch.randn(3, 1, 1, 1, 1))
        self.assertEqual(cnt.frame_count, 1)

    def test_dalle2_maybe(self):
        def normalize(x):
            return x.cos()

        @torch.compile(backend="eager", fullgraph=True)
        def fn(x, normalize_img):
            lowres_cond_img = x.sin()
            lowres_cond_img = maybe(normalize_img)(lowres_cond_img)
            return lowres_cond_img

        self.assertEqual(fn(torch.ones([]), normalize), torch.ones([]).sin().cos())

    def test_functools_wraps(self):
        def cool_name(x):
            return x.sin()

        @torch.compile(backend="eager", fullgraph=True)
        def fn(x):
            y = x.cos()

            @functools.wraps(cool_name)
            def uncool_name():
                return cool_name(y)

            return uncool_name

        result = fn(torch.ones([]))
        self.assertEqual(result.__name__, "cool_name")
        self.assertEqual(result(), torch.ones([]).cos().sin())

    def test_dynamic_shapes_float_guard(self):
        def f(x):
            return torch.nn.functional.dropout(x, x.shape[0] / 6)

        cnt = torch._dynamo.testing.CompileCounter()
        opt_fn = torch._dynamo.optimize(cnt, nopython=True)(f)
        opt_fn(torch.randn(3))
        self.assertEqual(cnt.frame_count, 1)

    @torch._dynamo.config.patch(capture_scalar_outputs=True)
    def test_tensor_item(self):
        def f(x, y):
            val = y.item()
            return x.sum() + val

        gm, _ = torch._dynamo.export(
            f,
            aten_graph=True,
        )(
            torch.zeros(6, 4),
            torch.tensor(1),
        )
        self.assertEqual(
            f(torch.zeros(6, 4), torch.tensor(1)),
            gm(torch.zeros(6, 4), torch.tensor(1)),
        )
        self.assertEqual(
            f(torch.zeros(6, 4), torch.tensor(2)),
            gm(torch.zeros(6, 4), torch.tensor(2)),
        )

    def test_dataclass_init_with_default_factory_with_inputs(self):
        @dataclasses.dataclass
        class DClass:
            sharding_contexts: Any = dataclasses.field(default_factory=list)
            a: int = 1

        def fn(x, inp_list):
            d = DClass(inp_list)
            d.sharding_contexts.append(x.sin() + d.a)
            return d

        x = torch.randn(4)
        inp_list1 = [1, 2, 3]
        inp_list2 = [2, 3, 4]
        inp_list3 = [1, 2]
        ref1 = fn(x, inp_list1)
        ref2 = fn(x, inp_list2)
        ref3 = fn(x, inp_list3)

        cnt = torch._dynamo.testing.CompileCounter()
        opt_fn = torch.compile(fn, fullgraph=True)

        opt_ret1 = opt_fn(x, inp_list1)
        opt_ret2 = opt_fn(x, inp_list2)
        opt_ret3 = opt_fn(x, inp_list3)
        self.assertEqual(ref1.sharding_contexts, opt_ret1.sharding_contexts)
        self.assertEqual(ref2.sharding_contexts, opt_ret2.sharding_contexts)
        self.assertEqual(ref3.sharding_contexts, opt_ret3.sharding_contexts)

    def test_list_index(self):
        for i, list_type in enumerate(
            (
                list,
                tuple,
                torch.Size,
                collections.deque,
                namedtuple("FourElems", "one two three four", defaults=[0, 0, 0, 0]),
            )
        ):
            torch._dynamo.reset()
            for index in ([], [2], [0, 3]):

                def f(t):
                    if i == 4:  # namedtuple
                        xs = list_type(1, 2, 3, 4)
                    else:
                        xs = list_type([1, 2, 3, 4])
                    res = xs.index(3, *index)
                    return t + res

                res = torch._dynamo.optimize(backend="eager", nopython=True)(f)(
                    torch.zeros(1)
                )

                self.assertEqual(res, torch.tensor([2.0]))

    def test_list_index_not_found(self):
        def f(t):
            xs = ["bar", "foo", "baz", "buzz"]
            res = xs.index("non-existent")
            return t + res

        # Raising ValueError from item not found is unsupported
        with self.assertRaises(
            torch._dynamo.exc.Unsupported,
        ):
            torch._dynamo.optimize(backend="eager", nopython=True)(f)(torch.zeros(1))

    def test_list_index_tensor_unsupported(self):
        for index in ([], [2], [0, 3]):

            def f(t):
                xs = [torch.tensor([i]) for i in range(4)]
                res = xs.index(torch.tensor([2]), *index)
                return t + res

            with self.assertRaisesRegex(
                torch._dynamo.exc.UserError, "Dynamic control flow is not supported"
            ):
                torch._dynamo.optimize(backend="eager", nopython=True)(f)(
                    torch.zeros(1)
                )

    def test_hf_xsoftmax_inference(self):
        def fn(input, mask):
            return XSoftmax.apply(input + 1, mask, 1) + 2

        fn_opt = torch.compile(fn, backend="eager", fullgraph=True)

        inputs = [
            torch.randn(4, 10),
            torch.randn(4, 10) < 0,
        ]
        expected = fn(*inputs)
        actual = fn_opt(*inputs)
        self.assertTrue(same(actual, expected))

    @mock.patch("torch._dynamo.config.guard_nn_modules", True)
    def test_hf_xsoftmax_training(self):
        from torch._dynamo.utils import counters

        counters.clear()

        def fn(input, mask):
            return XSoftmax.apply(input, mask, 1)

        cnt = torch._dynamo.testing.CompileCounter()
        fn_opt = torch.compile(fn, backend=cnt, fullgraph=False)

        torch.manual_seed(1234)
        inputs1 = [
            torch.randn(4, 10, requires_grad=True),
            torch.randn(4, 10) < 0,
        ]
        torch.manual_seed(1234)
        inputs2 = [
            torch.randn(4, 10, requires_grad=True),
            torch.randn(4, 10) < 0,
        ]

        expected = fn(*inputs1)
        actual = fn_opt(*inputs2)
        self.assertTrue(same(actual, expected))
        self.assertEqual(dict(counters["frames"]), {"total": 1, "ok": 1})
        self.assertEqual(cnt.op_count, 2)
        self.assertEqual(cnt.frame_count, 1)
        cnt.clear()
        counters.clear()

        expected.sum().backward()
        actual.sum().backward()
        self.assertTrue(same(inputs1[0].grad, inputs2[0].grad))

        # currently we don't capture the backwards frame
        self.assertEqual(cnt.frame_count, 0)
        self.assertEqual(cnt.op_count, 0)
        self.assertEqual(dict(counters["frames"]), {})
        self.assertEqual(dict(counters["graph_break"]), {})

    def test_autograd_function_graph_break(self):
        class MySin(torch.autograd.Function):
            @staticmethod
            def forward(ctx, x):
                torch._dynamo.graph_break()
                ctx.save_for_backward(x)
                return x.sin()

            @staticmethod
            def backward(ctx, gx):
                (x,) = ctx.saved_tensors
                return gx * x.cos()

        x = torch.randn([], requires_grad=True)

        @torch.compile(backend="eager")
        def fn(x):
            return MySin.apply(x)

        y = fn(x)
        self.assertEqual(y, x.sin())

        (gx,) = torch.autograd.grad(y, x)
        self.assertEqual(gx, x.cos())

    def test_jit_trace_errors(self):
        @torch.compile(backend="eager", dynamic=True)
        def f(x):
            return x + 1

        with self.assertRaises(RuntimeError):
            torch.jit.trace(f, torch.randn(3))

        with torch._dynamo.config.patch(error_on_nested_jit_trace=False):
            torch.jit.trace(f, torch.randn(3))

    @torch._dynamo.config.patch("assume_static_by_default", False)
    def test_tensor_split(self):
        def f(x):
            return torch.split(x, x.shape[0] // 2, dim=0)[0]

        gm, _ = torch._dynamo.export(
            f,
            aten_graph=True,
        )(
            torch.zeros(6, 4),
        )

        self.assertEqual(f(torch.ones(8, 4)), gm(torch.ones(8, 4)))

    def test_optim_state_references_cleared(self):
        model = torch.nn.Linear(2048, 2048, bias=False)
        x = torch.ones(2048)
        state_ref = 0

        optimizer = torch.optim.Adadelta(model.parameters(), lr=0.01)

        def opt_step():
            optimizer.step()

        compiled_opt_step = torch._dynamo.optimize("eager")(opt_step)

        def compiled_model_step(x):
            optimizer.zero_grad()
            y = model(x)
            torch.sum(y).backward()
            compiled_opt_step()

        compiled_model_step(x)

        # Picked "square_avg" arbitrarily to check that
        # optimizer state tensors are deallocated
        state_ref = weakref.ref(
            optimizer.state[optimizer.param_groups[0]["params"][0]]["square_avg"]
        )
        optimizer = None

        self.assertIsNone(state_ref())

    def test_grad_references_cleared(self):
        model = torch.nn.Linear(2048, 2048, bias=False)
        x = torch.ones(2048)
        optimizer = torch.optim.Adadelta(model.parameters(), lr=0.01)

        def opt_step():
            optimizer.step()

        compiled_opt_step = torch._dynamo.optimize("eager")(opt_step)

        def compiled_model_step(x):
            optimizer.zero_grad(True)
            y = model(x)
            torch.sum(y).backward()
            compiled_opt_step()

        compiled_model_step(x)
        param_grad_ref = weakref.ref(next(iter(model.parameters())).grad)
        optimizer.zero_grad(True)
        self.assertIsNone(param_grad_ref())

    def test_batch_encoding_clone_inputs(self):
        class BatchEncoding(dict):
            """
            Copied from test_tokenization
            """

            def __init__(
                self,
                data,
            ):
                super().__init__(data)

            def __getattr__(self, item: str):
                try:
                    return self.data[item]
                except KeyError as e:
                    raise AttributeError from e

        encoding = BatchEncoding({"key": torch.rand((1, 4))})
        cloned_encoding = torch._dynamo.utils.clone_inputs(encoding)
        self.assertTrue(type(cloned_encoding) is not dict)

    def test_iadd_graph_break(self):
        def fn(x):
            a = ()
            x = torch.sin(x)
            a += (x,)
            return a

        x = torch.randn(4)
        ref = fn(x)

        opt_fn = torch._dynamo.optimize("eager", nopython=True)(fn)
        res = opt_fn(x)
        self.assertTrue(same(ref, res))

    def test_odict_get_item_index_name(self):
        d = {float: torch.float32, np.float16: torch.float16}

        @torch.compile(backend="eager")
        def f(x, y1, y2):
            return torch.zeros(5, dtype=d[y1]), torch.zeros(5, dtype=d[y2])

        f(torch.zeros(4), float, np.float16)

    def test_dedup_global(self):
        @torch.compile()
        def f():
            return _GLOBAL_CPU_TENSOR + _GLOBAL_CPU_TENSOR

        self.assertEqual(f(), _GLOBAL_CPU_TENSOR + _GLOBAL_CPU_TENSOR)

    def test_randint_out_dynamic(self):
        def randint_fn(high, size, out):
            return torch.randint(high, size, out=out)

        opt_model = torch.compile(randint_fn)

        out1 = torch.empty(10, dtype=torch.int32)
        opt_model(17, (10,), out1)

        out2 = torch.empty(12, dtype=torch.int32)
        opt_model(17, (12,), out2)

    @requires_cuda
    def test_guard_default_device(self):
        try:
            torch.set_default_device("cuda")

            counter = torch._dynamo.testing.CompileCounter()

            @torch._dynamo.optimize(counter)
            def f():
                x = torch.randn(3)
                return x * 2

            self.assertEqual(f().device.type, "cuda")
            self.assertEqual(counter.frame_count, 1)

            torch.set_default_device("cpu")

            self.assertEqual(f().device.type, "cpu")
            self.assertEqual(counter.frame_count, 2)

        finally:
            torch.set_default_device(None)

    def test_list_self_reference(self):
        # Issue - https://github.com/pytorch/pytorch/issues/100150
        root = []
        root[:] = [root, root, None, None]

        @torch._dynamo.optimize("eager")
        def test_bug():
            return root

        test_bug()

    def test_hf_bigbird_unsqueeze(self):
        def torch_bmm_nd(inp_1, inp_2, ndim=None):
            torch._dynamo.graph_break()
            return torch.bmm(inp1, inp2)

        def fn(inp1, inp2, inp3, inp4, c):
            a = torch_bmm_nd(inp1, inp2, 4)
            a.unsqueeze_(2)
            a = a * 2

            b = torch_bmm_nd(inp3, inp4, 4)
            b.unsqueeze_(2)
            l = a + b

            out = torch.cat([a, b, c], dim=2)
            return out, l

        inp1 = torch.rand(1, 64, 448)
        inp2 = torch.rand(1, 448, 64)
        inp3 = torch.rand(1, 64, 448)
        inp4 = torch.rand(1, 448, 64)
        c = torch.rand(1, 64, 1, 64)

        cnt = torch._dynamo.testing.CompileCounter()
        opt_fn = torch._dynamo.optimize(cnt)(fn)
        opt_fn(inp1, inp2, inp3, inp4, c)
        self.assertEqual(cnt.frame_count, 3)

    def test_torch_variable_type(self):
        # from torchvision
        def check_type(obj, types_or_checks):
            for type_or_check in types_or_checks:
                if (
                    isinstance(obj, type_or_check)
                    if isinstance(type_or_check, type)
                    else type_or_check(obj)
                ):
                    return True
            return False

        opt_check_type = torch._dynamo.optimize("eager")(check_type)
        ref = check_type(torch.randn(4), [torch.Tensor])
        res = opt_check_type(torch.randn(4), [torch.Tensor])
        self.assertEqual(ref, res)

    # Test for https://github.com/pytorch/pytorch/issues/103132
    @torch._dynamo.config.patch("assume_static_by_default", False)
    def test_inference_mode_dynamic_shapes(self):
        class Repro(torch.nn.Module):
            def __init__(self):
                super().__init__()

            def forward(self, param):
                z = torch.matmul(param, param)
                return z

        model = Repro()
        # Need a 3d tensor to actually cause the error:
        # we go down a path of the C++ matmul decomp that calls sizes().
        inp = torch.randn(4, 4, 4, requires_grad=True)
        model = torch.compile(model, backend="aot_eager", dynamic=True)
        with torch.inference_mode():
            model(inp)

    def test_kwargs_out_list_variable(self):
        class Repro(torch.nn.Module):
            def __init__(self):
                super().__init__()

            def forward(self, param):
                z = torch.frexp(**param)
                return z

        model = Repro()
        params = {"input": torch.tensor([[0.0, 1, 2, 4]])}
        params["out"] = [
            torch.empty(0, dtype=torch.float32),  # mantissa
            torch.empty(0, dtype=torch.int32),  # exponent
        ]

        model = torch.compile(model, backend="eager")
        mantissa, exponent = model(params)
        ref_mantissa = torch.tensor([[0.0000, 0.5000, 0.5000, 0.5000]])
        ref_exponent = torch.tensor([[0, 1, 2, 3]], dtype=torch.int32)
        self.assertEqual(ref_mantissa, mantissa)
        self.assertEqual(ref_exponent, exponent)

    @torch._dynamo.config.patch(capture_scalar_outputs=True)
    def test_split_with_sizes_aot_autograd(self):
        def fn(result, split_sizes):
            rs = torch.ops.aten.split_with_sizes(result, split_sizes.tolist())
            return rs

        example_inputs = (
            torch.randn(32, requires_grad=True),
            torch.tensor((7, 16, 9)),
        )
        actual = torch.compile(fn, fullgraph=True, backend="aot_eager")(*example_inputs)
        expected = fn(*example_inputs)
        self.assertEqual(actual, expected)

    def test_unspecialized_nn_module_with_torch_variable_attribute(self):
        """
        In this case self.fn = something that should be a TorchVariable.
        When it's not a TorchVariable, dynamo tries to trace through and fails.
        This makes sure that the self.fn is handled as a TorchVariable.
        """

        class UserModule(torch.nn.Module):
            torchdynamo_force_dynamic = True  # forced to be a UnspecializedNNModule

            def __init__(self, fn):
                super().__init__()
                self.fn = fn

            def forward(self, **inp):
                return self.fn(**inp)

        inputs = {
            "input": torch.randn([2, 9]).uniform_(0, 1),
            "target": torch.randn([2, 9]).uniform_(0, 1),
            "reduction": "mean",
        }

        mod = UserModule(torch.nn.functional.binary_cross_entropy)
        ref = mod(**inputs)
        res = torch._dynamo.optimize("eager", nopython=True)(mod)(**inputs)
        self.assertEqual(ref, res)

    def test_call_finally_python_3_8(self):
        # Issue - https://github.com/pytorch/pytorch/issues/97811
        def make_fn(g):
            def fn():
                while True:
                    try:
                        print(g)
                        break
                    except Exception as _:
                        break

            return torch.compile(fn, backend="eager")

        make_fn(None)()

    def test_call_finally_python_3_8_2(self):
        def f(x):
            while x:
                try:
                    pass
                except Exception as _:
                    continue

        torch.compile(f, backend="eager")(0)

    def test_call_finally_opcode_python_3_8(self):
        def fn():
            try:
                return torch.zeros(4)
            finally:
                return torch.ones(4)  # noqa: SIM107, B012

        result = torch.compile(fn, backend="aot_eager")()
        self.assertEqual(result, torch.ones(4))

    def test_string_format(self):
        s = "temp{i}"

        @torch.compile(backend="eager", fullgraph=True)
        def fn(x):
            if s.format(i=4) == "temp4":
                return torch.sin(x)
            return torch.cos(x)

        x = torch.randn(4)
        self.assertEqual(fn(x), torch.sin(x))

    # Repro of torch._dynamo.exc.InternalTorchDynamoError: 'NoneType' object has no attribute 'guards'
    # due to bad empty list handling
    def test_empty_list_contains_with_jump(self):
        def fn(x, l):
            if x in l:
                return x.cos()
            return x.sin()

        counter = CompileCounter()
        compiled_fn = torch._dynamo.optimize(counter)(fn)(torch.randn([2, 2]), [])
        self.assertEqual(counter.frame_count, 1)

    def test_graph_break_on_jit_isinstance(self):
        @torch.compile(backend="eager")
        def fn(x):
            if torch.jit.isinstance(x, List[str]):
                return x * 2
            return x

        opt_fn = torch.compile(fn, backend="eager")
        x = torch.rand(4)
        self.assertTrue(same(fn(x), opt_fn(x)))

    def test_add_sub_alpha_out(self):
        inp = torch.randn(2, 3, 4)
        other = 1
        alpha = 2
        for op in [torch.add, torch.sub]:
            out = torch.zeros(2, 3, 4)
            compile_out = torch.zeros(2, 3, 4)
            op(inp, other, alpha=alpha, out=out)
            compiled_fn = torch.compile(op, dynamic=True)
            compiled_fn(inp, other, alpha=alpha, out=compile_out)
            self.assertTrue(same(out, compile_out))

    def test_negative_shape_guard(self):
        def fn(x):
            if x.size() != (5, 1, 2, 3):
                return x.cos()
            return x.sin()

        counter = torch._dynamo.testing.CompileCounter()
        opt_fn = torch.compile(fn, backend=counter, dynamic=True)

        x = torch.ones(5, 1, 3, 4)
        x2 = torch.ones(5, 1, 2, 3)
        self.assertEqual(fn(x), opt_fn(x))
        self.assertEqual(fn(x2), opt_fn(x2))
        self.assertEqual(counter.frame_count, 2)

    @torch._dynamo.config.patch(capture_scalar_outputs=True)
    def test_deferred_runtime_asserts(self):
        @torch.compile(fullgraph=True)
        def f(x):
            y = x.item()
            torch._check_is_size(y)
            if y >= 0:
                return x * 2
            else:
                return x * 3

        f(torch.tensor([3]))
        self.assertRaises(RuntimeError, lambda: f(torch.tensor([-2])))

    def test_addr_alpha_beta_out(self):
        inp = torch.randn(2, 3)
        vec1 = torch.randn(2)
        vec2 = torch.randn(3)
        alpha = 2
        beta = 5

        out = torch.zeros(2, 3)
        compile_out = torch.zeros(2, 3)

        torch.addr(inp, vec1, vec2, alpha=alpha, beta=beta, out=out)
        compiled_fn = torch.compile(torch.addr, dynamic=True)
        compiled_fn(inp, vec1, vec2, alpha=alpha, beta=beta, out=compile_out)
        self.assertTrue(same(out, compile_out))

    def test_setattr_requires_grad_graph_breaks(self):
        def fn(x):
            z = x + 4
            x.requires_grad = True
            y = x * z
            return y

        for backend in ["count", "eager", "aot_eager"]:
            if backend == "count":
                backend = CompileCounter()
            opt_fn = torch.compile(fn, backend=backend)

            eager = torch.zeros(5)
            compiled = eager.clone()

            out_eager = fn(eager)
            out_opt = opt_fn(compiled)

            self.assertEqual(out_eager, out_opt)

            out_eager.sum().backward()
            out_opt.sum().backward()

            self.assertEqual(eager, compiled)
            if isinstance(backend, CompileCounter):
                self.assertEqual(backend.frame_count, 2)  # graph breaks

    def test_dynamic_shapes_double_not_equal(self):
        # https://github.com/pytorch/pytorch/issues/113393
        def fn(x):
            if x.size() != (5, 1, 2, 3):
                return x.cos()
            return x.sin()

        opt_fn = torch.compile(fn, backend="eager")

        x = torch.ones(5, 1, 2, 3)
        x2 = torch.ones(5, 1, 3, 4)
        self.assertEqual(fn(x), opt_fn(x))
        self.assertEqual(fn(x2), opt_fn(x2))

    def test_inductor_no_recursionerror_on_for_loops(self):
        def forward(x):
            for _ in range(1000):
                x = 1.0 * x
            return x

        self.assertTrue(
            same(torch.compile(forward)(torch.tensor([1.0])), torch.tensor([1.0]))
        )

    def test_user_defined_object_callable(self):
        # https://github.com/pytorch/pytorch/issues/114019
        class MyCallable:
            def __call__(self, x):
                return x + 1

        def fn(x):
            # Create in graph - will not have source
            return MyCallable()(x)

        fn_opt = torch.compile(fn, backend="eager", fullgraph=True)
        self.assertEqual(fn_opt(torch.zeros(1)), fn(torch.zeros(1)))

    @torch._dynamo.config.patch(log_compilation_metrics=True)
    def test_many_views_with_mutation(self):
        # When symbolic storage offsets were added in #113734, tensors_definitely_do_not_overlap
        # began adding shape guards - a quadratic amount relative to the number of inputs.
        # Test this configuration, and test that a reasonable number of guards are added.
        # Note, when dynamic shapes are turned on, this test fails and we still get quadratic guards.
        def fn(x):
            x[0].relu_()
            return torch.cat(x).sum()

        AMT = 32
        src = torch.rand(16 * (AMT + 1))

        x = [src.as_strided((4, 4), (4, 1), 3 + 16 * i) for i in range(AMT)]

        torch._dynamo.reset()
        torch._dynamo.utils.clear_compilation_metrics()

        res = torch.compile(fn, backend="aot_eager")(x)

        all_metrics = torch._dynamo.utils.get_compilation_metrics()

        total_guards = sum(metric.guard_count for metric in all_metrics)
        self.assertLess(total_guards, AMT * 8)

        total_shape_env_guards = sum(
            metric.shape_env_guard_count for metric in all_metrics
        )
        self.assertLess(total_shape_env_guards, AMT * 8)

    # https://github.com/pytorch/pytorch/issues/118799
    def test_subclass_graph_output_repro(self):
        @torch._dynamo.allow_in_graph
        def to_subclass(x):
            return TwoTensor(x.clone(), x.clone())

        def f(x):
            tmp_subclass = to_subclass(x)
            return tmp_subclass.view(-1)

        x = torch.ones(2)
        out_ref = f(x)
        out_test = torch.compile(f, backend="aot_eager")(x)
        self.assertEqual(out_ref, out_test)

    def test_numpy_tobytes_no_error(self):
        def fn(x):
            x += 1
            z = x.tobytes()
            x += 1
            return z

        cnt = torch._dynamo.testing.CompileCounter()
        opt_fn = torch._dynamo.optimize(cnt)(fn)
        opt_arg, arg = np.array([1, 2]), np.array([1, 2])
        self.assertEqual(opt_fn(opt_arg), fn(arg))
        self.assertEqual(cnt.frame_count, 2)

    def test_numpy_not_ndarray_recompiles(self):
        import torch

        def fn(x=None):
            if x is None:
                x = np.ones(3)
            elif isinstance(x, int):
                x = np.ones(6)
            elif isinstance(x, str):
                x = np.ones(9)
            return x**2

        cnt = torch._dynamo.testing.CompileCounter()
        opt_fn = torch._dynamo.optimize(cnt)(fn)

        x = np.zeros((2, 2))

        self.assertEqual(opt_fn(x), fn(x))
        self.assertEqual(cnt.frame_count, 1)
        self.assertEqual(opt_fn(), fn())
        self.assertEqual(cnt.frame_count, 2)
        self.assertEqual(opt_fn(10), fn(10))
        self.assertEqual(cnt.frame_count, 3)
        self.assertEqual(opt_fn("10"), fn("10"))
        self.assertEqual(cnt.frame_count, 4)

    @parametrize(
        "backend",
        ["eager", "aot_eager", "inductor"],
    )
    @parametrize(
        "func_name",
        ["func1", "func2", "func3"],
    )
    def test_tensor_set_data(self, backend, func_name):
        # https://github.com/pytorch/pytorch/issues/113030
        def func1(x, y):
            x.data = y
            x.add_(1)
            return x

        def func2(x, y):
            x.data = y
            y.data = torch.zeros([0])
            return x

        def func3(x, y):
            z = x
            x.data = y
            y.data = torch.zeros([0])
            return torch.tensor(x is z)

        funcs = {"func1": func1, "func2": func2, "func3": func3}
        func = funcs[func_name]

        if backend != "eager" and func is func1:
            # add_ not working w/ aot_autograd?
            return

        torch._dynamo.reset()
        cnt = torch._dynamo.testing.CompileCounterWithBackend(backend)

        compiled_fn = torch.compile(func, backend=cnt, fullgraph=True)
        requires_grad = func is not func1
        for i in range(0, 5):
            # Inputs
            eager_a = torch.ones([6], requires_grad=requires_grad)
            compiled_a = torch.ones([6], requires_grad=requires_grad)

            eager_b = torch.ones([6], requires_grad=requires_grad)
            compiled_b = torch.ones([6], requires_grad=requires_grad)

            # Eager
            out_eager = func(eager_a, eager_b)
            # Compiled
            out_compiled = compiled_fn(compiled_a, compiled_b)
            self.assertEqual(eager_a, compiled_a)
            self.assertEqual(eager_b, compiled_b)
            self.assertTrue(torch.equal(out_eager, out_compiled))

            # func1 hits a leaf Variable that requires grad is being used in an in-place operation
            if requires_grad:
                bwd_inp_eager = torch.randn([6])
                bwd_inp_compiled = torch.clone(bwd_inp_eager)
                eager_a.backward(bwd_inp_eager)
                compiled_a.backward(bwd_inp_compiled)
                self.assertEqual(eager_a.grad, compiled_a.grad)

        # Prove guarding works - we run the compiled_fn 5 times
        # frame_count should stay at 1.
        self.assertEqual(cnt.frame_count, 1)

    @unittest.skipIf(
        TEST_WITH_ROCM or not PLATFORM_SUPPORTS_FLASH_ATTENTION,
        "flash attention not supported",
    )
    def test_flash_attn_backward_mixed_strides(self):
        # in this repro, "grad_out" and "value" are transposed tensors,
        # but "key" and "value" are contiguous
        def gen_inputs(device):
            return (
                torch.randn(
                    2, 513, 16, 64, dtype=torch.float16, device=device
                ).transpose(1, 2),
                torch.randn(2, 16, 513, 64, dtype=torch.float16, device=device),
                torch.randn(2, 16, 513, 64, dtype=torch.float16, device=device),
                torch.randn(
                    2, 513, 16, 64, dtype=torch.float16, device=device
                ).transpose(1, 2),
                torch.randn(2, 16, 513, 64, dtype=torch.float16, device=device),
                torch.randn(2, 16, 513, device=device),
                None,
                None,
                513,
                513,
                0.0,
                False,
                torch.tensor(1, dtype=torch.int64),
                torch.tensor(1, dtype=torch.int64),
            )

        inps_cuda = gen_inputs("cuda")
        inps_meta = gen_inputs("meta")
        (
            out1_ref,
            out2_ref,
            out3_ref,
        ) = torch.ops.aten._scaled_dot_product_flash_attention_backward(
            *inps_cuda, scale=0.125
        )
        from torch._meta_registrations import meta__scaled_dot_product_flash_backward

        out1_test, out2_test, out3_test = meta__scaled_dot_product_flash_backward(
            *inps_meta, scale=0.125
        )

        self.assertEqual(out1_ref.shape, out1_test.shape)
        self.assertEqual(out1_ref.stride(), out1_test.stride())
        self.assertEqual(out2_ref.shape, out2_test.shape)
        self.assertEqual(out2_ref.stride(), out2_test.stride())
        self.assertEqual(out3_ref.shape, out3_test.shape)
        self.assertEqual(out3_ref.stride(), out3_test.stride())

    def test_user_ctor_ctx_manager(self):
        class UserCtxManager:
            def __enter__(self):
                return 1

            def __exit__(self, exc_type, exc_val, exc_tb):
                pass

        def fn(x, y):
            ucm = UserCtxManager()
            return x * x

        cnt = torch._dynamo.testing.CompileCounter()
        opt_fn = torch._dynamo.optimize(cnt, nopython=True)(fn)
        x = torch.rand([2, 2])
        opt_fn(x, x)
        self.assertExpectedInline(cnt.frame_count, """1""")

    @torch._dynamo.config.patch(capture_scalar_outputs=True)
    def test_unbacked_arange_in_bounds(self):
        # see https://github.com/pytorch/pytorch/issues/113002
        class PaddingNet(nn.Module):
            def __init__(self):
                super().__init__()

            def forward(self, lengths):
                max_seq_len = lengths.max().item()
                row_vector = torch.arange(0, max_seq_len, 1)
                matrix = torch.unsqueeze(lengths, dim=-1)
                mask = row_vector < matrix
                mask = mask.type(torch.float32)
                mask_3d_btd = mask[:, :, None]
                return mask_3d_btd

        model = PaddingNet()
        lengths = torch.tensor([5, 4, 4, 4], dtype=torch.int32)

        cnt = torch._dynamo.testing.CompileCounter()
        opt_fn = torch._dynamo.optimize(cnt, nopython=True)(model)
        opt_fn(lengths)
        self.assertEqual(cnt.frame_count, 1)

    def test_overlapping_inputs_with_dynamic_shapes_error(self):
        @torch.compile(backend="aot_eager")
        def fn(a, b, c, d, e, f):
            a.mul_(2)
            b.mul_(2)
            c.mul_(2)
            d.mul_(2)
            e.mul_(2)
            f.mul_(2)

            base = torch.ones(2, 20)
            a = base[:, 0:2]
            b = base[:, 2:4]
            c = base[:, 4:6]
            d = base[:, 6:8]
            e = base[:, 8:10]
            f = base[:, 10:12]
            f2 = base[:, 10:14]
            out = fn(a, b, c, d, e, f)
            with self.assertRaisesRegex(
                AssertionError, "is being compiled with dynamic shapes"
            ):
                out2 = fn(a, b, c, d, e, f2)

    def test_user_ctor_ctx_manager_custom_init(self):
        class UserCtxManager:
            def __init__(self, x):
                x[0] = 10

            def __enter__(self):
                return 1

            def __exit__(self, exc_type, exc_val, exc_tb):
                pass

        def fn(x, y):
            ucm = UserCtxManager(y)
            return x * y[0]

        cnt = torch._dynamo.testing.CompileCounter()
        opt_fn = torch._dynamo.optimize(cnt, nopython=True)(fn)
        x = torch.rand([2, 2])
        self.assertEqual(opt_fn(x, [5]), fn(x, [5]))
        self.assertExpectedInline(cnt.frame_count, """1""")

    def test_user_ctor_ctx_manager_custom_init_graph_break(self):
        counter = [0]

        class UserCtxManager:
            def __init__(self, k):
                k[0] += 1

            def __enter__(self):
                return 1

            def __exit__(self, exc_type, exc_val, exc_tb):
                pass

        def fn(x, counter):
            x = x * x
            ucm = UserCtxManager(counter)
            return x * x

        cnt = torch._dynamo.testing.CompileCounter()
        opt_fn = torch._dynamo.optimize(cnt)(fn)
        x = torch.rand([2, 2])
        self.assertEqual(opt_fn(x, counter), fn(x, counter))
        self.assertEqual(counter[0], 2)
        for i in range(0, 10):
            opt_fn(x, counter)
        self.assertEqual(counter[0], 12)
        if torch._dynamo.config.assume_static_by_default:
            self.assertExpectedInline(cnt.frame_count, """2""")
        else:
            self.assertExpectedInline(cnt.frame_count, """1""")

    @unittest.expectedFailure
    def test_many_overlapping_inputs_does_not_explode_guards(self):
        from torch._dynamo.backends.common import aot_autograd

        # Before, this was (9702, 0)
        num_shape_guards = None
        num_aot_guards = None
        num_compiles = 0

        def guard_count_backend(gm, *args):
            nonlocal num_shape_guards
            nonlocal num_aot_guards
            nonlocal num_compiles
            num_shape_guards = len(
                torch._guards.TracingContext.try_get().fake_mode.shape_env.guards
            )
            num_aot_guards = len(
                torch._guards.TracingContext.try_get().guards_context.aotautograd_guards
            )
            num_compiles += 1
            return gm

        aot_guard_counter = aot_autograd(fw_compiler=guard_count_backend)

        @torch.compile(backend=aot_guard_counter, dynamic=True)
        def f(*args):
            for a in args:
                a.add_(1)

        x = torch.ones(1000, requires_grad=True)
        args = x.split(10)

        with torch.no_grad():
            f(*args)
        # In this example, there were 4950 guards (roughly (# tensors) ^ 2 // 2),
        # because every pair of aliased inputs needs a guard.
        self.assertTrue(num_aot_guards < 5000)
        # But there are no dynamic shape guards.
        self.assertEqual(num_shape_guards, 0)
        # don't recompile
        with torch.no_grad():
            f(*args)
        self.assertEqual(num_compiles, 1)

    def test_invalid_seq_unpack(self):
        def myfn(arg):
            (a, b) = arg

        def fn():
            return myfn((1, 2, 3))

        try:
            torch.compile(fn)()
        except ValueError:
            pass
        else:
            self.fail("expected exception")

    def test_megablocks_moe(self):
        try:
            from megablocks.layers import moe
            from megablocks.layers.arguments import Arguments
        except ImportError as e:
            raise unittest.SkipTest("requires megablocks") from e
        bs, sl, hs, num_experts, top_k = (16, 1024, 512, 1, 1)
        args = Arguments(
            hidden_size=hs,
            ffn_hidden_size=hs * 2,
            moe_num_experts=num_experts,
            moe_capacity_factor=1,
            moe_top_k=top_k,
        )
        moe_mlp = moe.MoE(args)
        moe_mlp.cuda(torch.cuda.current_device()).half()
        x = torch.randn(sl, bs, hs).cuda().half()
        out1, _ = moe_mlp(x)
        out2, _ = torch.compile(moe_mlp, backend="eager")(x)
        self.assertEqual(out1, out2)

    def test_udf_classes_reconstruction(self):
        def fn(x):
            o = T(5)
            return o.x + x

        opt_fn = torch.compile(fn, backend="eager")
        T = IncByOne

        x = torch.randn(4)
        self.assertEqual(fn(x), opt_fn(x))

        # This should recompile
        T = IncByTwo
        self.assertEqual(fn(x), opt_fn(x))

    def test_contains_range_constprop(self):
        def fn(x):
            # dynamo should const prop to False
            if 3 in range(0, 10):
                return x + 1
            else:
                return x + 2

        opt_fn = torch.compile(fn, backend="eager")
        x = torch.zeros(4)
        self.assertEqual(fn(x), opt_fn(x))

    # https://github.com/pytorch/pytorch/issues/104505
    def test_as_strided_on_base_with_mutation_works(self):
        def foo(a):
            f = a.as_strided((2,), (1,), 0)
            f.add_(1.0)
            return a

        a = torch.randn(2, 4)
        a_ref = a.clone()
        out_ref = foo(a_ref)
        f_compiled = torch.compile(foo, backend="aot_eager")
        out = f_compiled(a)
        self.assertEqual(out_ref, out)
        self.assertEqual(a_ref, a)

    # https://github.com/pytorch/pytorch/issues/104505
    def test_as_strided_on_existing_view_banned(self):
        def foo(a):
            e = a.diagonal()
            f = e.as_strided((2,), (1,), 0)
            f.add_(1.0)
            return a

        a = torch.randn(2, 4)
        a_ref = a.clone()
        out_ref = foo(a_ref)
        f_compiled = torch.compile(foo, backend="aot_eager")
        with self.assertRaisesRegex(
            RuntimeError,
            "encountered a mutation on a view chain of length 2, where view 1 was an as_strided",
        ):
            out = f_compiled(a)

    def test_dont_aggressively_write_assert(self):
        record_graph = torch._dynamo.testing.EagerAndRecordGraphs()

        @torch.compile(dynamic=True, backend=record_graph)
        def f(x):
            assert x.shape[0] > 3
            assert x[0].sum() > 0
            assert 1 % (x.shape[0] // 2) != 0
            assert 32 * (x.shape[0] // 2) ** 2 - 16 * (x.shape[0] // 2) != 0
            return x.cos()

        f(torch.ones(6, 4))
        graph = record_graph.graphs[0]
        # It is bit annoying that we generate useless statements for
        # shape guards, but DCE should be able to remove them since t
        # there is no backed assert on them. The reason this is ok is
        # because dynamo will only skip the assert statement, but not
        # the instructions before it.
        self.assertExpectedInline(
            str(graph.code).strip(),
            """\
def forward(self, s0 : torch.SymInt, s1 : torch.SymInt, L_x_ : torch.Tensor):
    l_x_ = L_x_
    getitem_2 = l_x_[0]
    sum_1 = getitem_2.sum();  getitem_2 = None
    gt_1 = sum_1 > 0;  sum_1 = None
    _assert_async = torch._assert_async(gt_1, 'assertion error');  gt_1 = None
    cos = l_x_.cos();  l_x_ = None
    return (cos,)""",
        )
        for node in graph.graph.nodes:
            if "example_value" in node.meta and isinstance(
                node.meta["example_value"], torch._subclasses.fake_tensor.FakeTensor
            ):
                shape_env = node.meta["example_value"].fake_mode.shape_env
                lower_ranges = [val.lower for val in shape_env.var_to_range.values()]
                self.assertTrue(lower_ranges == [4, 2])

        @torch.compile(dynamic=True, backend=record_graph)
        def f_fail(x):
            assert x.shape[0] < 3

        # We graph-break here, so the failure should be eager
        with self.assertRaisesRegex(AssertionError, ""):
            f_fail(torch.ones(6, 4))

    def test_detectron2_instances_cat(self):
        class Instances:
            def __init__(self, image_size: Tuple[int, int], **kwargs: Any):
                self._image_size = image_size
                self._fields: Dict[str, Any] = {}
                for k, v in kwargs.items():
                    self.set(k, v)

            @property
            def image_size(self) -> Tuple[int, int]:
                return self._image_size

            def __setattr__(self, name: str, val: Any) -> None:
                if name.startswith("_"):
                    super().__setattr__(name, val)
                else:
                    self.set(name, val)

            def __getattr__(self, name: str) -> Any:
                if name == "_fields" or name not in self._fields:
                    raise AttributeError(
                        f"Cannot find field '{name}' in the given Instances!"
                    )
                return self._fields[name]

            def __len__(self) -> int:
                for v in self._fields.values():
                    # use __len__ because len() has to be int and is not friendly to tracing
                    return v.__len__()
                raise NotImplementedError("Empty Instances does not support __len__!")

            def set(self, name: str, value: Any) -> None:
                with warnings.catch_warnings(record=True):
                    data_len = len(value)
                if len(self._fields):
                    assert (
                        len(self) == data_len
                    ), f"Adding a field of length {data_len} to a Instances of length {len(self)}"
                self._fields[name] = value

            def get(self, name: str) -> Any:
                return self._fields[name]

            @staticmethod
            def cat(instance_lists: List["Instances"]) -> "Instances":
                assert all(isinstance(i, Instances) for i in instance_lists)
                assert len(instance_lists) > 0
                if len(instance_lists) == 1:
                    return instance_lists[0]

                image_size = instance_lists[0].image_size
                if not isinstance(
                    image_size, torch.Tensor
                ):  # could be a tensor in tracing
                    for i in instance_lists[1:]:
                        assert i.image_size == image_size
                ret = Instances(image_size)
                for k in instance_lists[0]._fields.keys():
                    values = [i.get(k) for i in instance_lists]
                    v0 = values[0]
                    if isinstance(v0, torch.Tensor):
                        values = torch.cat(values, dim=0)
                    elif isinstance(v0, list):
                        values = list(itertools.chain(*values))
                    elif hasattr(type(v0), "cat"):
                        values = type(v0).cat(values)
                    else:
                        raise ValueError(
                            f"Unsupported type {type(v0)} for concatenation"
                        )
                    ret.set(k, values)
                return ret

        instances = [
            Instances((16, 16), a=torch.randn(16, 16), b=torch.randn(16, 16))
            for _ in range(3)
        ]

        @torch.compile(backend="eager", fullgraph=True)
        def fn(instances):
            return instances[0].cat(instances)

        actual = fn(instances)
        expected = instances[0].cat(instances)
        self.assertEqual(type(actual), type(expected))
        self.assertEqual(actual.__dict__, expected.__dict__)

    def test_weakref(self):
        def fn(x_weak, weight, y):
            if x_weak is not None and x_weak() is not weight:
                return torch.sin(y)
            return torch.cos(y)

        weight = torch.randn(4)
        y = torch.randn(4)
        x_weak = weakref.ref(weight)

        ref = fn(x_weak, weight, y)

        opt_fn = torch.compile(fn, backend="eager", fullgraph=True)
        res = opt_fn(x_weak, weight, y)
        self.assertEqual(ref, res)

    def test_weakref_reconstruct(self):
        def fn(x_weak, weight, y):
            y = torch.sin(y)
            referent = x_weak()
            torch._dynamo.graph_break()
            if referent is not weight:
                return torch.sin(y)
            return torch.cos(y)

        weight = torch.randn(4)
        y = torch.randn(4)
        x_weak = weakref.ref(weight)

        ref = fn(x_weak, weight, y)

        cnt = torch._dynamo.testing.CompileCounter()
        opt_fn = torch.compile(fn, backend=cnt)
        res = opt_fn(x_weak, weight, y)
        self.assertEqual(ref, res)
        self.assertEqual(cnt.frame_count, 2)

    def test_weakref_del(self):
        def fn(x_weak, y):
            x = x_weak()
            if x is not None:
                return torch.sin(y)
            return torch.cos(y)

        weight = torch.randn(4)
        x_weak = weakref.ref(weight)
        y = torch.randn(4)

        opt_fn = torch.compile(fn, backend="eager", fullgraph=True)

        ref = fn(x_weak, y)
        res = opt_fn(x_weak, y)
        self.assertEqual(ref, res)

        del weight
        gc.collect()
        ref = fn(x_weak, y)
        res = opt_fn(x_weak, y)
        self.assertEqual(ref, res)

    #     @torch._functorch.config.patch(
    #         recompute_views=True,
    #     )
    #     def test_storage_resize_forward_full_graph(self):
    #         class TestModule(torch.nn.Module):
    #             def __init__(self):
    #                 super().__init__()
    #                 self.param = torch.nn.Parameter(torch.randn(4, 4))

    #             def forward(self, x):
    #                 self.param.untyped_storage().resize_(
    #                     self.param.numel() * self.param.itemsize
    #                 )
    #                 with torch.no_grad():
    #                     torch._foreach_copy_([self.param], [x])
    #                 out = torch.matmul(self.param, self.param)
    #                 self.param.untyped_storage().resize_(0)
    #                 return out

    #         def post_accumulate_grad_hook(param):
    #             param.untyped_storage().resize_(0)

    #         # Beginning of backward, resize and put data into the param
    #         def pre_backward_hook(module, grad) -> None:
    #             module.param.untyped_storage().resize_(
    #                 self.param.numel() * self.param.itemsize
    #             )
    #             with torch.no_grad():
    #                 # simulates loading data into param from allgather
    #                 module.param.fill_(2)

    #         def post_forward_hook(module, args, output):
    #             output.register_hook(functools.partial(pre_backward_hook, module))

    #         x = torch.randn(4, 4)

    #         mod_ref = TestModule()
    #         mod_test = deepcopy(mod_ref)

    #         # Start the param off with zero storage size to mimic fsdp
    #         mod_ref.param.untyped_storage().resize_(0)
    #         mod_test.param.untyped_storage().resize_(0)

    #         # Resize storage at beginning of backward
    #         # Free storage at end of backward
    #         mod_ref.register_forward_hook(post_forward_hook, prepend=False)
    #         mod_ref.param.register_post_accumulate_grad_hook(post_accumulate_grad_hook)
    #         mod_test.register_forward_hook(post_forward_hook, prepend=False)
    #         mod_test.param.register_post_accumulate_grad_hook(post_accumulate_grad_hook)

    #         mod_test = torch.compile(mod_test, backend=aot_graph_capture_backend)

    #         out_ref = mod_ref(x)
    #         out_test = mod_test(x)
    #         self.assertExpectedInline(
    #             str(fw_graph[0].code.strip()),
    #             """\
    # def forward(self, primals_1, primals_2):
    #     _foreach_copy = torch.ops.aten._foreach_copy.default([primals_1], [primals_2]);  primals_1 = primals_2 = None
    #     getitem = _foreach_copy[0];  _foreach_copy = None
    #     mm = torch.ops.aten.mm.default(getitem, getitem)
    #     return [mm, getitem]""",
    #         )
    #         self.assertEqual(out_ref, out_test)

    def test_super_in_staticmethod(self):
        class A:
            @staticmethod
            def foo():
                return super().__init__()

        def fn(obj):
            return obj.foo()

        obj = A()

        try:
            fn(obj)
        except Exception as e:
            orig_str = str(e)
        self.assertIn("no arguments", orig_str)

        try:
            torch.compile(backend="eager")(fn)(obj)
        except Exception as e:
            compiled_str = str(e)
        self.assertEqual(orig_str, compiled_str)

    def test_nn_module_callable(self):
        class M(nn.Module):
            def forward(self, x):
                return x.sin()

        def f(m):
            return callable(m)

        res = torch.compile(f, fullgraph=True)(M())
        self.assertTrue(res)

    def test_stk_sdd_is_transposed(self):
        trigger_graph_break = False

        def _is_transposed(x):
            return (
                not x.is_contiguous()
                and x.stride()[0] == 1
                and x.stride()[1] == x.size()[0]
            )

        class SDD(torch.autograd.Function):
            @staticmethod
            def forward(ctx, lhs, rhs):
                ctx.save_for_backward(lhs, rhs)
                out = torch.full_like(lhs, 1.0, dtype=lhs.dtype, device=lhs.device)
                return out

            @staticmethod
            def backward(ctx, dy):
                saved_tensors = ctx.saved_tensors
                lhs, rhs = saved_tensors[:2]
                trans_a = _is_transposed(lhs)
                trans_b = _is_transposed(rhs)
                dlhs = None
                if ctx.needs_input_grad[0]:
                    dlhs = torch.full_like(lhs, 1.0 if trans_a else 2.0)
                drhs = None
                if ctx.needs_input_grad[1]:
                    drhs = torch.full_like(rhs, 1.0 if trans_b else 2.0)
                if trigger_graph_break:
                    if _is_transposed(dy):
                        return dlhs + 1, drhs + 1, None, None
                return dlhs, drhs, None, None

        x1 = torch.randn((8, 8), requires_grad=True)
        y1 = torch.randn((8, 8)).transpose(0, 1).requires_grad_(True)
        x2 = torch.randn((8, 8), requires_grad=True)
        y2 = torch.randn((8, 8)).transpose(0, 1).requires_grad_(True)

        SDD.apply(x1, y1).sum().backward()

        @torch.compile(backend="eager", fullgraph=True)
        def fn():
            return SDD.apply(x2, y2)

        fn().sum().backward()

        self.assertEqual(x1.grad, x2.grad)
        self.assertEqual(y1.grad, y2.grad)

        trigger_graph_break = True
        with self.assertRaises(torch._dynamo.exc.Unsupported):
            fn().sum().backward()

    def test_partially_initialized_module_property(self):
        class Matrix(torch.nn.Module):
            def __init__(self, data):
                super().__init__()
                self._data = data
                self.foo = 10 * self.blocking

            @property
            def data(self):
                return self._data

            @property
            def blocking(self):
                return self.data.shape[1]

        @torch.compile(backend="eager", fullgraph=True)
        def fn():
            return Matrix(torch.randn(10, 20))

        v = fn()
        self.assertEqual(v.foo, 200)
        self.assertEqual(v.data.shape, (10, 20))
        self.assertEqual(type(v), Matrix)

    def test_nn_parametrize(self):
        class Module(nn.Module):
            def __init__(self) -> None:
                super().__init__()
                self.param = torch.nn.Parameter(torch.randn(10, 10))

            def forward(self, x):
                return self.param @ x

        class Parametrization(torch.nn.Module):
            def forward(self, x):
                return torch.sin(x)

        m = Module()
        torch.nn.utils.parametrize.register_parametrization(
            m, "param", Parametrization()
        )

        sin_found = False

        def backend(gm, _):
            nonlocal sin_found
            for node in gm.graph.nodes:
                if node.target is torch.sin:
                    sin_found = True
            return gm

        opt_m = torch.compile(m, backend=backend, fullgraph=True)
        inp = torch.randn(10, 10)
        self.assertEqual(m(inp), opt_m(inp))
        self.assertTrue(sin_found)

        torch.nn.utils.parametrize.remove_parametrizations(m, "param")
        sin_found = False
        self.assertEqual(m(inp), opt_m(inp))
        self.assertFalse(sin_found)

    def test_nn_module_property_closure(self):
        x = torch.randn(10, 10)

        class Mod(torch.nn.Module):
            @property
            def y(self):
                return torch.ones(10, 10) + x

            def forward(self, x):
                return x @ self.y

        mod = Mod()

        def fn(x):
            return mod(x)

        opt_fn = torch.compile(fn, backend="eager", fullgraph=True)

        inp = torch.randn(10, 10)
        self.assertEqual(fn(inp), opt_fn(inp))

    def test_global_fn_mutation(self):
        def foo(x, y):
            return global_fn(x) + y

        x = torch.ones(1)
        y = torch.ones(1)

        opt = torch.compile(foo, fullgraph=True, backend="eager")
        self.assertEqual(opt(x, y), foo(x, y))

        # Change global_fn
        global global_fn

        def new_fn(x):
            return torch.cos(x)

        global_fn = new_fn
        self.assertEqual(opt(x, y), foo(x, y))

    # ref https://github.com/pytorch/pytorch/issues/123974
    def test_list_reverse(self):
        def ladder(x):
            trail = x.size(-1)
            assert trail > 2
            weights = []
            for s in [trail, trail - 1, trail - 2]:
                weights.append(torch.ones(s, s - 1))

            for w in weights:
                x = x @ w

            weights.reverse()

            for w in weights:
                x = x @ w.t()

            return x

        data = torch.randn(3, 4)
        opt_ladder = torch.compile(ladder, fullgraph=True, backend="eager")
        self.assertEqual(opt_ladder(data), ladder(data))

    @unittest.expectedFailure
    def test_trace_functional_tensor_with_error(self):
        from torch._subclasses.fake_tensor import FakeTensorMode
        from torch._subclasses.functional_tensor import (
            FunctionalTensor,
            FunctionalTensorMode,
        )

        def f(a, tmp):
            a_view = a.view(-1)
            with torch.no_grad():
                a.set_(tmp)
                a_view.mul_(2)
            return a + tmp

        fake_mode = FakeTensorMode()
        with FunctionalTensorMode():
            inp = torch.ones(3, 3, requires_grad=True)
            inp = fake_mode.from_tensor(inp, static_shapes=True)
            inp = FunctionalTensor.to_functional(inp)

            tmp = torch.ones(3, 3, requires_grad=True)
            tmp = fake_mode.from_tensor(tmp, static_shapes=True)
            tmp = FunctionalTensor.to_functional(tmp)

            opt_f = torch.compile(f, backend="eager")
            with self.assertRaisesRegex(
                RuntimeError, "cannot mutate tensors with frozen storage"
            ):
                opt_f(inp, tmp)

        # grad state may not be properly reset after the error
        self.assertTrue(torch.is_grad_enabled())

    def test_const_dict_keyerror(self):
        d = {}

        def fn(x):
            try:
                y = d[0]
            except KeyError:
                y = 1
            return x + y

        opt_fn = torch.compile(fn, backend="eager")
        inp = torch.randn(3, 3)
        self.assertEqual(fn(inp), opt_fn(inp))

    def test_dict_tag_guard(self):
        class Foo:
            def __init__(self):
                self.scalar = 10

        def fn(d, x):
            return d["a"] * d["b"] * d["c"].scalar * x

        foo = Foo()

        d = {"a": 2, "b": 3, "c": foo}

        opt_fn = torch.compile(fn, backend="eager")
        inp = torch.randn(3, 3)
        self.assertEqual(fn(d, inp), opt_fn(d, inp))

        d["a"] = 4
        self.assertEqual(fn(d, inp), opt_fn(d, inp))

        # Check that recompilation happens
        foo.scalar = 12
        self.assertEqual(fn(d, inp), opt_fn(d, inp))

    def test_nonconst_issubclass(self):
        def fn(x):
            if issubclass(x.__class__, np.ndarray):
                return 1
            return 0

        opt_fn = torch.compile(fn, backend="eager")
        opt_fn(np.ones([3, 3]))

    def test_issue126128(self):
        def fn():
            x = torch.randn(1, 10)
            y = torch.randn(10, 1)
            return torch.mm(x, y).sum()

        def fn2():
            x = torch.randn(10, 100)
            y = torch.randn(100, 10)
            return torch.mm(x, y).sum()

        with fresh_inductor_cache():
            torch.compile(fn)()

        torch.compile(fn2)()

    def test_jit_script_defaults(self):
        @torch.jit.script
        def fast_cos(x, c: float = 2.0):
            return torch.cos(x) * c

        class Mod(torch.nn.Module):
            def __init__(self):
                super().__init__()
                self.fast_cos = fast_cos

            def forward(self, x):
                return self.fast_cos(x)

        mod = Mod()
        opt_mod = torch.compile(mod, backend="eager", fullgraph=True)
        x = torch.randn(4)
        self.assertEqual(mod(x), opt_mod(x))

    def test_enum(self):
        class ExplicitEnum(str, Enum):
            @classmethod
            def _missing_(cls, value):
                raise ValueError(
                    f"{value} is not a valid {cls.__name__}, please select one of {list(cls._value2member_map_.keys())}"
                )

        class PaddingStrategy(ExplicitEnum):
            LONGEST = "longest"
            MAX_LENGTH = "max_length"
            DO_NOT_PAD = "do_not_pad"

        def fn(x):
            a = PaddingStrategy("longest")
            if a == PaddingStrategy.LONGEST:
                return torch.sin(x)
            return torch.cos(x)

        x = torch.randn(3, 3)
        opt_fn = torch.compile(fn, backend="eager", fullgraph=True)
        self.assertEqual(fn(x), opt_fn(x))

    def test_hasattr_builtin(self):
        class MyClass:
            foo: int = 1

        def func(x, m):
            if getattr(type(m), "foo", 0):
                return x + MyClass.foo
            return x

        opt_func = torch.compile(func, backend="eager", fullgraph=True)
        m = MyClass()
        x = torch.zeros(())
        self.assertEqual(func(x, m), opt_func(x, m))
        self.assertEqual(func(x, 0), opt_func(x, 0))

    def test_grad(self):
        def fn(x, y):
            x._grad = y
            return x.grad.data

        x = torch.randn(4, requires_grad=True)
        y = torch.randn(4)
        opt_fn = torch.compile(fn, backend="eager")
        self.assertEqual(fn(x, y), opt_fn(x, y))

    def test_nn_module_stack_bc(self):
        from torch._dynamo.mutation_guard import GenerationTracker

        def compiler(gm, *args):
            module_stacks = [
                node.meta.get("nn_module_stack", None) for node in gm.graph.nodes
            ]
            module_stacks, _ = pytree.tree_flatten(module_stacks)
            module_stacks = [x for x in module_stacks if isinstance(x, str)]
            for stack in module_stacks:
                self.assertTrue("_module" not in stack)
            return gm.forward

        class SubMod(torch.nn.Module):
            def __init__(self):
                super().__init__()
                self.linear = torch.nn.Linear(2, 2)

            def forward(self, x):
                return self.linear(x)

        class Mod(torch.nn.Module):
            def __init__(self):
                super().__init__()
                self.submod1 = SubMod()
                self.submod2 = SubMod()

            def forward(self, x):
                return self.submod1(x) + self.submod2(x)

        mod = Mod()
        opt_mod = torch.compile(mod, backend=compiler)
        opt_mod(torch.randn(2, 2))

        with torch._dynamo.config.patch(inline_inbuilt_nn_modules=True):
            mod = Mod()
            opt_mod = torch.compile(mod, backend=compiler)
            opt_mod(torch.randn(2, 2))

        # an example similar to Pippy usecase
        mod = Mod()
        GenerationTracker.tag(mod.submod1)
        GenerationTracker.mark_class_dynamic(type(mod.submod1))
        mod = Mod()
        opt_mod = torch.compile(mod, backend=compiler)
        opt_mod(torch.randn(2, 2))

    def test_is_make_fx_tracing(self):
        @torch.compile(backend="eager", fullgraph=True)
        def fn(x):
            torch.nn.modules.activation._is_make_fx_tracing()
            return torch.sin(x)

        fn(torch.rand(4))

    def test_negative_floor_div_solve(self):
        class CompiledClass(nn.Module):
            def __init__(self):
                super().__init__()
                self.nums = torch.tensor([1, 2, 3, 4, 5, 6, 7, 8, 9, 10])
                self.t = 5

            def forward(self):
                self.num = self.nums[self.t // 12]
                self.t += 1
                return self.num

        m = CompiledClass()
        m = torch.compile(m, backend="eager")

        # the first call works
        m()
        # the second call causes a failure
        m()

    # https://github.com/pytorch/pytorch/issues/121621
    def test_tensor_random(self):
        def random_op(tensor, params):
            res = tensor.random_(**params)
            return res

        random_op = torch.compile(random_op)
        params = {"from": -10, "to": 10}
        tensor = torch.randn([2, 3])
        res = random_op(tensor, params)

<<<<<<< HEAD
=======
    # https://github.com/pytorch/pytorch/issues/128072
    def test_map_with_multiple_args(self):
        def f(a, b):
            return a[0] * b[0] + a[1] * b[1]

        def gen_inps(len_x, len_y):
            x = [torch.randn(5) for _ in range(len_x)]
            y = [torch.randn(5) for _ in range(len_y)]
            return x, y

        def g(x, y):
            return tuple(map(f, x, y))

        opt_g = torch.compile(g, fullgraph=True, backend="eager")

        inps = gen_inps(3, 3)
        self.assertEqual(g(*inps), opt_g(*inps))

        inps = gen_inps(3, 5)
        self.assertEqual(g(*inps), opt_g(*inps))

    def test_guard_with_tuple_mutation(self):
        class Foo:
            def __init__(self):
                self.x = 10

        foo = Foo()
        d = {
            "a": 2,
            "b": (foo,),
        }

        def fn(x, d):
            return x * d["a"] * d["b"][0].x

        opt_fn = torch.compile(fn, backend="eager")
        inp = torch.randn(3, 3)
        self.assertEqual(fn(inp, d), opt_fn(inp, d))
        d["b"][0].x = 12
        self.assertEqual(fn(inp, d), opt_fn(inp, d))

>>>>>>> 0e72badd

instantiate_parametrized_tests(ReproTests)


if __name__ == "__main__":
    from torch._dynamo.test_case import run_tests

    run_tests()<|MERGE_RESOLUTION|>--- conflicted
+++ resolved
@@ -5357,8 +5357,6 @@
         tensor = torch.randn([2, 3])
         res = random_op(tensor, params)
 
-<<<<<<< HEAD
-=======
     # https://github.com/pytorch/pytorch/issues/128072
     def test_map_with_multiple_args(self):
         def f(a, b):
@@ -5400,7 +5398,6 @@
         d["b"][0].x = 12
         self.assertEqual(fn(inp, d), opt_fn(inp, d))
 
->>>>>>> 0e72badd
 
 instantiate_parametrized_tests(ReproTests)
 
