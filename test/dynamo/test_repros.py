--- conflicted
+++ resolved
@@ -771,9 +771,7 @@
         return config.lsh_attn_chunk_length
     elif len(attn_types_set) == 1 and attn_types[0] == "local":
         return config.local_attn_chunk_length
-    elif len(attn_types_set) == 2 and attn_types_set == set(  # noqa: C405
-        ["lsh", "local"]
-    ):
+    elif len(attn_types_set) == 2 and attn_types_set == {"lsh", "local"}:
         return min(config.lsh_attn_chunk_length, config.local_attn_chunk_length)
     else:
         raise NotImplementedError(
@@ -967,7 +965,7 @@
         )
         # (dynamic shapes, static shapes)
         self.assertIn(cnt.frame_count, (5, 7))
-        self.assertIn(cnt.op_count, (104, 106, 127))
+        self.assertIn(cnt.op_count, (94, 106, 121))
 
     def test_convert_boxes_to_pooler_format(self):
         boxes1 = [
@@ -1010,7 +1008,7 @@
             self.assertExpectedInline(cnt.op_count, """1""")
         else:
             self.assertExpectedInline(cnt.frame_count, """1""")
-            self.assertExpectedInline(cnt.op_count, """6""")
+            self.assertExpectedInline(cnt.op_count, """2""")
 
     def _reformer(self, nopython):
         input = torch.randn([1, 64, 256])
@@ -1238,13 +1236,13 @@
         if torch._dynamo.config.assume_static_by_default:
             if torch._dynamo.config.automatic_dynamic_shapes:
                 self.assertExpectedInline(cnt.frame_count, """2""")
-                self.assertExpectedInline(cnt.op_count, """14""")
+                self.assertExpectedInline(cnt.op_count, """8""")
             else:
                 self.assertExpectedInline(cnt.frame_count, """2""")
                 self.assertExpectedInline(cnt.op_count, """4""")
         else:
             self.assertExpectedInline(cnt.frame_count, """2""")
-            self.assertExpectedInline(cnt.op_count, """35""")
+            self.assertExpectedInline(cnt.op_count, """21""")
 
     def test_hf_t5_forward(self):
         input = torch.randn([1, 2048, 512])
@@ -1609,12 +1607,8 @@
         opt_fn = torch._dynamo.optimize_assert(cnt)(fn)
         self.assertEqual(opt_fn(cfg), 64)
         # With unspec int, maximum computation is preserved
-        if torch._dynamo.config.assume_static_by_default:
-            self.assertExpectedInline(cnt.frame_count, """1""")
-            self.assertExpectedInline(cnt.op_count, """3""")
-        else:
-            self.assertExpectedInline(cnt.frame_count, """1""")
-            self.assertExpectedInline(cnt.op_count, """4""")
+        self.assertExpectedInline(cnt.frame_count, """1""")
+        self.assertExpectedInline(cnt.op_count, """3""")
 
     def test_reformer_sorting(self):
         x = torch.zeros([1, 12, 4096], dtype=torch.int64)
@@ -1629,7 +1623,7 @@
             self.assertExpectedInline(cnt.op_count, """14""")
         else:
             self.assertExpectedInline(cnt.frame_count, """1""")
-            self.assertExpectedInline(cnt.op_count, """27""")
+            self.assertExpectedInline(cnt.op_count, """16""")
 
     def test_recursive_map(self):
         # https://github.com/pytorch/torchdynamo/issues/132
@@ -5322,8 +5316,6 @@
         # the second call causes a failure
         m()
 
-<<<<<<< HEAD
-=======
     # https://github.com/pytorch/pytorch/issues/121621
     def test_tensor_random(self):
         def random_op(tensor, params):
@@ -5356,7 +5348,6 @@
         inps = gen_inps(3, 5)
         self.assertEqual(g(*inps), opt_g(*inps))
 
->>>>>>> 3f031b96
 
 instantiate_parametrized_tests(ReproTests)
 
