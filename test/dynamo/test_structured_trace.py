--- conflicted
+++ resolved
@@ -538,8 +538,6 @@
 
         self.assertParses()
 
-<<<<<<< HEAD
-=======
     @torch._inductor.config.patch("fx_graph_cache", True)
     def test_codecache(self):
         def fn(a):
@@ -579,7 +577,6 @@
 """,  # noqa: B950
         )
 
->>>>>>> 6f275ae4
 
 if __name__ == "__main__":
     from torch._dynamo.test_case import run_tests
