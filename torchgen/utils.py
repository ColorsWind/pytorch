--- conflicted
+++ resolved
@@ -1,3 +1,5 @@
+from __future__ import annotations
+
 import contextlib
 import functools
 import hashlib
@@ -5,34 +7,26 @@
 import re
 import sys
 import textwrap
-from argparse import Namespace
 from dataclasses import fields, is_dataclass
 from enum import auto, Enum
 from pathlib import Path
 from typing import (
     Any,
     Callable,
-    Dict,
     Generic,
     Iterable,
     Iterator,
-    List,
     Literal,
     NoReturn,
-    Optional,
     Sequence,
-    Set,
-    Tuple,
+    TYPE_CHECKING,
     TypeVar,
-    Union,
 )
 from typing_extensions import Self
 
 from torchgen.code_template import CodeTemplate
 
 
-<<<<<<< HEAD
-=======
 if TYPE_CHECKING:
     from argparse import Namespace
 
@@ -40,7 +34,6 @@
 REPO_ROOT = Path(__file__).absolute().parent.parent
 
 
->>>>>>> 6f275ae4
 # Many of these functions share logic for defining both the definition
 # and declaration (for example, the function signature is the same), so
 # we organize them into one function that takes a Target to say which
@@ -68,7 +61,7 @@
 
 
 # TODO: Use a real parser here; this will get bamboozled
-def split_name_params(schema: str) -> Tuple[str, List[str]]:
+def split_name_params(schema: str) -> tuple[str, list[str]]:
     m = re.match(r"(\w+)(\.\w+)?\((.*)\)", schema)
     if m is None:
         raise RuntimeError(f"Unsupported function schema: {schema}")
@@ -84,7 +77,7 @@
 
 
 # Map over function that may return None; omit Nones from output sequence
-def mapMaybe(func: Callable[[T], Optional[S]], xs: Iterable[T]) -> Iterator[S]:
+def mapMaybe(func: Callable[[T], S | None], xs: Iterable[T]) -> Iterator[S]:
     for x in xs:
         r = func(x)
         if r is not None:
@@ -138,7 +131,7 @@
     install_dir: str
     template_dir: str
     dry_run: bool
-    filenames: Set[str]
+    filenames: set[str]
 
     def __init__(self, install_dir: str, template_dir: str, dry_run: bool) -> None:
         self.install_dir = install_dir
@@ -147,7 +140,7 @@
         self.dry_run = dry_run
 
     def _write_if_changed(self, filename: str, contents: str) -> None:
-        old_contents: Optional[str]
+        old_contents: str | None
         try:
             with open(filename) as f:
                 old_contents = f.read()
@@ -161,7 +154,7 @@
 
     # Read from template file and replace pattern with callable (type could be dict or str).
     def substitute_with_template(
-        self, template_fn: str, env_callable: Callable[[], Union[str, Dict[str, Any]]]
+        self, template_fn: str, env_callable: Callable[[], str | dict[str, Any]]
     ) -> str:
         template_path = os.path.join(self.template_dir, template_fn)
         env = env_callable()
@@ -197,7 +190,7 @@
         self,
         filename: str,
         template_fn: str,
-        env_callable: Callable[[], Union[str, Dict[str, Any]]],
+        env_callable: Callable[[], str | dict[str, Any]],
     ) -> None:
         filename = f"{self.install_dir}/{filename}"
         assert filename not in self.filenames, "duplicate file write {filename}"
@@ -212,7 +205,7 @@
     def write(
         self,
         filename: str,
-        env_callable: Callable[[], Union[str, Dict[str, Any]]],
+        env_callable: Callable[[], str | dict[str, Any]],
     ) -> None:
         self.write_with_template(filename, filename, env_callable)
 
@@ -222,13 +215,13 @@
         items: Iterable[T],
         *,
         key_fn: Callable[[T], str],
-        env_callable: Callable[[T], Dict[str, List[str]]],
+        env_callable: Callable[[T], dict[str, list[str]]],
         num_shards: int,
-        base_env: Optional[Dict[str, Any]] = None,
-        sharded_keys: Set[str],
+        base_env: dict[str, Any] | None = None,
+        sharded_keys: set[str],
     ) -> None:
-        everything: Dict[str, Any] = {"shard_id": "Everything"}
-        shards: List[Dict[str, Any]] = [
+        everything: dict[str, Any] = {"shard_id": "Everything"}
+        shards: list[dict[str, Any]] = [
             {"shard_id": f"_{i}"} for i in range(num_shards)
         ]
         all_shards = [everything] + shards
@@ -247,7 +240,7 @@
                 else:
                     shard[key] = []
 
-        def merge_env(into: Dict[str, List[str]], from_: Dict[str, List[str]]) -> None:
+        def merge_env(into: dict[str, list[str]], from_: dict[str, list[str]]) -> None:
             for k, v in from_.items():
                 assert k in sharded_keys, f"undeclared sharded key {k}"
                 into[k] += v
@@ -301,7 +294,7 @@
 
 # Helper function to generate file manager
 def make_file_manager(
-    options: Namespace, install_dir: Optional[str] = None
+    options: Namespace, install_dir: str | None = None
 ) -> FileManager:
     template_dir = os.path.join(options.source_path, "templates")
     install_dir = install_dir if install_dir else options.install_dir
@@ -361,7 +354,7 @@
 
 
 def _format_dict(
-    attr: Dict[Any, Any],
+    attr: dict[Any, Any],
     indent: int,
     width: int,
     curr_indent: int,
@@ -381,7 +374,7 @@
 
 
 def _format_list(
-    attr: Union[List[Any], Set[Any], Tuple[Any, ...]],
+    attr: list[Any] | set[Any] | tuple[Any, ...],
     indent: int,
     width: int,
     curr_indent: int,
@@ -396,7 +389,7 @@
 
 
 def _format(
-    fields_str: List[str],
+    fields_str: list[str],
     indent: int,
     width: int,
     curr_indent: int,
@@ -428,7 +421,9 @@
     } // namespace torch
     """
 
-    def __init__(self, namespace_str: str, entity_name: str = "", max_level: int = 2):
+    def __init__(
+        self, namespace_str: str, entity_name: str = "", max_level: int = 2
+    ) -> None:
         # cpp_namespace can be a colon joined string such as torch::lazy
         cpp_namespaces = namespace_str.split("::")
         assert (
@@ -445,7 +440,7 @@
     @staticmethod
     def from_namespaced_entity(
         namespaced_entity: str, max_level: int = 2
-    ) -> "NamespaceHelper":
+    ) -> NamespaceHelper:
         """
         Generate helper from nested namespaces as long as class/function name. E.g.: "torch::lazy::add"
         """
@@ -478,9 +473,9 @@
 
 
 class OrderedSet(Generic[T]):
-    storage: Dict[T, Literal[None]]
-
-    def __init__(self, iterable: Optional[Iterable[T]] = None):
+    storage: dict[T, Literal[None]]
+
+    def __init__(self, iterable: Iterable[T] | None = None) -> None:
         if iterable is None:
             self.storage = {}
         else:
@@ -492,28 +487,28 @@
     def __iter__(self) -> Iterator[T]:
         return iter(self.storage.keys())
 
-    def update(self, items: "OrderedSet[T]") -> None:
+    def update(self, items: OrderedSet[T]) -> None:
         self.storage.update(items.storage)
 
     def add(self, item: T) -> None:
         self.storage[item] = None
 
-    def copy(self) -> "OrderedSet[T]":
+    def copy(self) -> OrderedSet[T]:
         ret: OrderedSet[T] = OrderedSet()
         ret.storage = self.storage.copy()
         return ret
 
     @staticmethod
-    def union(*args: "OrderedSet[T]") -> "OrderedSet[T]":
+    def union(*args: OrderedSet[T]) -> OrderedSet[T]:
         ret = args[0].copy()
         for s in args[1:]:
             ret.update(s)
         return ret
 
-    def __or__(self, other: "OrderedSet[T]") -> "OrderedSet[T]":
+    def __or__(self, other: OrderedSet[T]) -> OrderedSet[T]:
         return OrderedSet.union(self, other)
 
-    def __ior__(self, other: "OrderedSet[T]") -> Self:
+    def __ior__(self, other: OrderedSet[T]) -> Self:
         self.update(other)
         return self
 
