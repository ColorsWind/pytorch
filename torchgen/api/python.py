from dataclasses import dataclass
from typing import Dict, List, Optional, Sequence, Set, Tuple, Union

from torchgen.api import cpp
from torchgen.api.types import Binding, CppSignature, CppSignatureGroup
from torchgen.gen import pythonify_default
from torchgen.model import (
    Argument,
    BaseTy,
    BaseType,
    FunctionSchema,
    ListType,
    NativeFunction,
    OptionalType,
    Return,
    Type,
    Variant,
)


# ~~~~~~~~~~~~~~~~~~~~~~~~~~~~~~~~~~~~~~~~~~~~~~~~~~~~~~~~~~~~~~~~~~~ #
#
#                           Data Models
#
# ~~~~~~~~~~~~~~~~~~~~~~~~~~~~~~~~~~~~~~~~~~~~~~~~~~~~~~~~~~~~~~~~~~~ #
#
# [Notes] python binding codegen
#
# The Python binding codegen produces code that takes the input list of
# PyObjects, finds the matching ATen C++ function using PythonArgParser,
# converts the PyObjects into C++ types and calls the ATen C++ function:
#
# +--------+  parsing   +------------------------+  binding   +-----------------------+
# | PyObjs | ---------> | PythonArgParser Output | ---------> | Cpp Function Dispatch |
# +--------+            +------------------------+            +-----------------------+
#
# The following examples demonstrate the data models the Python binding
# codegen needs to deal with and the tasks it needs to accomplish. It
# helps understand the purpose of the new data types we introduced below.
#
#  - Function Schema (source of truth)
#
#      aten::empty.names(int[] size, *, Dimname[]? names,
#                        ScalarType? dtype=None, Layout? layout=None,
#                        Device? device=None, bool? pin_memory=None,
#                        MemoryFormat? memory_format=None) -> Tensor
#
#  - Python Signature
#
#    It's used to generate input schema string for PythonArgParser.
#    Note: TensorOptions fields are reordered and the additional
#    'requires_grad' field is added:
#
#      empty(IntArrayRef size, *, DimnameList? names,
#            MemoryFormat? memory_format=None, ScalarType dtype=None,
#            Layout layout=torch.strided, Device device=None,
#            bool pin_memory=False, bool requires_grad=False)
#
#  - C++ Signature
#
#    It's used to generate C++ lambda formals & dispatch call.
#    Note: the scattered TensorOptions fields are packed into 'options'.
#
#      auto dispatch_empty =
#          [](IntArrayRef size, std::optional<DimnameList> names,
#             const TensorOptions & options,
#             std::optional<MemoryFormat> memory_format) -> Tensor {
#          pybind11::gil_scoped_release no_gil;
#          return torch::empty(size, names, options, memory_format);
#      };
#
#  - Binding between Python Arguments and C++ Arguments
#
#    Given a set of Python Arguments in scope, we need produce the
#    binding expressions that translate the Python API into C++ API:
#
#            Python Args               Cpp Args       Binding Exprs
#     -----------------------------------------------------------------
#         0: size                      size           '_r.intlist(0)'
#         1: names                     names          'names' [special init]
#         2: memory_format -------+
#         3: dtype         -----+-|--> options        'options' [special packing]
#         4: layout            /  |
#         5: device           /   +--> memory_format  '_r.memoryformatOptional(2)'
#         6: pin_memory      /
#         7: requires_grad -+
#
#    So the full dispatch expression would look like:
#
#      dispatch_empty(_r.intlist(0), names, options,
#                     _r.memoryformatOptional(2))
#
#    Where does 'names' come from? It involves special local init:
#
#      auto __names = _r.toDimnameListOptional(1);
#      std::optional<DimnameList> names =
#          __names ? std::make_optional(DimnameList(__names.value()))
#                  : std::nullopt;
#
#    Where does 'options' come from? It involves special local init
#    for TensorOptions. Note that Python side has the additional
#    'requires_grad' field:
#
#      const auto options = TensorOptions()
#          .dtype(_r.scalartype(3))
#          .device(_r.device(5))
#          .layout(_r.layoutOptional(4))
#          .requires_grad(_r.toBool(7))
#          .pinned_memory(_r.toBool(6));
#
#    In some other cases one Python Argument can map to multiple C++
#    Arguments. For example:
#
#     aten::max.names_dim(Tensor self, Dimname dim, bool keepdim=False)
#       -> (Tensor values, Tensor indices)
#
#            Python Args               Cpp Args          Binding Exprs
#     ---------------------------------------------------------------------
#                               +----> max               'out[0]'
#                              /-----> max_values        'out[1]
#         0: input            /        self              '_r.tensor(0)'
#         1: dim             /         dim               '_r.dimname(1)'
#         2: keepdim        /          keepdim           '_r.toBool(2)'
#         3: out      -----+           [local init] out  '_r.tensorlist_n<2>(3)'
#
#    As demonstrated above, the binding can involve reordering,
#    packing, unpacking and special local inits.
#
#
#  Let's look at a concrete example:
#
#      static PythonArgParser parser({
#        "abs(Tensor input, *, Tensor out=None)",
#        ~~~~~~~~~~~~~~~~~~~~~~~~~~~~~~~~~~~~~~~
#         ^
#         +--- Python Schema, represented by PythonSignature and PythonArgument
#
#      }, /*traceable=*/true);
#
#      ParsedArgs<2> parsed_args;
#      auto _r = parser.parse(nullptr, args, kwargs, parsed_args);
#
#      ...
#
#      if (_r.isNone(1)) {
#          ~~~~~~~~~~~~  <--- Scattered PythonArgParser output (arg name = 'out')
#                             represented by PythonArgParserOutputExpr
#
#        // aten::abs(Tensor self) -> Tensor
#        ~~~~~~~~~~~~~~~~~~~~~~~~~~~~~~~~~~~
#         ^
#         +--- NativeFunction schema, base version
#
#        auto dispatch_abs = [](const Tensor & self) -> Tensor {
#                            ~~~~~~~~~~~~~~~~~~~~~~~~~~~~~~~~~
#                             ^
#                             +--- dispatch_lambda_args / dispatch_lambda_return_str
#                                  generated from NativeFunction / CppSignature
#                                  (deprecated PythonSignature is special)
#                                  arguments are represented by DispatchLambdaArgument
#
#          pybind11::gil_scoped_release no_gil;
#          return self.abs();
#                 ~~~~~~~~~~~  <--- cpp_dispatch_target / cpp_dispatch_exprs
#                                   generated from NativeFunction / CppSignature
#        };
#        return wrap(dispatch_abs(_r.tensor(0)));
#                                 ~~~~~~~~~~~~~
#                                  ^
#                                  +--- dispatch_lambda_exprs
#                                       binding PythonArgParserOutputExpr (python args)
#                                       and DispatchLambdaArgument (c++ args)
#
#      } else {
#        // aten::abs.out(Tensor self, *, Tensor(a!) out) -> Tensor(a!)
#        ~~~~~~~~~~~~~~~~~~~~~~~~~~~~~~~~~~~~~~~~~~~~~~~~~~~~~~~~~~~~~~
#         ^
#         +--- NativeFunction schema, out-variant
#
#        auto dispatch_abs_out = [](Tensor out, const Tensor & self) -> Tensor {
#          pybind11::gil_scoped_release no_gil;
#          return at::abs_out(out, self);
#        };
#        return wrap(dispatch_abs_out(_r.tensor(1), _r.tensor(0)));
#      }
#
#
# [Notes] python interface codegen
# The python dataclasses below are used used to generate both python binding code
# and pyi type hint signatures.
# In theory these two should look very similar, but there are number of differences
# in how pyi signatures vs. python_arg_parser signatures are generated.
# These differences have been encapsulated in signature_str() vs. signature_str_pyi()
# to display the full signatures, and argument_str() vs argument_str_pyi() to display arguments.
# For examples, only pyi signatures include return types.


@dataclass(frozen=True)
class PythonReturns:
    returns: Tuple[Return, ...]


@dataclass(frozen=True)
class PythonArgument:
    name: str
    type: Type
    default: Optional[str]

    # Used to generate the default init expr for some PythonArgParser outputs, e.g.:
    #
    #   _r.layoutWithDefault(3, layout_from_backend(self.options().backend())))
    #                           ~~~~~~~~~~~~~~~~~~~~~~~~~~~~~~~~~~~~~~~~~~~~~~
    #                            ^
    #                            +--- default_init str
    default_init: Optional[str]

    # Compute argument formal for python argument parsing.
    # Needs to be consistent with torch/csrc/utils/python_arg_parser.h.
    def argument_str(self, *, method: bool = False, symint: bool = True) -> str:
        type_str = (
            argument_type_str(self.type, symint=symint)
            .replace("const ", "")
            .replace(" &", "")
        )

        name = self.name
        # s/self/input/ outside method bindings
        # [old codegen] TODO: remove this? doesn't rename in codegen, it's just
        # for the parse string
        if name == "self" and type_str in ["Tensor", "Number"] and not method:
            name = "input"

        # add default
        if self.default is not None:
            default = {
                "nullptr": "None",
                "::std::nullopt": "None",
                "std::nullopt": "None",
                "{}": "None",
            }.get(self.default, self.default)
            return f"{type_str} {name}={default}"
        else:
            return f"{type_str} {name}"

    def argument_str_pyi(
        self, *, method: bool = False, deprecated: bool = False
    ) -> str:
        type_str = argument_type_str_pyi(self.type)

        name = self.name
        # s/self/input/ outside method bindings
        # [old codegen] TODO: remove this? doesn't rename in codegen, it's just
        # for the parse string
        if name == "self" and type_str == "Tensor" and not method and not deprecated:
            name = "input"

        if name == "from":  # from is a Python keyword...
            name += "_"

        # pyi merges the _out and functional variants into the same signature, with an optional out arg
        if name == "out" and type_str == "Tensor" and not deprecated:
            type_str = "Optional[" + type_str + "]"

        # pyi deprecated signatures don't get defaults for their out arg
        treat_as_no_default = (
            deprecated
            and isinstance(self, PythonOutArgument)
            and self.default == "None"
        )

        # add default
        if self.default is not None and not treat_as_no_default:
            if (
                isinstance(self.type, ListType)
                and self.type.elem == BaseType(BaseTy.int)
                and self.default.startswith("{")
                and self.default.endswith("}")
            ):
                default = "(" + self.default[1:-1] + ")"
            else:
                default = {
                    "nullptr": "None",
                    "::std::nullopt": "None",
                    "std::nullopt": "None",
                    "{}": "None",
                    "MemoryFormat::Contiguous": "contiguous_format",
                    "QScheme::PER_TENSOR_AFFINE": "per_tensor_affine",
                }.get(self.default, self.default)
            return f"{name}: {type_str} = {default}"
        else:
            return f"{name}: {type_str}"


@dataclass(frozen=True)
class PythonOutArgument(PythonArgument):
    # In Python signature multiple output fields are packed into one 'out' argument.
    # When binding to C++, it's first binded to a local 'out' variable:
    #   'auto out = _r.tensorlist_n<2>(2);',
    # then binded to scattered C++ output arguments as 'out[0]', 'out[1]', and etc.
    # TODO: maybe don't need keep scattered out fields for python signature?
    outputs: Tuple[PythonArgument, ...]

    @staticmethod
    def from_outputs(
        outputs: Tuple[PythonArgument, ...]
    ) -> Optional["PythonOutArgument"]:
        if not outputs:
            return None

        size = len(outputs)
        if size == 1:
            return PythonOutArgument(
                name=outputs[0].name,
                type=outputs[0].type,
                default="None",
                default_init=None,
                outputs=outputs,
            )
        elif size > 1:
            if any(not a.type.is_tensor_like() for a in outputs):
                raise RuntimeError(f"Unsupported output type: {outputs}")
            return PythonOutArgument(
                name="out",
                # TODO: shouldn't this be OptionalType[ListType[...]], since it defaults to None?
                type=ListType(BaseType(BaseTy.Tensor), size),
                default="None",
                default_init=None,
                outputs=outputs,
            )
        raise AssertionError(r"Unexpected PythonOutArgument size")


@dataclass(frozen=True)
class PythonSignature:
    # Base operator name, without inplace/outplace suffix.
    name: str

    # Positional arguments.
    # TODO: create a dedicated SelfArgument type for 'self'?
    input_args: Tuple[PythonArgument, ...]

    # Keyword arguments excluding the 'out' argument and scattered kwargs belonging
    # to TensorOptions (dtype, layout, device, pin_memory, requires_grad, etc).
    input_kwargs: Tuple[PythonArgument, ...]

    output_args: Optional[PythonOutArgument]

    # Return types, which are only used by pyi
    returns: PythonReturns

    # These are scattered kwargs arguments belonging to TensorOptions.
    # When binding to C++, they are packed into a TensorOptions object 'options'.
    # It's possible that the C++ signature doesn't take TensorOptions object (e.g.
    # for out variant), in which case they will be used as scattered fields without
    # being packed into 'options'.
    # TODO: maybe create a PythonTensorOptionsArgument?
    tensor_options_args: Tuple[PythonArgument, ...]

    # method or function signature?
    method: bool

    @property
    def deprecated(self) -> bool:
        return False

    def arguments(
        self, *, skip_outputs: bool = False, skip_tensor_options: bool = False
    ) -> Tuple[Union[PythonArgument, PythonOutArgument], ...]:
        result: List[Union[PythonArgument, PythonOutArgument]] = []
        result.extend(self.input_args)
        result.extend(self.input_kwargs)
        if self.output_args is not None and not skip_outputs:
            result.append(self.output_args)
        if not skip_tensor_options:
            result.extend(self.tensor_options_args)
        return tuple(result)

    def arguments_count(self) -> int:
        return len(self.arguments())

    def output_idx(self) -> int:
        return len(self.input_args) + len(self.input_kwargs)

    # [old codegen] Compute the Python function signature for argument parsing,
    # as specified in torch/csrc/utils/python_arg_parser.h.  WARNING:
    # this is NOT the same type signature as specified by PEP 484
    # as understood by mypy; our format was independently developed
    # and has some quirks to make it more suitable specifically
    # for error parsing.
    #
    # For a translation to mypy-valid type signatures, see
    # signature_str_pyi().
    def signature_str(self, *, skip_outputs: bool = False, symint: bool = True) -> str:
        args = self.arguments(skip_outputs=skip_outputs)
        schema_formals: List[str] = [
            a.argument_str(method=self.method, symint=symint) for a in args
        ]
        positional_argc = len(self.input_args)
        if len(schema_formals) > positional_argc:
            schema_formals.insert(positional_argc, "*")

        return f'{self.name}({", ".join(schema_formals)})'

    def signature_str_pyi(self, *, skip_outputs: bool = False) -> str:
        args = self.arguments(skip_outputs=skip_outputs)
        schema_formals: List[str] = [
            a.argument_str_pyi(method=self.method) for a in args
        ]
        positional_argc = len(self.input_args)
        if len(schema_formals) > positional_argc:
            schema_formals.insert(positional_argc, "*")

        # only pyi signatures include returns
        returns_str = returns_str_pyi(self)
        # pyi also includes self (with no typing/defaults) for methods
        if self.method:
            schema_formals.insert(0, "self")
        return f'def {self.name}({", ".join(schema_formals)}) -> {returns_str}: ...'

    def signature_str_pyi_vararg(self, *, skip_outputs: bool = False) -> Optional[str]:
        # only pyi uses vararg signatures
        args = self.arguments(skip_outputs=skip_outputs)
        schema_formals: List[str] = [
            a.argument_str_pyi(method=self.method) for a in args
        ]
        # vararg only applies to pyi signatures. vararg variants are not generated for all signatures
        num_args = self.arguments_count()
        num_positionalargs = len(self.input_args)

        have_vararg_version = False
        if num_args > 0:
            vararg_type = args[0].type
            if (
                isinstance(vararg_type, ListType)
                and str(vararg_type.elem) in ["int", "SymInt"]
                and num_positionalargs == 1
            ):
                have_vararg_version = True

        if not have_vararg_version:
            return None

        # Below are the major changes in vararg vs. regular pyi signatures
        # vararg signatures also omit the asterix
        assert isinstance(vararg_type, ListType)
        schema_formals[0] = (
            "*" + args[0].name + ": " + argument_type_str_pyi(vararg_type.elem)
        )

        returns_str = returns_str_pyi(self)
        # pyi also includes self (with no typing/defaults) for methods
        if self.method:
            schema_formals.insert(0, "self")
        return f'def {self.name}({", ".join(schema_formals)}) -> {returns_str}: ...'


# The deprecated python signature involves some special logic, so create a
# dedicated data model to store these extra properties.
@dataclass(frozen=True)
class PythonSignatureDeprecated(PythonSignature):
    # Schema for the deprecated function
    deprecated_schema: FunctionSchema

    # The deprecated signature might miss some arguments that the corresponding
    # C++ signature expects. We need store the constant default values to pass in.
    # For example:
    #   [deprecate signature]: addmm(Scalar beta, Tensor self, Tensor mat1, Tensor mat2)
    #   [func schema]: aten::addmm(Tensor self, Tensor mat1, Tensor mat2, *, Scalar beta=1, Scalar alpha=1) -> Tensor
    #   [func call]: self.addmm(mat1, mat2, beta, 1)
    # We store ['self', 'mat1', 'mat2', 'beta', '1'] in this case.
    deprecated_args_exprs: Tuple[str, ...]

    @property
    def deprecated(self) -> bool:
        return True

    def signature_str(self, *, skip_outputs: bool = False, symint: bool = True) -> str:
        return (
            PythonSignature.signature_str(
                self, skip_outputs=skip_outputs, symint=symint
            )
            + "|deprecated"
        )

    def signature_str_pyi(self, *, skip_outputs: bool = False) -> str:
        args = self.arguments(skip_outputs=skip_outputs)
        schema_formals: List[str] = [
            a.argument_str_pyi(method=self.method, deprecated=True) for a in args
        ]
        positional_argc = len(self.input_args)
        if len(schema_formals) > positional_argc:
            schema_formals.insert(positional_argc, "*")

        returns_str = returns_str_pyi(self)
        return f'def {self.name}({", ".join(schema_formals)}) -> {returns_str}: ...'

    def signature_str_pyi_vararg(self, *, skip_outputs: bool = False) -> Optional[str]:
        # the codegen doesn't include vararg variants for deprecated signatures
        return None


# This struct is used to hold the PythonSignature and its corresponding
# NativeFunction BEFORE grouping base and out-variant functions.
# Why not store NativeFunction in PythonSignature or construct PythonSignature
# from NativeFunction? Because they are not 1-1 mapped.
# One native function could have both deprecated and non-deprecated python
# signatures - NativeFunction doesn't contain information to construct the
# deprecated python signature.
# One python signature is used to handle both the base and the out-variant
# function - see 'PythonSignatureGroup'.
@dataclass(frozen=True)
class PythonSignatureNativeFunctionPair:
    signature: PythonSignature
    function: NativeFunction


# We merge pairs of functions with signatures that are equivalent mod
# output arguments, and use a single entry in the python_arg_parser sig
# list for both (output arguments become optional).
@dataclass(frozen=True)
class PythonSignatureGroup:
    # The signature used for Python argument parsing. The outplace signature
    # is preferred if exists, because it can be used to parse inputs for both
    # the out-place variant and the base version (with output omitted).
    signature: PythonSignature

    # The regular ATen declaration (e.g. conv2d)
    base: NativeFunction

    # The out variant (e.g. conv2d_out)
    outplace: Optional[NativeFunction]

    @classmethod
    def from_pairs(
        cls,
        functional: PythonSignatureNativeFunctionPair,
        out: Optional[PythonSignatureNativeFunctionPair],
    ) -> "PythonSignatureGroup":
        if out is None:
            return PythonSignatureGroup(
                signature=functional.signature,
                base=functional.function,
                outplace=None,
            )

        # prefer the signature with optional out=... arguments because it's the
        # superset that can be used to parse input for both base and outplace.
        signature_kwargs = out.signature.__dict__.copy()

        # Out overloads in C++ don't have TensorOptions arguments,
        # so take these from the functional variant
        signature_kwargs[
            "tensor_options_args"
        ] = functional.signature.tensor_options_args

        return PythonSignatureGroup(
            signature=type(out.signature)(**signature_kwargs),
            base=functional.function,
            outplace=out.function,
        )


# C++ function dispatch is wrapped in a lambda function. The lambda function
# has almost the same signature as the C++ function, only with some small
# variants - see details below.
# This data model is used to represent arguments of the lambda function
# signature.
@dataclass(frozen=True)
class DispatchLambdaArgument:
    name: str
    type_str: str
    is_out_arg: bool


# To pass PyObjects arguments to C++ function (via the lambda wrapper),
# we need first convert PyObjects into simple C++ objects. This work
# is done by PythonArgParser.
# This data model is used to represent the output of PythonArgParser.
# It has 1-1 mapping with PythonArgument in PythonSignature.
@dataclass(frozen=True)
class PythonArgParserOutputExpr:
    # argument name
    name: str

    # RHS expression to reference PythonArgParser output.
    expr: str

    # In some special cases we need create different expr, e.g.:
    # '_r.isNone(1)' instead of '_r.tensor(1)'.
    index: int

    # The python argument it maps to.
    argument: PythonArgument

    @property
    def is_none_expr(self) -> str:
        return f"_r.isNone({self.index})"


# To pass PythonArgParser output to the lambda wrapper, we need bind
# PythonArgParserOutputExpr to DispatchLambdaArgument.
# They are not always 1-1 mapped, e.g. scattered TensorOptions fields
# need be packed into a TensorOptions object, which is the argument
# that the lambda function wrapper takes.
@dataclass(frozen=True)
class DispatchLambdaArgumentExprs:
    # The exprs that provide the binding for lambda arguments, e.g.:
    #
    #   'self' -> '_r.tensor(0)'
    #   'min' -> 'out[0]' / 'min_indices' -> 'out[1]'
    #   'options' -> 'options'
    #
    # It has 1-1 mapping with DispatchLambdaArgument.
    exprs: Sequence[str]

    # Special local inits, which might introduce new variables that
    # the 'exprs' above reference, e.g.:
    #
    #   'auto out = _r.tensorlist_n<2>(2);'
    #
    inits: Sequence[str]


# ~~~~~~~~~~~~~~~~~~~~~~~~~~~~~~~~~~~~~~~~~~~~~~~~~~~~~~~~~~~~~~~~~~~ #
#
#                          Helper Functions
#
# ~~~~~~~~~~~~~~~~~~~~~~~~~~~~~~~~~~~~~~~~~~~~~~~~~~~~~~~~~~~~~~~~~~~ #


def _cpp_signature(f: NativeFunction, *, method: bool = False) -> CppSignature:
    return CppSignatureGroup.from_native_function(f, method=method).signature


def has_tensor_options(f: NativeFunction) -> bool:
    return f.func.arguments.tensor_options is not None


# ~~~~~~~~~~~~~~~~~~~~~~~~~~~~~~~~~~~~~~~~~~~~~~~~~~~~~~~~~~~~~~~~~~~ #
#
#                          Python Signature
#
# ~~~~~~~~~~~~~~~~~~~~~~~~~~~~~~~~~~~~~~~~~~~~~~~~~~~~~~~~~~~~~~~~~~~ #


# 'simple_type' was introduced by the old codegen, which is slightly
# different from the python schema type, e.g.: doesn't have '?' suffix
# for optional Tensor/TensorList; doesn't have '[size]' suffix for list type.
def argument_type_str(
    t: Type, *, simple_type: bool = False, symint: bool = True
) -> str:
    if isinstance(t, BaseType):
        if t.name == BaseTy.Tensor:
            return "Tensor"
        elif t.name == BaseTy.int:
            return "int64_t"
        elif t.name == BaseTy.float:
            return "double"
        elif t.name == BaseTy.str:
            return "c10::string_view"
        elif t.name in [
            BaseTy.bool,
            BaseTy.QScheme,
            BaseTy.Scalar,
            BaseTy.ScalarType,
            BaseTy.Generator,
            BaseTy.Storage,
            BaseTy.Layout,
            BaseTy.Device,
            BaseTy.DeviceIndex,
            BaseTy.MemoryFormat,
            BaseTy.Dimname,
            BaseTy.Stream,
            BaseTy.ConstQuantizerPtr,
            BaseTy.SymInt,
        ]:
            # These python schema type names line up with their function schema names
            return t.name.name

    elif isinstance(t, OptionalType):
        if str(t.elem) == "Tensor":
            # Is it desired to keep '?' for simple_type with new style dispatcher?
            return "Tensor?"
        elem = argument_type_str(t.elem, simple_type=simple_type, symint=symint)
        return f"{elem}?"
    elif isinstance(t, ListType):
        size = t.size if not simple_type else None
        if str(t.elem) == "bool":
            assert t.size is not None
            return f"::std::array<bool,{t.size}>"
        elif str(t.elem) == "int":
            return f"IntArrayRef[{size}]" if size is not None else "IntArrayRef"
        elif str(t.elem) == "SymInt":
            if symint:
                return (
                    f"SymIntArrayRef[{size}]" if size is not None else "SymIntArrayRef"
                )
            else:
                return f"IntArrayRef[{size}]" if size is not None else "IntArrayRef"
        elif str(t.elem) == "Tensor":
            return f"TensorList[{size}]" if size is not None else "TensorList"
        elif str(t.elem) == "Scalar":
            return f"ScalarList[{size}]" if size is not None else "ScalarList"
        elif str(t.elem) == "Tensor?":
            if simple_type:
                return "c10::List<::std::optional<Tensor>>"
            else:
                return "const c10::List<::std::optional<Tensor>> &"
        elif str(t.elem) == "Dimname":
            return f"DimnameList[{size}]" if size is not None else "DimnameList"
        elem = argument_type_str(t.elem, simple_type=simple_type, symint=symint)
        return f"ArrayRef<{elem}>"

    raise RuntimeError(f"unrecognized type {repr(t)}")


def argument_type_size(t: Type) -> Optional[int]:
    l = t.is_list_like()
    if l is not None and str(l.elem) != "bool":
        return l.size
    else:
        return None


def argument(a: Argument) -> PythonArgument:
    return PythonArgument(
        name=a.name,
        type=a.type,
        # TODO: directly translate a.default to python default
        default=(
            str(pythonify_default(cpp.default_expr(a.default, a.type, symint=False)))
            if a.default is not None
            else None
        ),
        default_init=None,
    )


# Generates a PythonSignature that can be used for either .pyi or PythonArgParser codegen
def signature(
    f: NativeFunction, *, method: bool = False, pyi: bool = False
) -> PythonSignature:
    return signature_from_schema(
        f.func, category_override=f.category_override, method=method, pyi=pyi
    )


def signature_from_schema(
    func: FunctionSchema,
    *,
    category_override: Optional[str],
    method: bool = False,
    pyi: bool = False,
) -> PythonSignature:
    args: List[Argument] = []
    args.extend(func.arguments.pre_self_positional)
    # Skip SelfArgument if this is method.
    if not method and func.arguments.self_arg is not None:
        args.append(func.arguments.self_arg.argument)
    args.extend(func.arguments.post_self_positional)
    args.extend(func.arguments.pre_tensor_options_kwarg_only)
    # Skip TensorOptionsArguments. Python side TensorOptions
    # arguments are created based on different rules - see below.
    args.extend(func.arguments.post_tensor_options_kwarg_only)
    args.extend(func.arguments.out)

    input_arg_set = {a.name for a in func.arguments.flat_positional}
    kwarg_only_set = {a.name for a in func.arguments.flat_kwarg_only}
    out_arg_set = {a.name for a in func.arguments.out}

    input_args = tuple(map(argument, filter(lambda a: a.name in input_arg_set, args)))
    input_kwargs = tuple(
        map(argument, filter(lambda a: a.name in kwarg_only_set, args))
    )
    outputs = tuple(map(argument, filter(lambda a: a.name in out_arg_set, args)))

    # Reintroduce the scattered fields of TensorOptions for Python.
    # Compared to the cpp counterpart, the python arguments have new property
    # (default_init) and a new argument 'requires_grad', which require some
    # special handlings.
    # [old codegen] TODO: because these aren't guaranteed to be 100% faithful
    # to the original versions in the yaml, this recreation is a potential
    # source of drift between eager and JIT. Pull this logic out to a shared place.

    has_tensor_input_arg = any(
        a.type.is_tensor_like() for a in func.arguments.flat_non_out
    )
    if any(a.name == "requires_grad" for a in func.schema_order_arguments()):
        raise ValueError(
            "argument named requires_grad is reserved, should not explicitly add it in the schema"
        )

    # [old codegen] this probably won't work if one of the returns is not a tensor,
    # but it will produce a compile-time error that is obvious.
    has_tensor_return = any(r.type.is_tensor_like() for r in func.returns)

    name: str = cpp.name(func)
    is_factory_function = category_override == "factory" or (
        has_tensor_return and not has_tensor_input_arg
    )
    is_like_or_new_function = (
        category_override in ("new", "like")
        or name.startswith("new_")
        or name.endswith("_like")
    )
    is_dummy_function = category_override == "dummy"

    tensor_options_args: List[PythonArgument] = []
    if (is_factory_function or is_like_or_new_function) and not is_dummy_function:

        def topt_default_init(name: str) -> Optional[str]:
            topt_args = func.arguments.tensor_options
            if topt_args is None:
                return None
            a = getattr(topt_args, name)
            if a.default is None or a.default == "None":
                return None
            return cpp.default_expr(a.default, a.type, symint=False)

        tensor_options_args.append(
            PythonArgument(
                name="dtype",
                type=OptionalType(BaseType(BaseTy.ScalarType)),
                default="None",
                default_init=(
                    None if is_like_or_new_function else topt_default_init("dtype")
                ),
            )
        )
        tensor_options_args.append(
            PythonArgument(
                name="layout",
                type=OptionalType(BaseType(BaseTy.Layout)),
                default="None",
                default_init=(
                    None if is_like_or_new_function else topt_default_init("layout")
                ),
            )
        )
        tensor_options_args.append(
            PythonArgument(
                name="device",
                type=OptionalType(BaseType(BaseTy.Device)),
                default="None",
                default_init=(
                    None
                    if is_like_or_new_function
                    else (
                        topt_default_init("device")
                        or "torch::tensors::get_default_device()"
                    )
                ),
            )
        )
        tensor_options_args.append(
            PythonArgument(
                name="pin_memory",
                type=OptionalType(BaseType(BaseTy.bool)),
                default="False",
                default_init=None,
            )
        )
        tensor_options_args.append(
            PythonArgument(
                name="requires_grad",
                type=OptionalType(BaseType(BaseTy.bool)),
                default="False",
                default_init=None,
            )
        )

    returns = PythonReturns(returns=func.returns)

    return PythonSignature(
        name=str(func.name.name),
        input_args=input_args,
        input_kwargs=input_kwargs,
        output_args=PythonOutArgument.from_outputs(outputs),
        tensor_options_args=tuple(tensor_options_args),
        returns=returns,
        method=method,
    )


# ~~~~~~~~~~~~~~~~~~~~~~~~~~~~~~~~~~~~~~~~~~~~~~~~~~~~~~~~~~~~~~~~~~~ #
#
#                          Python Interface
#
# ~~~~~~~~~~~~~~~~~~~~~~~~~~~~~~~~~~~~~~~~~~~~~~~~~~~~~~~~~~~~~~~~~~~ #


def structseq_fieldnames(returns: Tuple[Return, ...]) -> List[str]:
    if len(returns) <= 1 or all(r.name is None for r in returns):
        return []
    else:
        if any(r.name is None for r in returns):
            # When building on Windows, `PyStructSequence_UnnamedField` could not be
            # resolved by the linker for some reason, which cause error in building:
            #
            # python_nn_functions.cpp.obj : error LNK2001: unresolved external symbol
            # PyStructSequence_UnnamedField
            #
            # Thus, at this point in time, we do not support unnamed
            # fields in structseq; you must either name all fields,
            # or none of them.
            raise ValueError("Unnamed field is not supported by codegen")

        return [str(r.name) for r in returns]


def argument_type_str_pyi(t: Type) -> str:
    add_optional = False
    if isinstance(t, OptionalType):
        t = t.elem
        add_optional = True

    if isinstance(t, BaseType):
        if t.name in [BaseTy.int, BaseTy.DeviceIndex]:
            ret = "_int"
        if t.name == BaseTy.SymInt:
            ret = "Union[_int, SymInt]"
        elif t.name == BaseTy.float:
            ret = "_float"
        elif t.name == BaseTy.str:
            ret = "str"
        elif t.name == BaseTy.Scalar:
            ret = "Union[Number, _complex]"
        elif t.name == BaseTy.ScalarType:
            ret = "_dtype"
        elif t.name == BaseTy.bool:
            ret = "_bool"
        elif t.name == BaseTy.QScheme:
            ret = "_qscheme"
        elif t.name == BaseTy.Layout:
            ret = "_layout"
        elif t.name == BaseTy.Device:
            ret = "Optional[DeviceLikeType]"
        elif t.name == BaseTy.MemoryFormat:
            ret = "memory_format"
        elif t.name == BaseTy.Dimname:
            ret = "Union[str, ellipsis, None]"
        elif t.name == BaseTy.Storage:
            ret = "Union[Storage, UntypedStorage]"
        elif t.name in [BaseTy.Tensor, BaseTy.Generator, BaseTy.Stream]:
            # These python schema type names line up with their function schema names
            ret = t.name.name

    elif isinstance(t, ListType):
        if str(t.elem) == "int":
            ret = "Union[_int, _size]" if t.size is not None else "_size"
        elif t.is_tensor_like():
            # TODO: this doesn't seem right...
            # Tensor?[] currently translates to Optional[Union[Tuple[Tensor, ...], List[Tensor]]]
            # It should probably translate to   Union[Tuple[Optional[Tensor], ...], List[Optional[Tensor]]]
            if isinstance(t.elem, OptionalType):
                add_optional = True
            ret = (
                "Union[Tensor, Tuple[Tensor, ...], List[Tensor]]"
                if t.size is not None
                else "Union[Tuple[Tensor, ...], List[Tensor]]"
            )
        elif str(t.elem) == "float":
            ret = "Sequence[_float]"
        elif str(t.elem) == "SymInt" and t.size is not None:
            elem = argument_type_str_pyi(t.elem)
            ret = f"Union[{elem}, Sequence[{elem}]]"
        else:
            elem = argument_type_str_pyi(t.elem)
            ret = f"Sequence[{elem}]"

    else:
        raise RuntimeError(f"unrecognized type {repr(t)}")

    if add_optional:
        ret = "Optional[" + ret + "]"

    return ret


def return_type_str_pyi(t: Type) -> str:
    # Where arguments are open to accepting Union, return types should return
    # concrete types

    if isinstance(t, OptionalType):
        inner = return_type_str_pyi(t.elem)
        return f"Optional[{inner}]"

    if isinstance(t, BaseType):
        if t.name == BaseTy.Device:
            return "_device"
        elif t.name == BaseTy.Dimname:
            ret = "Optional[str]"
        else:
            return argument_type_str_pyi(t)

    if isinstance(t, ListType):
        inner = return_type_str_pyi(t.elem)
        return f"Tuple[{inner}, ...]"

    return argument_type_str_pyi(t)


def returns_structseq_pyi(signature: PythonSignature) -> Optional[Tuple[str, str]]:
    python_returns = [return_type_str_pyi(r.type) for r in signature.returns.returns]
    structseq_name = signature.name
    field_names = structseq_fieldnames(signature.returns.returns)
    if field_names:
        # These types are structseq objects which act like named NamedTuples, but
        # the constructor acts like the constructor of tuple. Using typing.NamedTuple
        # does not allow us to override __init__.
        seq_type = f"Tuple[{', '.join(python_returns)}]"
        structseq_def_lines = [
            f"class {structseq_name}({seq_type}):",
        ]
        for name, typ in zip(field_names, python_returns):
            structseq_def_lines.extend(
                [
                    "    @property",
                    f"    def {name}(self) -> {typ}: ...",
                ]
            )
        structseq_def_lines.extend(
            [
                f"    def __new__(cls, sequence: {seq_type}): ...",
                f"    n_fields: _int = {len(field_names)}",
                f"    n_sequeunce_fields: _int = {len(field_names)}",
                "    n_unnamed_fields: _int = 0",
                "    def __init_subclass__(cls) -> NoReturn: ...  # prohibit subclassing",
                "",  # add an extra newline
            ]
        )
        structseq_def = "\n".join(structseq_def_lines)
        # Example:
        # structseq_def = (
        #     "class max(Tuple[Tensor, Tensor]):\n"
        #     "    @property\n"
        #     "    def values(self) -> Tensor: ...\n"
        #     "    @property\n"
        #     "    def indices(self) -> Tensor: ...\n"
        #     "    def __new__(cls, sequence: Tuple[Tensor, Tensor]): ...\n"
        #     "    n_fields: _int = 2",
        #     "    n_sequeunce_fields: _int = 2",
        #     "    n_unnamed_fields: _int = 0",
        #     "    def __init_subclass__(cls) -> NoReturn: ...  # prohibit subclassing",
        # )
        return structseq_name, structseq_def
    return None


def returns_str_pyi(signature: PythonSignature) -> str:
    field_names = structseq_fieldnames(signature.returns.returns)
    if field_names:
        return f"torch.return_types.{signature.name}"

    python_returns = [return_type_str_pyi(r.type) for r in signature.returns.returns]
    if len(python_returns) > 1:
        return "Tuple[" + ", ".join(python_returns) + "]"
    if len(python_returns) == 1:
        return python_returns[0]
    return "None"


# ~~~~~~~~~~~~~~~~~~~~~~~~~~~~~~~~~~~~~~~~~~~~~~~~~~~~~~~~~~~~~~~~~~~ #
#
#                        C++ Function Dispatch
#
# ~~~~~~~~~~~~~~~~~~~~~~~~~~~~~~~~~~~~~~~~~~~~~~~~~~~~~~~~~~~~~~~~~~~ #
# This section provides APIs to generate the code that does C++ function
# dispatch. The C++ function call is wrapped by a lambda function.
# For example:
#
#    // aten::selu_(Tensor(a!) self) -> Tensor(a!)
#    auto dispatch_selu_ = [](Tensor self) -> Tensor {
#      pybind11::gil_scoped_release no_gil;
#      return at::selu_(self);
#    };
#
# The lambda function's signature follows the C++ signature in common
# cases, e.g.:
#
#   // aten::add.Tensor(Tensor self, Tensor other, *, Scalar alpha=1) -> Tensor
#   [](const Tensor & self, const Tensor & other, Scalar alpha) -> Tensor
#
# For out variant the 'out' argument's type is changed from 'Tensor &'
# to 'Tensor'. It's because when calling the lambda it passes in the
# PythonArgParser output '_r.tensor(3)', which is stack allocated object
# and needs to pass by value. Also see comments in 'dispatch_lambda_return_str()'.
#
#   // aten::add.out(Tensor self, Tensor other, *, Scalar alpha=1, Tensor(a!) out) -> Tensor(a!)
#   [](Tensor out, const Tensor & self, const Tensor & other, Scalar alpha) -> Tensor
#
# For multi-output case it can keep using reference type because the
# PythonArgParser output has been unpacked to local variables, e.g.:
#
#   // aten::max.names_dim_max(Tensor self, Dimname dim, bool keepdim=False, *,
#   //     Tensor(a!) max, Tensor(b!) max_values) -> (Tensor(a!) values, Tensor(b!) indices)
#   [](Tensor & max, Tensor & max_values, const Tensor & self, Dimname dim, bool keepdim) -> std::tuple<Tensor,Tensor>
#
# For deprecated python signature, it should follow deprecated python arg order.
# TODO: This is to keep same byte-for-byte result as the old codegen - maybe unnecessary?


def dispatch_lambda_args(
    ps: PythonSignature, f: NativeFunction, symint: bool = True
) -> Tuple[DispatchLambdaArgument, ...]:
    if isinstance(ps, PythonSignatureDeprecated):
        schema = ps.deprecated_schema
    else:
        schema = f.func

    # Start with cpp arguments - dispatch lambda signature always include 'self'
    cpp_args = cpp.arguments(
        arguments=schema.arguments,
        faithful=False,
        symint=symint,
        method=False,
        cpp_no_default_args=f.cpp_no_default_args,
    )
    out_args: Set[str] = {a.name for a in schema.arguments.out}

    # Convert from cpp argument to lambda argument
    def dispatch_lambda_arg(cpp_arg: Binding) -> DispatchLambdaArgument:
        type_str = cpp_arg.type
        is_out_arg = cpp_arg.name in out_args
        if ps.method and cpp_arg.name == "self":
            # For method's 'self', we can use 'const Tensor &' and simply ignore mutability!
            type_str = "const at::Tensor &"
        else:
            # For other cases we need prevent dangling refs to temps (unless it's
            # unpacked scattered output)
            # The reason is explained in the comments above and in 'dispatch_lambda_return_str()'.
            # TODO: avoid this special handling?
            ensure_temp_safe = len(out_args) <= 1 or not is_out_arg
            if ensure_temp_safe:
                type_str = {
                    "at::Tensor &": "at::Tensor",
                }.get(type_str, type_str)
        return DispatchLambdaArgument(
            name=cpp_arg.name,
            type_str=type_str,
            is_out_arg=is_out_arg,
        )

    return tuple(map(dispatch_lambda_arg, cpp_args))


# [old codegen] XXX: if you got here because of an assertion failure, it doesn't mean
# it's enough to just extend the list here. Before you do this, make sure
# to add an appropriate wrap() overload in torch/csrc/autograd/utils/wrap_outputs.h.
SUPPORTED_RETURN_TYPES = {
    "at::Tensor",
    "::std::tuple<at::Tensor,at::Tensor>",
    "::std::tuple<at::Tensor,at::Tensor,at::Tensor>",
    "::std::tuple<at::Tensor,at::Tensor,at::Tensor,at::Tensor>",
    "::std::tuple<at::Tensor,at::Tensor,at::Tensor,at::Tensor,at::Tensor>",
    "::std::tuple<at::Tensor,at::Tensor,at::Tensor,at::Tensor,at::Tensor,at::Tensor>",
    "::std::tuple<at::Tensor,at::Tensor,at::Tensor,int64_t>",
    "::std::tuple<at::Tensor,at::Tensor,double,int64_t>",
    "::std::tuple<at::Tensor,at::Tensor,at::Tensor,at::Tensor,int64_t>",
    "::std::tuple<at::Tensor,at::Tensor,double,at::Tensor,int64_t>",
    "::std::tuple<double,int64_t>",
    "::std::tuple<at::Tensor,::std::vector<at::Tensor>>",
    "::std::vector<at::Tensor>",
    # Needed for flash attention forw/backward
    "::std::tuple<at::Tensor,at::Tensor,at::Tensor,at::Tensor,c10::SymInt,c10::SymInt,at::Tensor,at::Tensor,at::Tensor>",
    "at::Scalar",
    "bool",
    "int64_t",
    "void*",
    "void",
    "at::QScheme",
    "double",
    "at::IntArrayRef",
    "at::ScalarType",
    "at::Stream",
}


def dispatch_lambda_return_str(f: NativeFunction) -> str:
    # [old codegen] Remove type annotation (e.g. 'Tensor' rather than 'Tensor &')
    # because the dispatch lambdas take mutable arguments *by value*, not
    # by reference. If you then return a reference to such an argument, you
    # will now have a pointer to a dangling stack entry. Not good.
    #
    # You want:
    #
    #   auto dispatch_selu_ = [](Tensor self) -> Tensor { ...; return at::selu_(self); };
    #                                            ^^^^^^
    #
    # *not*
    #
    #   auto dispatch_selu_ = [](Tensor self) -> Tensor& { ...; return at::selu_(self); };
    #                                            ^^^^^^^
    #
    # (NB: We can't make dispatch_selu_ take Tensor&, because the enclosing
    # codegen looks like dispatch_selu_(_r.tensor(0)), and you can't take a
    # mutable reference to temporary.  Maybe we could assign it to a
    # variable itself.)
    returns_without_annotation = tuple(
        Return(r.name, r.type, None) for r in f.func.returns
    )
    return_str = cpp.returns_type(returns_without_annotation, symint=True).cpp_type()
    if return_str not in SUPPORTED_RETURN_TYPES:
        raise RuntimeError(f"{f.func.name} returns unsupported type {return_str}")
    return return_str


def cpp_dispatch_target(f: NativeFunction) -> str:
    symint = f.func.has_symint()
    name = cpp.name(f.func, symint_overload=symint)
    if Variant.method in f.variants:
        return f"self.{name}"
    if Variant.function in f.variants:
        if has_tensor_options(f) or f.func.name.name.base.endswith("_like"):
            namespace = "torch"
        else:
            namespace = "at"
        return f"{namespace}::{name}"
    raise RuntimeError(f"could not dispatch, neither function nor method: {f.func}")


def cpp_dispatch_exprs(
    f: NativeFunction,
    *,
    python_signature: Optional[PythonSignature] = None,
) -> Tuple[str, ...]:
    cpp_args: Sequence[Binding] = _cpp_signature(f, method=False).arguments()

<<<<<<< HEAD
    exprs: Tuple[str, ...] = tuple()
=======
    exprs: tuple[str, ...] = ()
>>>>>>> 6f275ae4
    if not isinstance(python_signature, PythonSignatureDeprecated):
        # By default the exprs are consistent with the C++ signature.
        exprs = tuple(a.name for a in cpp_args)
    else:
        # For deprecated python signature we may need fill in some constants.
        exprs = tuple(
            filter(
                lambda n: n != "out" or f.func.is_out_fn(),
                python_signature.deprecated_args_exprs,
            )
        )

    if Variant.method in f.variants:
        exprs = tuple(filter("self".__ne__, exprs))

    return exprs


# ~~~~~~~~~~~~~~~~~~~~~~~~~~~~~~~~~~~~~~~~~~~~~~~~~~~~~~~~~~~~~~~~~~~ #
#
#                     Python / C++ Args Binding
#
# ~~~~~~~~~~~~~~~~~~~~~~~~~~~~~~~~~~~~~~~~~~~~~~~~~~~~~~~~~~~~~~~~~~~ #


# We explicitly enumerate the PythonArgParser unpacking methods for all
# supported types. This might be more verbose than necessary, partially
# because of the irregularity of unpacking method naming, partially
# because we want to mimic the old codegen behavior - to reject
# unexpected and/or unsupported cases which the old codegen rejects.
# For certain cases it is intentionally more restrictive than necessary,
# e.g.: it doesn't accepts doublelist with definite size.
def arg_parser_unpack_method(
    t: Type, default: Optional[str], default_init: Optional[str], *, symint: bool = True
) -> str:
    has_default_init = default_init is not None
    if has_default_init and str(t) not in (
        "ScalarType?",
        "ScalarType",
        "Device",
        "Device?",
        "Layout",
        "Layout?",
        "bool",
        "bool?",
    ):
        raise RuntimeError(f"type '{t}' does not supported unpacking with default")

    if isinstance(t, BaseType):
        if t.name in [
            BaseTy.Tensor,
            BaseTy.Stream,
            BaseTy.Storage,
            BaseTy.Scalar,
            BaseTy.Dimname,
        ]:
            # These unpack methods line up with their schema names
            return t.name.name.lower()
        elif t.name == BaseTy.ScalarType:
            return "scalartypeWithDefault" if has_default_init else "scalartype"
        elif t.name == BaseTy.Device:
            return "deviceWithDefault" if has_default_init else "device"
        elif t.name == BaseTy.DeviceIndex:
            return "toInt64"
        elif t.name == BaseTy.int:
            return "toInt64"
        elif t.name == BaseTy.SymInt:
            return "toSymInt" if symint else "toInt64"
        elif t.name == BaseTy.bool:
            return "toBoolWithDefault" if has_default_init else "toBool"
        elif t.name == BaseTy.float:
            return "toDouble"
        elif t.name == BaseTy.str:
            return "stringView"
        elif t.name == BaseTy.Layout:
            return "layoutWithDefault" if has_default_init else "layout"
        elif t.name == BaseTy.MemoryFormat:
            return "memoryformat"

    elif isinstance(t, OptionalType):
        if str(t.elem) == "Tensor":
            return "optionalTensor"
        elif str(t.elem) == "Generator":
            return "generator"
        elif str(t.elem) == "Dimname[]":
            return "toDimnameListOptional"
        elif not has_default_init and default in (
            None,
            "None",
            "::std::nullopt",
            "std::nullopt",
        ):
            # If default is None: append 'Optional' to elem's unpacking method
            return (
                arg_parser_unpack_method(t.elem, None, None, symint=symint) + "Optional"
            )
        else:
            # Otherwise, load as underlying type with default
            return arg_parser_unpack_method(
                t.elem, default, default_init, symint=symint
            )

    elif isinstance(t, ListType):
        if str(t.elem) == "Tensor":
            # accept and use definite size
            return f"tensorlist_n<{t.size}>" if t.size is not None else "tensorlist"
        elif str(t.elem) == "Tensor?":
            return "list_of_optional_tensors"
        elif str(t.elem) == "Dimname":
            # accept definite size
            return "dimnamelist"
        elif str(t.elem) == "int":
            # accept definite size
            return "intlist"
        elif str(t.elem) == "float":
            return "doublelist"
        elif str(t.elem) == "SymInt":
            # accept definite size
            return "symintlist" if symint else "intlist"
        elif str(t.elem) == "Scalar":
            return "scalarlist"
    raise RuntimeError(f"type '{t}' is not supported by PythonArgParser")


# Return RHS expression for python argument using PythonArgParser output.
# e.g. for arg name 'foo', arg type 'bool', arg_index = 2, returns '_r.toBool(2)'
def arg_parser_output_expr(
    arg_index: int, a: PythonArgument, *, symint: bool = True
) -> PythonArgParserOutputExpr:
    has_default = a.default_init is not None
    unpack_method = arg_parser_unpack_method(
        t=a.type, default=a.default, default_init=a.default_init, symint=symint
    )
    default = f", {a.default_init}" if has_default else ""
    expr = f"_r.{unpack_method}({arg_index}{default})"

    return PythonArgParserOutputExpr(
        name=a.name,
        expr=expr,
        index=arg_index,
        argument=a,
    )


# Returns a map with key = arg_name and value = PythonArgParserOutputExpr.
def arg_parser_output_exprs(
    ps: PythonSignature, f: NativeFunction, *, symint: bool = True
) -> Dict[str, PythonArgParserOutputExpr]:
    return {
        e.name: e
        for i, a in enumerate(ps.arguments())
        for e in (arg_parser_output_expr(i, a, symint=symint),)
    }


# argument name to type for scattered tensor options fields
TENSOR_OPTIONS_FIELDS = {
    "dtype": "ScalarType?",
    "device": "Device?",
    "layout": "Layout?",
    "pin_memory": "bool?",
    "requires_grad": "bool?",
}


# bind arg parser outputs (python args) with dispatch lambda arguments (c++ args).
def dispatch_lambda_exprs(
    ps: PythonSignature, f: NativeFunction, *, symint: bool = True
) -> DispatchLambdaArgumentExprs:
    # This method is to bind 'arg_parser_outputs' and 'lambda_args' by producing
    # 'inits' and 'lambda_args_exprs' for each lambda argument using arg parser
    # outputs.
    arg_parser_outputs = arg_parser_output_exprs(ps, f, symint=symint)
    lambda_args = dispatch_lambda_args(ps, f, symint=symint)
    inits: List[str] = []
    lambda_args_exprs: Dict[str, str] = {}

    has_toptions = has_tensor_options(f)

    # 1. special inits/unpacking to provide binding exprs for lambda arguments.
    for a in ps.arguments(skip_tensor_options=True):
        name = a.name
        arg_parser_expr = arg_parser_outputs[a.name].expr

        if has_toptions and name == "self":
            # TODO: why this needs to be special case?
            inits.extend(
                [
                    f"auto self = {arg_parser_expr};",
                ]
            )
            lambda_args_exprs[name] = name
        elif (
            isinstance(a, PythonOutArgument)
            and len(a.outputs) > 1
            and f.func.is_out_fn()
        ):
            inits.extend(
                [
                    f"auto out = {arg_parser_expr};",
                ]
            )
            for i, out_arg in enumerate(a.outputs):
                lambda_args_exprs[out_arg.name] = f"out[{i}]"
        elif str(a.type) == "Dimname[]?":
            # [old codegen]
            # TODO: make this part of something more general, or get rid of it.
            # optional<ArrayRef<T>> are special. The PythonArgParser returns an
            # optional<vector<T>>, which cannot be implicitly converted to
            # optional<ArrayRef<T>>. One needs to unwrap the optional and rewrap.
            inits.extend(
                [
                    f"auto __{name} = {arg_parser_expr};",
                    f"::std::optional<DimnameList> {name} = __{name} ? ::std::make_optional(DimnameList(__{name}.value())) : ::std::nullopt;",  # noqa: B950
                ]
            )
            lambda_args_exprs[name] = name
        else:
            # default case - directly using PythonArgParser output expr
            lambda_args_exprs[name] = arg_parser_expr

    # method's self is passed directly to python binding, rather than parsed
    if ps.method:
        lambda_args_exprs["self"] = "self"

    # 2. special packing/checking for TensorOptions.
    tensor_options_args_names = [a.name for a in ps.tensor_options_args]
    if has_toptions:
        if f.func.is_out_fn():
            raise RuntimeError(f"{f.func}: tensor options with output arg")
        for a in ps.tensor_options_args:
            if a.name not in TENSOR_OPTIONS_FIELDS:
                raise RuntimeError(
                    f"{f.func}: unrecognized tensor options field '{a.name}' in python binding arguments"
                )
            if str(a.type) != TENSOR_OPTIONS_FIELDS.get(a.name):
                raise RuntimeError(
                    f"{f.func}: unrecognized type '{str(a.type)}' for tensor options field '{a.name}'"
                )
        if not all(a in tensor_options_args_names for a in TENSOR_OPTIONS_FIELDS):
            raise RuntimeError(
                f"{f.func}: incomplete tensor options args: {tensor_options_args_names}"
            )

        inits.append(
            f"""\
const auto options = TensorOptions()
    .dtype({arg_parser_outputs['dtype'].expr})
    .device({arg_parser_outputs['device'].expr})
    .layout({arg_parser_outputs['layout'].expr})
    .requires_grad({arg_parser_outputs['requires_grad'].expr})
    .pinned_memory({arg_parser_outputs['pin_memory'].expr});
torch::utils::maybe_initialize_device(options);
"""
        )
        lambda_args_exprs["options"] = "options"

    # 3. special case - access scattered TensorOptions fields without packing
    # TODO: maybe move to the generator side as it's not related to binding.
    if not has_toptions and tensor_options_args_names:
        if "dtype" in tensor_options_args_names:
            # we're an output-arg variant, check these args against output tensor
            if not f.func.is_out_fn():
                raise RuntimeError(
                    f"{f.func}: dtype in tensor_options_args without output arg, {ps} {ps.arguments}"
                )
            if not all(a in tensor_options_args_names for a in ("layout", "device")):
                raise RuntimeError(
                    f"{f.func}: incomplete tensor options for output check"
                )

            inits.append(
                f"""\
check_out_type_matches({arg_parser_outputs['out'].expr}, {arg_parser_outputs['dtype'].expr},
                       {arg_parser_outputs['dtype'].is_none_expr}, {arg_parser_outputs['layout'].expr},
                       {arg_parser_outputs['device'].expr}, {arg_parser_outputs['device'].is_none_expr});
"""
            )
        # we'll set requires_grad on outgoing tensor
        if "requires_grad" not in tensor_options_args_names:
            raise RuntimeError(
                f'{f.func}: expected "requires_grad" in tensor_options_args absent, but found [{tensor_options_args_names}]'
            )

    return DispatchLambdaArgumentExprs(
        exprs=tuple(lambda_args_exprs[a.name] for a in lambda_args),
        inits=inits,
    )<|MERGE_RESOLUTION|>--- conflicted
+++ resolved
@@ -1,5 +1,7 @@
+from __future__ import annotations
+
 from dataclasses import dataclass
-from typing import Dict, List, Optional, Sequence, Set, Tuple, Union
+from typing import Sequence
 
 from torchgen.api import cpp
 from torchgen.api.types import Binding, CppSignature, CppSignatureGroup
@@ -197,14 +199,14 @@
 
 @dataclass(frozen=True)
 class PythonReturns:
-    returns: Tuple[Return, ...]
+    returns: tuple[Return, ...]
 
 
 @dataclass(frozen=True)
 class PythonArgument:
     name: str
     type: Type
-    default: Optional[str]
+    default: str | None
 
     # Used to generate the default init expr for some PythonArgParser outputs, e.g.:
     #
@@ -212,7 +214,7 @@
     #                           ~~~~~~~~~~~~~~~~~~~~~~~~~~~~~~~~~~~~~~~~~~~~~~
     #                            ^
     #                            +--- default_init str
-    default_init: Optional[str]
+    default_init: str | None
 
     # Compute argument formal for python argument parsing.
     # Needs to be consistent with torch/csrc/utils/python_arg_parser.h.
@@ -276,7 +278,9 @@
                 and self.default.startswith("{")
                 and self.default.endswith("}")
             ):
-                default = "(" + self.default[1:-1] + ")"
+                default = (
+                    "(" + ", ".join(map(str.strip, self.default[1:-1].split(","))) + ")"
+                )
             else:
                 default = {
                     "nullptr": "None",
@@ -298,12 +302,10 @@
     #   'auto out = _r.tensorlist_n<2>(2);',
     # then binded to scattered C++ output arguments as 'out[0]', 'out[1]', and etc.
     # TODO: maybe don't need keep scattered out fields for python signature?
-    outputs: Tuple[PythonArgument, ...]
+    outputs: tuple[PythonArgument, ...]
 
     @staticmethod
-    def from_outputs(
-        outputs: Tuple[PythonArgument, ...]
-    ) -> Optional["PythonOutArgument"]:
+    def from_outputs(outputs: tuple[PythonArgument, ...]) -> PythonOutArgument | None:
         if not outputs:
             return None
 
@@ -337,13 +339,13 @@
 
     # Positional arguments.
     # TODO: create a dedicated SelfArgument type for 'self'?
-    input_args: Tuple[PythonArgument, ...]
+    input_args: tuple[PythonArgument, ...]
 
     # Keyword arguments excluding the 'out' argument and scattered kwargs belonging
     # to TensorOptions (dtype, layout, device, pin_memory, requires_grad, etc).
-    input_kwargs: Tuple[PythonArgument, ...]
-
-    output_args: Optional[PythonOutArgument]
+    input_kwargs: tuple[PythonArgument, ...]
+
+    output_args: PythonOutArgument | None
 
     # Return types, which are only used by pyi
     returns: PythonReturns
@@ -354,7 +356,7 @@
     # for out variant), in which case they will be used as scattered fields without
     # being packed into 'options'.
     # TODO: maybe create a PythonTensorOptionsArgument?
-    tensor_options_args: Tuple[PythonArgument, ...]
+    tensor_options_args: tuple[PythonArgument, ...]
 
     # method or function signature?
     method: bool
@@ -365,8 +367,8 @@
 
     def arguments(
         self, *, skip_outputs: bool = False, skip_tensor_options: bool = False
-    ) -> Tuple[Union[PythonArgument, PythonOutArgument], ...]:
-        result: List[Union[PythonArgument, PythonOutArgument]] = []
+    ) -> tuple[PythonArgument | PythonOutArgument, ...]:
+        result: list[PythonArgument | PythonOutArgument] = []
         result.extend(self.input_args)
         result.extend(self.input_kwargs)
         if self.output_args is not None and not skip_outputs:
@@ -392,7 +394,7 @@
     # signature_str_pyi().
     def signature_str(self, *, skip_outputs: bool = False, symint: bool = True) -> str:
         args = self.arguments(skip_outputs=skip_outputs)
-        schema_formals: List[str] = [
+        schema_formals: list[str] = [
             a.argument_str(method=self.method, symint=symint) for a in args
         ]
         positional_argc = len(self.input_args)
@@ -403,7 +405,7 @@
 
     def signature_str_pyi(self, *, skip_outputs: bool = False) -> str:
         args = self.arguments(skip_outputs=skip_outputs)
-        schema_formals: List[str] = [
+        schema_formals: list[str] = [
             a.argument_str_pyi(method=self.method) for a in args
         ]
         positional_argc = len(self.input_args)
@@ -417,10 +419,10 @@
             schema_formals.insert(0, "self")
         return f'def {self.name}({", ".join(schema_formals)}) -> {returns_str}: ...'
 
-    def signature_str_pyi_vararg(self, *, skip_outputs: bool = False) -> Optional[str]:
+    def signature_str_pyi_vararg(self, *, skip_outputs: bool = False) -> str | None:
         # only pyi uses vararg signatures
         args = self.arguments(skip_outputs=skip_outputs)
-        schema_formals: List[str] = [
+        schema_formals: list[str] = [
             a.argument_str_pyi(method=self.method) for a in args
         ]
         # vararg only applies to pyi signatures. vararg variants are not generated for all signatures
@@ -468,7 +470,7 @@
     #   [func schema]: aten::addmm(Tensor self, Tensor mat1, Tensor mat2, *, Scalar beta=1, Scalar alpha=1) -> Tensor
     #   [func call]: self.addmm(mat1, mat2, beta, 1)
     # We store ['self', 'mat1', 'mat2', 'beta', '1'] in this case.
-    deprecated_args_exprs: Tuple[str, ...]
+    deprecated_args_exprs: tuple[str, ...]
 
     @property
     def deprecated(self) -> bool:
@@ -484,7 +486,7 @@
 
     def signature_str_pyi(self, *, skip_outputs: bool = False) -> str:
         args = self.arguments(skip_outputs=skip_outputs)
-        schema_formals: List[str] = [
+        schema_formals: list[str] = [
             a.argument_str_pyi(method=self.method, deprecated=True) for a in args
         ]
         positional_argc = len(self.input_args)
@@ -494,7 +496,7 @@
         returns_str = returns_str_pyi(self)
         return f'def {self.name}({", ".join(schema_formals)}) -> {returns_str}: ...'
 
-    def signature_str_pyi_vararg(self, *, skip_outputs: bool = False) -> Optional[str]:
+    def signature_str_pyi_vararg(self, *, skip_outputs: bool = False) -> str | None:
         # the codegen doesn't include vararg variants for deprecated signatures
         return None
 
@@ -528,14 +530,14 @@
     base: NativeFunction
 
     # The out variant (e.g. conv2d_out)
-    outplace: Optional[NativeFunction]
+    outplace: NativeFunction | None
 
     @classmethod
     def from_pairs(
         cls,
         functional: PythonSignatureNativeFunctionPair,
-        out: Optional[PythonSignatureNativeFunctionPair],
-    ) -> "PythonSignatureGroup":
+        out: PythonSignatureNativeFunctionPair | None,
+    ) -> PythonSignatureGroup:
         if out is None:
             return PythonSignatureGroup(
                 signature=functional.signature,
@@ -714,7 +716,7 @@
     raise RuntimeError(f"unrecognized type {repr(t)}")
 
 
-def argument_type_size(t: Type) -> Optional[int]:
+def argument_type_size(t: Type) -> int | None:
     l = t.is_list_like()
     if l is not None and str(l.elem) != "bool":
         return l.size
@@ -748,11 +750,11 @@
 def signature_from_schema(
     func: FunctionSchema,
     *,
-    category_override: Optional[str],
+    category_override: str | None,
     method: bool = False,
     pyi: bool = False,
 ) -> PythonSignature:
-    args: List[Argument] = []
+    args: list[Argument] = []
     args.extend(func.arguments.pre_self_positional)
     # Skip SelfArgument if this is method.
     if not method and func.arguments.self_arg is not None:
@@ -805,10 +807,10 @@
     )
     is_dummy_function = category_override == "dummy"
 
-    tensor_options_args: List[PythonArgument] = []
+    tensor_options_args: list[PythonArgument] = []
     if (is_factory_function or is_like_or_new_function) and not is_dummy_function:
 
-        def topt_default_init(name: str) -> Optional[str]:
+        def topt_default_init(name: str) -> str | None:
             topt_args = func.arguments.tensor_options
             if topt_args is None:
                 return None
@@ -889,7 +891,7 @@
 # ~~~~~~~~~~~~~~~~~~~~~~~~~~~~~~~~~~~~~~~~~~~~~~~~~~~~~~~~~~~~~~~~~~~ #
 
 
-def structseq_fieldnames(returns: Tuple[Return, ...]) -> List[str]:
+def structseq_fieldnames(returns: tuple[Return, ...]) -> list[str]:
     if len(returns) <= 1 or all(r.name is None for r in returns):
         return []
     else:
@@ -1000,7 +1002,7 @@
     return argument_type_str_pyi(t)
 
 
-def returns_structseq_pyi(signature: PythonSignature) -> Optional[Tuple[str, str]]:
+def returns_structseq_pyi(signature: PythonSignature) -> tuple[str, str] | None:
     python_returns = [return_type_str_pyi(r.type) for r in signature.returns.returns]
     structseq_name = signature.name
     field_names = structseq_fieldnames(signature.returns.returns)
@@ -1102,7 +1104,7 @@
 
 def dispatch_lambda_args(
     ps: PythonSignature, f: NativeFunction, symint: bool = True
-) -> Tuple[DispatchLambdaArgument, ...]:
+) -> tuple[DispatchLambdaArgument, ...]:
     if isinstance(ps, PythonSignatureDeprecated):
         schema = ps.deprecated_schema
     else:
@@ -1116,7 +1118,7 @@
         method=False,
         cpp_no_default_args=f.cpp_no_default_args,
     )
-    out_args: Set[str] = {a.name for a in schema.arguments.out}
+    out_args: set[str] = {a.name for a in schema.arguments.out}
 
     # Convert from cpp argument to lambda argument
     def dispatch_lambda_arg(cpp_arg: Binding) -> DispatchLambdaArgument:
@@ -1222,15 +1224,11 @@
 def cpp_dispatch_exprs(
     f: NativeFunction,
     *,
-    python_signature: Optional[PythonSignature] = None,
-) -> Tuple[str, ...]:
+    python_signature: PythonSignature | None = None,
+) -> tuple[str, ...]:
     cpp_args: Sequence[Binding] = _cpp_signature(f, method=False).arguments()
 
-<<<<<<< HEAD
-    exprs: Tuple[str, ...] = tuple()
-=======
     exprs: tuple[str, ...] = ()
->>>>>>> 6f275ae4
     if not isinstance(python_signature, PythonSignatureDeprecated):
         # By default the exprs are consistent with the C++ signature.
         exprs = tuple(a.name for a in cpp_args)
@@ -1264,7 +1262,7 @@
 # For certain cases it is intentionally more restrictive than necessary,
 # e.g.: it doesn't accepts doublelist with definite size.
 def arg_parser_unpack_method(
-    t: Type, default: Optional[str], default_init: Optional[str], *, symint: bool = True
+    t: Type, default: str | None, default_init: str | None, *, symint: bool = True
 ) -> str:
     has_default_init = default_init is not None
     if has_default_init and str(t) not in (
@@ -1378,7 +1376,7 @@
 # Returns a map with key = arg_name and value = PythonArgParserOutputExpr.
 def arg_parser_output_exprs(
     ps: PythonSignature, f: NativeFunction, *, symint: bool = True
-) -> Dict[str, PythonArgParserOutputExpr]:
+) -> dict[str, PythonArgParserOutputExpr]:
     return {
         e.name: e
         for i, a in enumerate(ps.arguments())
@@ -1405,8 +1403,8 @@
     # outputs.
     arg_parser_outputs = arg_parser_output_exprs(ps, f, symint=symint)
     lambda_args = dispatch_lambda_args(ps, f, symint=symint)
-    inits: List[str] = []
-    lambda_args_exprs: Dict[str, str] = {}
+    inits: list[str] = []
+    lambda_args_exprs: dict[str, str] = {}
 
     has_toptions = has_tensor_options(f)
 
