--- conflicted
+++ resolved
@@ -7,11 +7,7 @@
 from pathlib import Path
 
 
-<<<<<<< HEAD
-REPO_ROOT = pathlib.Path(__file__).absolute().parents[2]
-=======
-REPO_ROOT = Path(__file__).parents[2].resolve()
->>>>>>> 56c7e561
+REPO_ROOT = Path(__file__).absolute().parents[2]
 sys.path.append(str(REPO_ROOT / "torch" / "utils"))
 
 from hipify import hipify_python  # type: ignore[import]
