name: trunk

on:
  push:
    branches:
      - main
      - release/*
      - landchecks/*
    tags:
      - ciflow/trunk/*
  workflow_dispatch:
  schedule:
    - cron: 29 8 * * *  # about 1:29am PDT

concurrency:
  group: ${{ github.workflow }}-${{ github.event.pull_request.number || github.ref_name }}-${{ github.ref_type == 'branch' && github.sha }}-${{ github.event_name == 'workflow_dispatch' }}-${{ github.event_name == 'schedule' }}
  cancel-in-progress: true

permissions: read-all

jobs:
  llm-td:
    name: before-test
    uses: ./.github/workflows/llm_td_retrieval.yml
    permissions:
      id-token: write
      contents: read

  target-determination:
    name: before-test
    uses: ./.github/workflows/target_determination.yml
    needs: llm-td
    permissions:
      id-token: write
      contents: read

  get-label-type:
    name: get-label-type
    uses: ./.github/workflows/_runner-determinator.yml
    with:
      triggering_actor: ${{ github.triggering_actor }}
      issue_owner: ${{ github.event.pull_request.user.login || github.event.issue.user.login }}
      curr_branch: ${{ github.head_ref || github.ref_name }}
      curr_ref_type: ${{ github.ref_type }}

  linux-focal-cuda12_4-py3_10-gcc9-sm86-build:
    name: linux-focal-cuda12.4-py3.10-gcc9-sm86
    uses: ./.github/workflows/_linux-build-label.yml
    with:
      build-environment: linux-focal-cuda12.4-py3.10-gcc9-sm86
      docker-image-name: pytorch-linux-focal-cuda12.4-cudnn9-py3-gcc9
      cuda-arch-list: 8.6
      test-matrix: |
        { include: [
          { config: "default", shard: 1, num_shards: 5, runner: "linux.g5.4xlarge.nvidia.gpu" },
          { config: "default", shard: 2, num_shards: 5, runner: "linux.g5.4xlarge.nvidia.gpu" },
          { config: "default", shard: 3, num_shards: 5, runner: "linux.g5.4xlarge.nvidia.gpu" },
          { config: "default", shard: 4, num_shards: 5, runner: "linux.g5.4xlarge.nvidia.gpu" },
          { config: "default", shard: 5, num_shards: 5, runner: "linux.g5.4xlarge.nvidia.gpu" },
        ]}

  linux-focal-cuda12_4-py3_10-gcc9-sm86-test:
    name: linux-focal-cuda12.4-py3.10-gcc9-sm86
    uses: ./.github/workflows/_linux-test.yml
    needs:
      - linux-focal-cuda12_4-py3_10-gcc9-sm86-build
      - target-determination
    with:
      build-environment: linux-focal-cuda12.4-py3.10-gcc9-sm86
      docker-image: ${{ needs.linux-focal-cuda12_4-py3_10-gcc9-sm86-build.outputs.docker-image }}
      test-matrix: ${{ needs.linux-focal-cuda12_4-py3_10-gcc9-sm86-build.outputs.test-matrix }}

  libtorch-linux-focal-cuda12_1-py3_7-gcc9-debug-build:
    name: libtorch-linux-focal-cuda12.1-py3.7-gcc9-debug
    uses: ./.github/workflows/_linux-build.yml
    with:
      build-environment: libtorch-linux-focal-cuda12.1-py3.7-gcc9
      docker-image-name: pytorch-linux-focal-cuda12.1-cudnn9-py3-gcc9
      build-generates-artifacts: false
      runner: linux.4xlarge
      test-matrix: |
        { include: [
          { config: "default", shard: 1, num_shards: 1 },
        ]}

  # no-ops builds test USE_PER_OPERATOR_HEADERS=0 where ATen/ops is not generated
  linux-focal-cuda12_1-py3_10-gcc9-no-ops-build:
    name: linux-focal-cuda12.1-py3.10-gcc9-no-ops
    uses: ./.github/workflows/_linux-build.yml
    with:
      build-environment: linux-focal-cuda12.1-py3.10-gcc9-no-ops
      docker-image-name: pytorch-linux-focal-cuda12.1-cudnn9-py3-gcc9
      test-matrix: |
        { include: [
          { config: "default", shard: 1, num_shards: 1 },
        ]}

  libtorch-linux-focal-cuda12_4-py3_7-gcc9-debug-build:
    name: libtorch-linux-focal-cuda12.4-py3.7-gcc9-debug
    uses: ./.github/workflows/_linux-build.yml
    with:
      build-environment: libtorch-linux-focal-cuda12.4-py3.7-gcc9
      docker-image-name: pytorch-linux-focal-cuda12.4-cudnn9-py3-gcc9
      build-generates-artifacts: false
      runner: linux.4xlarge
      test-matrix: |
        { include: [
          { config: "default", shard: 1, num_shards: 1 },
        ]}

  # no-ops builds test USE_PER_OPERATOR_HEADERS=0 where ATen/ops is not generated
  linux-focal-cuda12_4-py3_10-gcc9-no-ops-build:
    name: linux-focal-cuda12.4-py3.10-gcc9-no-ops
    uses: ./.github/workflows/_linux-build.yml
    with:
      build-environment: linux-focal-cuda12.4-py3.10-gcc9-no-ops
      docker-image-name: pytorch-linux-focal-cuda12.4-cudnn9-py3-gcc9
      test-matrix: |
        { include: [
          { config: "default", shard: 1, num_shards: 1 },
        ]}

  pytorch-linux-focal-py3-clang9-android-ndk-r21e-build:
    name: pytorch-linux-focal-py3-clang9-android-ndk-r21e-build
    uses: ./.github/workflows/_android-full-build-test.yml
    with:
      build-environment: pytorch-linux-focal-py3-clang9-android-ndk-r21e-build
      docker-image-name: pytorch-linux-focal-py3-clang9-android-ndk-r21e
      test-matrix: |
        { include: [
          { config: "default", shard: 1, num_shards: 1, runner: "linux.2xlarge" },
        ]}

  macos-py3-arm64-build:
    name: macos-py3-arm64
    uses: ./.github/workflows/_mac-build.yml
    with:
      sync-tag: macos-py3-arm64-build
      build-environment: macos-py3-arm64
      runner-type: macos-m1-stable
      build-generates-artifacts: true
      # To match the one pre-installed in the m1 runners
      python-version: 3.9.12
      test-matrix: |
        { include: [
          { config: "default", shard: 1, num_shards: 3, runner: "macos-m1-stable" },
          { config: "default", shard: 2, num_shards: 3, runner: "macos-m1-stable" },
          { config: "default", shard: 3, num_shards: 3, runner: "macos-m1-stable" },
        ]}

  macos-py3-arm64-mps-test:
    name: macos-py3-arm64-mps
    uses: ./.github/workflows/_mac-test-mps.yml
    needs: macos-py3-arm64-build
    if: needs.macos-py3-arm64-build.outputs.build-outcome == 'success'
    with:
      sync-tag: macos-py3-arm64-mps-test
      build-environment: macos-py3-arm64
      # Same as the build job
      python-version: 3.9.12
      test-matrix: |
        { include: [
          { config: "mps", shard: 1, num_shards: 1, runner: "macos-m1-13" },
          { config: "mps", shard: 1, num_shards: 1, runner: "macos-m1-14" },
        ]}

  macos-py3-arm64-test:
    name: macos-py3-arm64
    uses: ./.github/workflows/_mac-test.yml
    needs:
      - macos-py3-arm64-build
      - target-determination
    with:
      build-environment: macos-py3-arm64
      # Same as the build job
      python-version: 3.9.12
      test-matrix: ${{ needs.macos-py3-arm64-build.outputs.test-matrix }}

  win-vs2019-cpu-py3-build:
    name: win-vs2019-cpu-py3
    uses: ./.github/workflows/_win-build.yml
    with:
      build-environment: win-vs2019-cpu-py3
      cuda-version: cpu
      sync-tag: win-cpu-build
      test-matrix: |
        { include: [
          { config: "default", shard: 1, num_shards: 3, runner: "windows.4xlarge.nonephemeral" },
          { config: "default", shard: 2, num_shards: 3, runner: "windows.4xlarge.nonephemeral" },
          { config: "default", shard: 3, num_shards: 3, runner: "windows.4xlarge.nonephemeral" },
        ]}

  win-vs2019-cpu-py3-test:
    name: win-vs2019-cpu-py3
    uses: ./.github/workflows/_win-test.yml
    needs:
      - win-vs2019-cpu-py3-build
      - target-determination
    with:
      build-environment: win-vs2019-cpu-py3
      cuda-version: cpu
      test-matrix: ${{ needs.win-vs2019-cpu-py3-build.outputs.test-matrix }}

  win-vs2019-cuda12_1-py3-build:
    name: win-vs2019-cuda12.1-py3
    uses: ./.github/workflows/_win-build.yml
    with:
<<<<<<< HEAD
      build-environment: win-vs2019-cuda11.8-py3
      cuda-version: "11.8"
      sync-tag: win-cuda-build
      test-matrix: |
        { include: [
          { config: "default", shard: 1, num_shards: 6, runner: "windows.g5.4xlarge.nvidia.gpu" },
          { config: "default", shard: 2, num_shards: 6, runner: "windows.g5.4xlarge.nvidia.gpu" },
          { config: "default", shard: 3, num_shards: 6, runner: "windows.g5.4xlarge.nvidia.gpu" },
          { config: "default", shard: 4, num_shards: 6, runner: "windows.g5.4xlarge.nvidia.gpu" },
          { config: "default", shard: 5, num_shards: 6, runner: "windows.g5.4xlarge.nvidia.gpu" },
          { config: "default", shard: 6, num_shards: 6, runner: "windows.g5.4xlarge.nvidia.gpu" },
          { config: "force_on_cpu", shard: 1, num_shards: 1, runner: "windows.4xlarge.nonephemeral" },
        ]}
=======
      build-environment: win-vs2019-cuda12.1-py3
      cuda-version: "12.1"
      runner: "${{ needs.get-label-type.outputs.label-type }}windows.4xlarge.nonephemeral"
>>>>>>> 3f031b96

  linux-focal-rocm6_1-py3_8-build:
    name: linux-focal-rocm6.1-py3.8
    uses: ./.github/workflows/_linux-build-label.yml
    needs: get-label-type
    with:
      runner: "${{ needs.get-label-type.outputs.label-type }}linux.2xlarge"
      build-environment: linux-focal-rocm6.1-py3.8
      docker-image-name: pytorch-linux-focal-rocm-n-py3
      sync-tag: rocm-build
      test-matrix: |
        { include: [
          { config: "default", shard: 1, num_shards: 2, runner: "linux.rocm.gpu" },
          { config: "default", shard: 2, num_shards: 2, runner: "linux.rocm.gpu" },
          { config: "distributed", shard: 1, num_shards: 1, runner: "linux.rocm.gpu" },
        ]}

  linux-focal-rocm6_1-py3_8-test:
    permissions:
      id-token: write
      contents: read
    name: linux-focal-rocm6.1-py3.8
    uses: ./.github/workflows/_rocm-test.yml
    needs:
      - linux-focal-rocm6_1-py3_8-build
      - target-determination
    with:
      build-environment: linux-focal-rocm6.1-py3.8
      docker-image: ${{ needs.linux-focal-rocm6_1-py3_8-build.outputs.docker-image }}
      test-matrix: ${{ needs.linux-focal-rocm6_1-py3_8-build.outputs.test-matrix }}
      tests-to-include: "test_nn test_torch test_cuda test_ops test_unary_ufuncs test_binary_ufuncs test_autograd inductor/test_torchinductor distributed/test_c10d_common distributed/test_c10d_nccl"

  linux-focal-cuda12_4-py3_10-gcc9-experimental-split-build:
    name: linux-focal-cuda12.4-py3.10-gcc9-experimental-split-build
    uses: ./.github/workflows/_linux-build-label.yml
    with:
      use_split_build: true
      build-environment: linux-focal-cuda12.4-py3.10-gcc9
      docker-image-name: pytorch-linux-focal-cuda12.4-cudnn9-py3-gcc9
      test-matrix: |
        { include: [
          { config: "nogpu_AVX512", shard: 1, num_shards: 1, runner: "linux.2xlarge" },
          { config: "nogpu_NO_AVX2", shard: 1, num_shards: 1, runner: "linux.2xlarge" },
          { config: "jit_legacy", shard: 1, num_shards: 1, runner: "linux.4xlarge.nvidia.gpu" },
          { config: "default", shard: 1, num_shards: 5, runner: "linux.4xlarge.nvidia.gpu" },
          { config: "default", shard: 2, num_shards: 5, runner: "linux.4xlarge.nvidia.gpu" },
          { config: "default", shard: 3, num_shards: 5, runner: "linux.4xlarge.nvidia.gpu" },
          { config: "default", shard: 4, num_shards: 5, runner: "linux.4xlarge.nvidia.gpu" },
          { config: "default", shard: 5, num_shards: 5, runner: "linux.4xlarge.nvidia.gpu" },
        ]}

  linux-focal-cuda12_4-py3_10-gcc9-experimental-split-build-test:
    name: linux-focal-cuda12.4-py3.10-gcc9-experimental-split-build-test
    uses: ./.github/workflows/_linux-test.yml
    needs:
      - linux-focal-cuda12_4-py3_10-gcc9-experimental-split-build
      - target-determination
    with:
      build-environment: linux-focal-cuda12.4-py3.10-gcc9-experimental-split-build
      docker-image: ${{ needs.linux-focal-cuda12_4-py3_10-gcc9-experimental-split-build.outputs.docker-image }}
      test-matrix: ${{ needs.linux-focal-cuda12_4-py3_10-gcc9-experimental-split-build.outputs.test-matrix }}

  linux-focal-cuda11_8-py3_10-gcc9-experimental-split-build:
    name: linux-focal-cuda11.8-py3.10-gcc9-experimental-split-build
    uses: ./.github/workflows/_linux-build-label.yml
    with:
      use_split_build: true
      build-environment: linux-focal-cuda11.8-py3.10-gcc9
      docker-image-name: pytorch-linux-focal-cuda11.8-cudnn9-py3-gcc9
      test-matrix: |
        { include: [
          { config: "distributed", shard: 1, num_shards: 3, runner: "linux.8xlarge.nvidia.gpu" },
          { config: "distributed", shard: 2, num_shards: 3, runner: "linux.8xlarge.nvidia.gpu" },
          { config: "distributed", shard: 3, num_shards: 3, runner: "linux.8xlarge.nvidia.gpu" },
        ]}

  linux-focal-cuda11_8-py3_10-gcc9-experimental-split-build-test:
    name: linux-focal-cuda11.8-py3.10-gcc9-experimental-split-build-test
    uses: ./.github/workflows/_linux-test.yml
    needs:
      - linux-focal-cuda11_8-py3_10-gcc9-experimental-split-build
      - target-determination
    with:
      timeout-minutes: 360
      build-environment: linux-focal-cuda11.8-py3.10-gcc9-experimental-split-build
      docker-image: ${{ needs.linux-focal-cuda11_8-py3_10-gcc9-experimental-split-build.outputs.docker-image }}
      test-matrix: ${{ needs.linux-focal-cuda11_8-py3_10-gcc9-experimental-split-build.outputs.test-matrix }}<|MERGE_RESOLUTION|>--- conflicted
+++ resolved
@@ -179,15 +179,17 @@
   win-vs2019-cpu-py3-build:
     name: win-vs2019-cpu-py3
     uses: ./.github/workflows/_win-build.yml
+    needs: get-label-type
     with:
       build-environment: win-vs2019-cpu-py3
       cuda-version: cpu
       sync-tag: win-cpu-build
-      test-matrix: |
-        { include: [
-          { config: "default", shard: 1, num_shards: 3, runner: "windows.4xlarge.nonephemeral" },
-          { config: "default", shard: 2, num_shards: 3, runner: "windows.4xlarge.nonephemeral" },
-          { config: "default", shard: 3, num_shards: 3, runner: "windows.4xlarge.nonephemeral" },
+      runner: "${{ needs.get-label-type.outputs.label-type }}windows.4xlarge.nonephemeral"
+      test-matrix: |
+        { include: [
+          { config: "default", shard: 1, num_shards: 3, runner: "${{ needs.get-label-type.outputs.label-type }}windows.4xlarge.nonephemeral" },
+          { config: "default", shard: 2, num_shards: 3, runner: "${{ needs.get-label-type.outputs.label-type }}windows.4xlarge.nonephemeral" },
+          { config: "default", shard: 3, num_shards: 3, runner: "${{ needs.get-label-type.outputs.label-type }}windows.4xlarge.nonephemeral" },
         ]}
 
   win-vs2019-cpu-py3-test:
@@ -204,26 +206,11 @@
   win-vs2019-cuda12_1-py3-build:
     name: win-vs2019-cuda12.1-py3
     uses: ./.github/workflows/_win-build.yml
-    with:
-<<<<<<< HEAD
-      build-environment: win-vs2019-cuda11.8-py3
-      cuda-version: "11.8"
-      sync-tag: win-cuda-build
-      test-matrix: |
-        { include: [
-          { config: "default", shard: 1, num_shards: 6, runner: "windows.g5.4xlarge.nvidia.gpu" },
-          { config: "default", shard: 2, num_shards: 6, runner: "windows.g5.4xlarge.nvidia.gpu" },
-          { config: "default", shard: 3, num_shards: 6, runner: "windows.g5.4xlarge.nvidia.gpu" },
-          { config: "default", shard: 4, num_shards: 6, runner: "windows.g5.4xlarge.nvidia.gpu" },
-          { config: "default", shard: 5, num_shards: 6, runner: "windows.g5.4xlarge.nvidia.gpu" },
-          { config: "default", shard: 6, num_shards: 6, runner: "windows.g5.4xlarge.nvidia.gpu" },
-          { config: "force_on_cpu", shard: 1, num_shards: 1, runner: "windows.4xlarge.nonephemeral" },
-        ]}
-=======
+    needs: get-label-type
+    with:
       build-environment: win-vs2019-cuda12.1-py3
       cuda-version: "12.1"
       runner: "${{ needs.get-label-type.outputs.label-type }}windows.4xlarge.nonephemeral"
->>>>>>> 3f031b96
 
   linux-focal-rocm6_1-py3_8-build:
     name: linux-focal-rocm6.1-py3.8
