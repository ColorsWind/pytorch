name: pull

on:
  pull_request:
    branches-ignore:
      - nightly
  push:
    branches:
      - main
      - release/*
      - landchecks/*
  workflow_dispatch:
  schedule:
    - cron: 29 8 * * *  # about 1:29am PDT

concurrency:
  group: ${{ github.workflow }}-${{ github.event.pull_request.number || github.sha }}-${{ github.event_name == 'workflow_dispatch' }}-${{ github.event_name == 'schedule' }}
  cancel-in-progress: true

permissions: read-all

jobs:
  llm-td:
    name: before-test
    uses: ./.github/workflows/llm_td_retrieval.yml
    permissions:
      id-token: write
      contents: read

  target-determination:
    name: before-test
    uses: ./.github/workflows/target_determination.yml
    needs: llm-td
    permissions:
      id-token: write
      contents: read

  get-label-type:
    name: get-label-type
    uses: ./.github/workflows/_runner-determinator.yml
    with:
      triggering_actor: ${{ github.triggering_actor }}
      issue_owner: ${{ github.event.pull_request.user.login || github.event.issue.user.login }}
      curr_branch: ${{ github.head_ref || github.ref_name }}

  linux-jammy-py3_8-gcc11-build:
    name: linux-jammy-py3.8-gcc11
    uses: ./.github/workflows/_linux-build.yml
    needs: get-label-type
    with:
      runner: "${{ needs.get-label-type.outputs.label-type }}amz2023.linux.2xlarge"
      build-environment: linux-jammy-py3.8-gcc11
      docker-image-name: pytorch-linux-jammy-py3.8-gcc11
      test-matrix: |
        { include: [
          { config: "default", shard: 1, num_shards: 4, runner: "${{ needs.get-label-type.outputs.label-type }}amz2023.linux.2xlarge" },
          { config: "default", shard: 2, num_shards: 4, runner: "${{ needs.get-label-type.outputs.label-type }}amz2023.linux.2xlarge" },
          { config: "default", shard: 3, num_shards: 4, runner: "${{ needs.get-label-type.outputs.label-type }}amz2023.linux.2xlarge" },
          { config: "default", shard: 4, num_shards: 4, runner: "${{ needs.get-label-type.outputs.label-type }}amz2023.linux.2xlarge" },
          { config: "docs_test", shard: 1, num_shards: 1,  runner: "${{ needs.get-label-type.outputs.label-type }}amz2023.linux.2xlarge" },
          { config: "jit_legacy", shard: 1, num_shards: 1, runner: "${{ needs.get-label-type.outputs.label-type }}amz2023.linux.2xlarge" },
          { config: "backwards_compat", shard: 1, num_shards: 1, runner: "${{ needs.get-label-type.outputs.label-type }}amz2023.linux.2xlarge" },
          { config: "distributed", shard: 1, num_shards: 2, runner: "${{ needs.get-label-type.outputs.label-type }}amz2023.linux.2xlarge" },
          { config: "distributed", shard: 2, num_shards: 2, runner: "${{ needs.get-label-type.outputs.label-type }}amz2023.linux.2xlarge" },
        ]}

  linux-jammy-py3_8-gcc11-test:
    name: linux-jammy-py3.8-gcc11
    uses: ./.github/workflows/_linux-test.yml
    needs:
      - linux-jammy-py3_8-gcc11-build
      - target-determination
    with:
      build-environment: linux-jammy-py3.8-gcc11
      docker-image: ${{ needs.linux-jammy-py3_8-gcc11-build.outputs.docker-image }}
      test-matrix: ${{ needs.linux-jammy-py3_8-gcc11-build.outputs.test-matrix }}

  linux-docs:
    name: linux-docs
    uses: ./.github/workflows/_docs.yml
    needs: linux-jammy-py3_8-gcc11-build
    with:
      build-environment: linux-jammy-py3.8-gcc11
      docker-image: ${{ needs.linux-jammy-py3_8-gcc11-build.outputs.docker-image }}

  linux-jammy-py3_8-gcc11-no-ops:
    name: linux-jammy-py3.8-gcc11-no-ops
    uses: ./.github/workflows/_linux-build.yml
    needs: get-label-type
    with:
      runner: "${{ needs.get-label-type.outputs.label-type }}amz2023.linux.2xlarge"
      build-environment: linux-jammy-py3.8-gcc11-no-ops
      docker-image-name: pytorch-linux-jammy-py3.8-gcc11
      test-matrix: |
        { include: [
          { config: "default", shard: 1, num_shards: 1 },
        ]}

  linux-jammy-py3_8-gcc11-pch:
    name: linux-jammy-py3.8-gcc11-pch
    uses: ./.github/workflows/_linux-build.yml
    needs: get-label-type
    with:
      runner: "${{ needs.get-label-type.outputs.label-type }}amz2023.linux.2xlarge"
      build-environment: linux-jammy-py3.8-gcc11-pch
      docker-image-name: pytorch-linux-jammy-py3.8-gcc11
      test-matrix: |
        { include: [
          { config: "default", shard: 1, num_shards: 1 },
        ]}

  linux-jammy-py3_10-clang15-asan-build:
    name: linux-jammy-py3.10-clang15-asan
    uses: ./.github/workflows/_linux-build.yml
    needs: get-label-type
    with:
      runner: "${{ needs.get-label-type.outputs.label-type }}amz2023.linux.2xlarge"
      build-environment: linux-jammy-py3.10-clang15-asan
      docker-image-name: pytorch-linux-jammy-py3-clang15-asan
      test-matrix: |
        { include: [
          { config: "default", shard: 1, num_shards: 6, runner: "${{ needs.get-label-type.outputs.label-type }}amz2023.linux.4xlarge" },
          { config: "default", shard: 2, num_shards: 6, runner: "${{ needs.get-label-type.outputs.label-type }}amz2023.linux.4xlarge" },
          { config: "default", shard: 3, num_shards: 6, runner: "${{ needs.get-label-type.outputs.label-type }}amz2023.linux.4xlarge" },
          { config: "default", shard: 4, num_shards: 6, runner: "${{ needs.get-label-type.outputs.label-type }}amz2023.linux.4xlarge" },
          { config: "default", shard: 5, num_shards: 6, runner: "${{ needs.get-label-type.outputs.label-type }}amz2023.linux.4xlarge" },
          { config: "default", shard: 6, num_shards: 6, runner: "${{ needs.get-label-type.outputs.label-type }}amz2023.linux.4xlarge" },
        ]}
      sync-tag: asan-build


  linux-jammy-py3_10-clang15-asan-test:
    name: linux-jammy-py3.10-clang15-asan
    uses: ./.github/workflows/_linux-test.yml
    needs:
      - linux-jammy-py3_10-clang15-asan-build
      - target-determination
    with:
      build-environment: linux-jammy-py3.10-clang15-asan
      docker-image: ${{ needs.linux-jammy-py3_10-clang15-asan-build.outputs.docker-image }}
      test-matrix: ${{ needs.linux-jammy-py3_10-clang15-asan-build.outputs.test-matrix }}
      sync-tag: asan-test

  linux-focal-py3_8-clang10-onnx-build:
    name: linux-focal-py3.8-clang10-onnx
    uses: ./.github/workflows/_linux-build.yml
    needs: get-label-type
    with:
      runner: "${{ needs.get-label-type.outputs.label-type }}amz2023.linux.2xlarge"
      build-environment: linux-focal-py3.8-clang10-onnx
      docker-image-name: pytorch-linux-focal-py3-clang10-onnx
      test-matrix: |
        { include: [
          { config: "default", shard: 1, num_shards: 2, runner: "${{ needs.get-label-type.outputs.label-type }}amz2023.linux.2xlarge" },
          { config: "default", shard: 2, num_shards: 2, runner: "${{ needs.get-label-type.outputs.label-type }}amz2023.linux.2xlarge" },
        ]}

  linux-focal-py3_8-clang10-onnx-test:
    name: linux-focal-py3.8-clang10-onnx
    uses: ./.github/workflows/_linux-test.yml
    needs:
      - linux-focal-py3_8-clang10-onnx-build
      - target-determination
    with:
      build-environment: linux-focal-py3.8-clang10-onnx
      docker-image: ${{ needs.linux-focal-py3_8-clang10-onnx-build.outputs.docker-image }}
      test-matrix: ${{ needs.linux-focal-py3_8-clang10-onnx-build.outputs.test-matrix }}

  linux-focal-py3_8-clang10-build:
    name: linux-focal-py3.8-clang10
    uses: ./.github/workflows/_linux-build.yml
    needs: get-label-type
    with:
      runner: "${{ needs.get-label-type.outputs.label-type }}amz2023.linux.2xlarge"
      build-environment: linux-focal-py3.8-clang10
      docker-image-name: pytorch-linux-focal-py3.8-clang10
      test-matrix: |
        { include: [
          { config: "default", shard: 1, num_shards: 4, runner: "${{ needs.get-label-type.outputs.label-type }}amz2023.linux.2xlarge" },
          { config: "default", shard: 2, num_shards: 4, runner: "${{ needs.get-label-type.outputs.label-type }}amz2023.linux.2xlarge" },
          { config: "default", shard: 3, num_shards: 4, runner: "${{ needs.get-label-type.outputs.label-type }}amz2023.linux.2xlarge" },
          { config: "default", shard: 4, num_shards: 4, runner: "${{ needs.get-label-type.outputs.label-type }}amz2023.linux.2xlarge" },
          { config: "crossref", shard: 1, num_shards: 2, runner: "${{ needs.get-label-type.outputs.label-type }}amz2023.linux.2xlarge" },
          { config: "crossref", shard: 2, num_shards: 2, runner: "${{ needs.get-label-type.outputs.label-type }}amz2023.linux.2xlarge" },
          { config: "dynamo", shard: 1, num_shards: 3, runner: "${{ needs.get-label-type.outputs.label-type }}amz2023.linux.2xlarge" },
          { config: "dynamo", shard: 2, num_shards: 3, runner: "${{ needs.get-label-type.outputs.label-type }}amz2023.linux.2xlarge" },
          { config: "dynamo", shard: 3, num_shards: 3, runner: "${{ needs.get-label-type.outputs.label-type }}amz2023.linux.2xlarge" },
        ]}
  linux-focal-py3_8-clang10-test:
    name: linux-focal-py3.8-clang10
    uses: ./.github/workflows/_linux-test.yml
    needs:
      - linux-focal-py3_8-clang10-build
      - target-determination
    with:
      build-environment: linux-focal-py3.8-clang10
      docker-image: ${{ needs.linux-focal-py3_8-clang10-build.outputs.docker-image }}
      test-matrix: ${{ needs.linux-focal-py3_8-clang10-build.outputs.test-matrix }}

  linux-focal-py3_11-clang10-build:
    name: linux-focal-py3.11-clang10
    uses: ./.github/workflows/_linux-build.yml
    needs: get-label-type
    with:
      runner: "${{ needs.get-label-type.outputs.label-type }}amz2023.linux.2xlarge"
      build-environment: linux-focal-py3.11-clang10
      docker-image-name: pytorch-linux-focal-py3.11-clang10
      test-matrix: |
        { include: [
          { config: "default", shard: 1, num_shards: 4, runner: "${{ needs.get-label-type.outputs.label-type }}amz2023.linux.2xlarge" },
          { config: "default", shard: 2, num_shards: 4, runner: "${{ needs.get-label-type.outputs.label-type }}amz2023.linux.2xlarge" },
          { config: "default", shard: 3, num_shards: 4, runner: "${{ needs.get-label-type.outputs.label-type }}amz2023.linux.2xlarge" },
          { config: "default", shard: 4, num_shards: 4, runner: "${{ needs.get-label-type.outputs.label-type }}amz2023.linux.2xlarge" },
          { config: "crossref", shard: 1, num_shards: 2, runner: "${{ needs.get-label-type.outputs.label-type }}amz2023.linux.2xlarge" },
          { config: "crossref", shard: 2, num_shards: 2, runner: "${{ needs.get-label-type.outputs.label-type }}amz2023.linux.2xlarge" },
          { config: "dynamo", shard: 1, num_shards: 3, runner: "${{ needs.get-label-type.outputs.label-type }}amz2023.linux.2xlarge" },
          { config: "dynamo", shard: 2, num_shards: 3, runner: "${{ needs.get-label-type.outputs.label-type }}amz2023.linux.2xlarge" },
          { config: "dynamo", shard: 3, num_shards: 3, runner: "${{ needs.get-label-type.outputs.label-type }}amz2023.linux.2xlarge" },
        ]}

  linux-focal-py3_11-clang10-test:
    name: linux-focal-py3.11-clang10
    uses: ./.github/workflows/_linux-test.yml
    needs:
      - linux-focal-py3_11-clang10-build
      - target-determination
    with:
      build-environment: linux-focal-py3.11-clang10
      docker-image: ${{ needs.linux-focal-py3_11-clang10-build.outputs.docker-image }}
      test-matrix: ${{ needs.linux-focal-py3_11-clang10-build.outputs.test-matrix }}

  linux-focal-py3_12-clang10-build:
    name: linux-focal-py3.12-clang10
    uses: ./.github/workflows/_linux-build.yml
    needs: get-label-type
    with:
      runner: "${{ needs.get-label-type.outputs.label-type }}amz2023.linux.2xlarge"
      build-environment: linux-focal-py3.12-clang10
      docker-image-name: pytorch-linux-focal-py3.12-clang10
      test-matrix: |
        { include: [
          { config: "default", shard: 1, num_shards: 4, runner: "${{ needs.get-label-type.outputs.label-type }}amz2023.linux.2xlarge" },
          { config: "default", shard: 2, num_shards: 4, runner: "${{ needs.get-label-type.outputs.label-type }}amz2023.linux.2xlarge" },
          { config: "default", shard: 3, num_shards: 4, runner: "${{ needs.get-label-type.outputs.label-type }}amz2023.linux.2xlarge" },
          { config: "default", shard: 4, num_shards: 4, runner: "${{ needs.get-label-type.outputs.label-type }}amz2023.linux.2xlarge" },
          { config: "dynamo", shard: 1, num_shards: 3, runner: "${{ needs.get-label-type.outputs.label-type }}amz2023.linux.2xlarge" },
          { config: "dynamo", shard: 2, num_shards: 3, runner: "${{ needs.get-label-type.outputs.label-type }}amz2023.linux.2xlarge" },
          { config: "dynamo", shard: 3, num_shards: 3, runner: "${{ needs.get-label-type.outputs.label-type }}amz2023.linux.2xlarge" },
        ]}

  linux-focal-py3_12-clang10-test:
    name: linux-focal-py3.12-clang10
    uses: ./.github/workflows/_linux-test.yml
    needs: linux-focal-py3_12-clang10-build
    with:
      build-environment: linux-focal-py3.12-clang10
      docker-image: ${{ needs.linux-focal-py3_12-clang10-build.outputs.docker-image }}
      test-matrix: ${{ needs.linux-focal-py3_12-clang10-build.outputs.test-matrix }}
      timeout-minutes: 600

  linux-focal-cuda11_8-py3_10-gcc9-build:
    name: linux-focal-cuda11.8-py3.10-gcc9
    uses: ./.github/workflows/_linux-build.yml
    needs: get-label-type
    with:
      runner: "${{ needs.get-label-type.outputs.label-type }}amz2023.linux.2xlarge"
      build-environment: linux-focal-cuda11.8-py3.10-gcc9
      docker-image-name: pytorch-linux-focal-cuda11.8-cudnn9-py3-gcc9
      test-matrix: |
        { include: [
          { config: "distributed", shard: 1, num_shards: 3, runner: "${{ needs.get-label-type.outputs.label-type }}linux.8xlarge.nvidia.gpu" },
          { config: "distributed", shard: 2, num_shards: 3, runner: "${{ needs.get-label-type.outputs.label-type }}linux.8xlarge.nvidia.gpu" },
          { config: "distributed", shard: 3, num_shards: 3, runner: "${{ needs.get-label-type.outputs.label-type }}linux.8xlarge.nvidia.gpu" },
        ]}

  linux-focal-cuda11_8-py3_10-gcc9-test:
    name: linux-focal-cuda11.8-py3.10-gcc9
    uses: ./.github/workflows/_linux-test.yml
    needs:
      - linux-focal-cuda11_8-py3_10-gcc9-build
      - target-determination
    with:
      timeout-minutes: 360
      build-environment: linux-focal-cuda11.8-py3.10-gcc9
      docker-image: ${{ needs.linux-focal-cuda11_8-py3_10-gcc9-build.outputs.docker-image }}
      test-matrix: ${{ needs.linux-focal-cuda11_8-py3_10-gcc9-build.outputs.test-matrix }}

  linux-focal-cuda12_1-py3_10-gcc9-build:
    name: linux-focal-cuda12.1-py3.10-gcc9
    uses: ./.github/workflows/_linux-build.yml
    needs: get-label-type
    with:
      runner: "${{ needs.get-label-type.outputs.label-type }}amz2023.linux.2xlarge"
      build-environment: linux-focal-cuda12.1-py3.10-gcc9
      docker-image-name: pytorch-linux-focal-cuda12.1-cudnn9-py3-gcc9
      test-matrix: |
        { include: [
          { config: "default", shard: 1, num_shards: 5, runner: "${{ needs.get-label-type.outputs.label-type }}amz2023.linux.4xlarge.nvidia.gpu" },
          { config: "default", shard: 2, num_shards: 5, runner: "${{ needs.get-label-type.outputs.label-type }}amz2023.linux.4xlarge.nvidia.gpu" },
          { config: "default", shard: 3, num_shards: 5, runner: "${{ needs.get-label-type.outputs.label-type }}amz2023.linux.4xlarge.nvidia.gpu" },
          { config: "default", shard: 4, num_shards: 5, runner: "${{ needs.get-label-type.outputs.label-type }}amz2023.linux.4xlarge.nvidia.gpu" },
          { config: "default", shard: 5, num_shards: 5, runner: "${{ needs.get-label-type.outputs.label-type }}amz2023.linux.4xlarge.nvidia.gpu" },
<<<<<<< HEAD
          { config: "pr_time_benchmarks", shard: 1, num_shards: 1, runner: "${{ needs.get-label-type.outputs.label-type }}amz2023.linux.12xlarge.nvidia.gpu" },
          { config: "pr_time_benchmarks", shard: 1, num_shards: 1, runner: "${{ needs.get-label-type.outputs.label-type }}linux.gcp.a100" },
=======
          { config: "pr_time_benchmarks", shard: 1, num_shards: 1, runner: "${{ needs.get-label-type.outputs.label-type }}linux.g4dn.12xlarge.nvidia.gpu},
>>>>>>> 89d6193b
        ]}

  linux-focal-cuda12_1-py3_10-gcc9-test:
    name: linux-focal-cuda12.1-py3.10-gcc9
    uses: ./.github/workflows/_linux-test.yml
    needs:
      - linux-focal-cuda12_1-py3_10-gcc9-build
      - target-determination
    with:
      timeout-minutes: 360
      build-environment: linux-focal-cuda12.1-py3.10-gcc9
      docker-image: ${{ needs.linux-focal-cuda12_1-py3_10-gcc9-build.outputs.docker-image }}
      test-matrix: ${{ needs.linux-focal-cuda12_1-py3_10-gcc9-build.outputs.test-matrix }}

  linux-jammy-py3-clang12-mobile-build:
    name: linux-jammy-py3-clang12-mobile-build
    uses: ./.github/workflows/_linux-build.yml
    needs: get-label-type
    with:
      runner: "${{ needs.get-label-type.outputs.label-type }}amz2023.linux.2xlarge"
      build-environment: linux-jammy-py3-clang12-mobile-build
      docker-image-name: pytorch-linux-jammy-py3-clang15-asan
      build-generates-artifacts: false
      test-matrix: |
        { include: [
          { config: "default", shard: 1, num_shards: 1 },
        ]}

  linux-jammy-cuda-11_8-cudnn9-py3_8-clang12-build:
    name: linux-jammy-cuda11.8-cudnn9-py3.8-clang12
    uses: ./.github/workflows/_linux-build.yml
    needs: get-label-type
    with:
      runner: "${{ needs.get-label-type.outputs.label-type }}amz2023.linux.2xlarge"
      build-environment: linux-jammy-cuda11.8-cudnn9-py3.8-clang12
      docker-image-name: pytorch-linux-jammy-cuda11.8-cudnn9-py3.8-clang12
      test-matrix: |
        { include: [
          { config: "default", shard: 1, num_shards: 1 },
        ]}

  linux-focal-py3-clang9-mobile-custom-build-static:
    name: linux-focal-py3-clang9-mobile-custom-build-static
    uses: ./.github/workflows/_linux-build.yml
    needs: get-label-type
    with:
      runner: "${{ needs.get-label-type.outputs.label-type }}amz2023.linux.2xlarge"
      build-environment: linux-focal-py3-clang9-mobile-custom-build-static
      docker-image-name: pytorch-linux-focal-py3-clang9-android-ndk-r21e
      build-generates-artifacts: false
      test-matrix: |
        { include: [
          { config: "default", shard: 1, num_shards: 1 },
        ]}

  linux-focal-py3_8-clang9-xla-build:
    name: linux-focal-py3_8-clang9-xla
    uses: ./.github/workflows/_linux-build.yml
    needs: get-label-type
    with:
      runner: "${{ needs.get-label-type.outputs.label-type }}amz2023.linux.2xlarge"
      build-environment: linux-focal-py3.8-clang9-xla
      docker-image-name: 308535385114.dkr.ecr.us-east-1.amazonaws.com/pytorch/xla_base:v1.1-lite
      test-matrix: |
        { include: [
          { config: "xla", shard: 1, num_shards: 1, runner: "${{ needs.get-label-type.outputs.label-type }}amz2023.linux.12xlarge" },
        ]}

  linux-focal-py3_8-clang9-xla-test:
    name: linux-focal-py3_8-clang9-xla
    uses: ./.github/workflows/_linux-test.yml
    needs: linux-focal-py3_8-clang9-xla-build
    with:
      build-environment: linux-focal-py3.8-clang9-xla
      docker-image: ${{ needs.linux-focal-py3_8-clang9-xla-build.outputs.docker-image }}
      test-matrix: ${{ needs.linux-focal-py3_8-clang9-xla-build.outputs.test-matrix }}

  win-vs2019-cpu-py3-build:
    # don't run build twice on main
    if: github.event_name == 'pull_request'
    name: win-vs2019-cpu-py3
    uses: ./.github/workflows/_win-build.yml
    needs: get-label-type
    with:
      build-environment: win-vs2019-cpu-py3
      cuda-version: cpu
      sync-tag: win-cpu-build
      runner: "${{ needs.get-label-type.outputs.label-type }}windows.4xlarge.nonephemeral"
      test-matrix: |
        { include: [
          { config: "default", shard: 1, num_shards: 3, runner: "${{ needs.get-label-type.outputs.label-type }}windows.4xlarge.nonephemeral" },
          { config: "default", shard: 2, num_shards: 3, runner: "${{ needs.get-label-type.outputs.label-type }}windows.4xlarge.nonephemeral" },
          { config: "default", shard: 3, num_shards: 3, runner: "${{ needs.get-label-type.outputs.label-type }}windows.4xlarge.nonephemeral" },
        ]}

  linux-focal-cpu-py3_10-gcc9-bazel-test:
    name: linux-focal-cpu-py3.10-gcc9-bazel-test
    uses: ./.github/workflows/_bazel-build-test.yml
    needs: get-label-type
    with:
      runner: "${{ needs.get-label-type.outputs.label-type }}amz2023.linux.large"
      build-environment: linux-focal-cuda12.1-py3.10-gcc9-bazel-test
      docker-image-name: pytorch-linux-focal-cuda12.1-cudnn9-py3-gcc9
      cuda-version: cpu
      test-matrix: |
        { include: [
          { config: "default", shard: 1, num_shards: 1, runner: "${{ needs.get-label-type.outputs.label-type }}amz2023.linux.4xlarge" },
        ]}

  linux-focal-cuda12_1-py3_10-gcc9-bazel-test:
    name: linux-focal-cuda12.1-py3.10-gcc9-bazel-test
    uses: ./.github/workflows/_bazel-build-test.yml
    needs: get-label-type
    with:
      runner: "${{ needs.get-label-type.outputs.label-type }}amz2023.linux.large"
      build-environment: linux-focal-cuda12.1-py3.10-gcc9-bazel-test
      docker-image-name: pytorch-linux-focal-cuda12.1-cudnn9-py3-gcc9
      cuda-version: "12.1"
      test-matrix: |
        { include: [
          { config: "default", shard: 1, num_shards: 1, runner: "${{ needs.get-label-type.outputs.label-type }}amz2023.linux.4xlarge.nvidia.gpu" },
        ]}

  linux-focal-cuda12_4-py3_10-gcc9-bazel-test:
    name: linux-focal-cuda12.4-py3.10-gcc9-bazel-test
    uses: ./.github/workflows/_bazel-build-test.yml
    needs: get-label-type
    with:
      runner: "${{ needs.get-label-type.outputs.label-type }}amz2023.linux.large"
      build-environment: linux-focal-cuda12.4-py3.10-gcc9-bazel-test
      docker-image-name: pytorch-linux-focal-cuda12.4-cudnn9-py3-gcc9
      cuda-version: "12.4"
      test-matrix: |
        { include: [
          { config: "default", shard: 1, num_shards: 1, runner: "${{ needs.get-label-type.outputs.label-type }}amz2023.linux.4xlarge.nvidia.gpu" },
        ]}

  linux-focal-py3-clang9-android-ndk-r21e-gradle-custom-build-single:
    name: linux-focal-py3-clang9-android-ndk-r21e-gradle-custom-build-single
    uses: ./.github/workflows/_android-build-test.yml
    with:
      build-environment: linux-focal-py3-clang9-android-ndk-r21e-gradle-custom-build-single
      docker-image-name: pytorch-linux-focal-py3-clang9-android-ndk-r21e
      test-matrix: |
        { include: [
          { config: "default", shard: 1, num_shards: 1, runner: "linux.2xlarge" },
        ]}

  linux-focal-py3-clang9-android-ndk-r21e-gradle-custom-build-single-full-jit:
    name: linux-focal-py3-clang9-android-ndk-r21e-gradle-custom-build-single-full-jit
    uses: ./.github/workflows/_android-build-test.yml
    with:
      build-environment: linux-focal-py3-clang9-android-ndk-r21e-gradle-custom-build-single-full-jit
      docker-image-name: pytorch-linux-focal-py3-clang9-android-ndk-r21e
      test-matrix: |
        { include: [
          { config: "default", shard: 1, num_shards: 1, runner: "linux.2xlarge" },
        ]}

  linux-jammy-py3_8-gcc11-mobile-lightweight-dispatch-build:
    name: linux-jammy-py3.8-gcc11-mobile-lightweight-dispatch-build
    uses: ./.github/workflows/_linux-build.yml
    needs: get-label-type
    with:
      runner: "${{ needs.get-label-type.outputs.label-type }}amz2023.linux.2xlarge"
      build-environment: linux-jammy-py3.8-gcc111-mobile-lightweight-dispatch-build
      docker-image-name: pytorch-linux-jammy-py3.8-gcc11
      build-generates-artifacts: false
      test-matrix: |
        { include: [
          { config: "default", shard: 1, num_shards: 1 },
        ]}

  linux-focal-rocm6_1-py3_8-build:
    # don't run build twice on main
    if: github.event_name == 'pull_request'
    name: linux-focal-rocm6.1-py3.8
    uses: ./.github/workflows/_linux-build.yml
    needs: get-label-type
    with:
      runner: "${{ needs.get-label-type.outputs.label-type }}amz2023.linux.2xlarge"
      build-environment: linux-focal-rocm6.1-py3.8
      docker-image-name: pytorch-linux-focal-rocm-n-py3
      sync-tag: rocm-build
      test-matrix: |
        { include: [
          { config: "default", shard: 1, num_shards: 3, runner: "linux.rocm.gpu" },
          { config: "default", shard: 2, num_shards: 3, runner: "linux.rocm.gpu" },
          { config: "default", shard: 3, num_shards: 3, runner: "linux.rocm.gpu" },
        ]}

  linux-focal-cuda12_1-py3_10-gcc9-sm86-build:
    name: linux-focal-cuda12.1-py3.10-gcc9-sm86
    uses: ./.github/workflows/_linux-build.yml
    needs: get-label-type
    with:
      runner: "${{ needs.get-label-type.outputs.label-type }}amz2023.linux.2xlarge"
      build-environment: linux-focal-cuda12.1-py3.10-gcc9-sm86
      docker-image-name: pytorch-linux-focal-cuda12.1-cudnn9-py3-gcc9
      cuda-arch-list: 8.6
      test-matrix: |
        { include: [
          { config: "default", shard: 1, num_shards: 5, runner: "${{ needs.get-label-type.outputs.label-type }}amz2023.linux.g5.4xlarge.nvidia.gpu" },
          { config: "default", shard: 2, num_shards: 5, runner: "${{ needs.get-label-type.outputs.label-type }}amz2023.linux.g5.4xlarge.nvidia.gpu" },
          { config: "default", shard: 3, num_shards: 5, runner: "${{ needs.get-label-type.outputs.label-type }}amz2023.linux.g5.4xlarge.nvidia.gpu" },
          { config: "default", shard: 4, num_shards: 5, runner: "${{ needs.get-label-type.outputs.label-type }}amz2023.linux.g5.4xlarge.nvidia.gpu" },
          { config: "default", shard: 5, num_shards: 5, runner: "${{ needs.get-label-type.outputs.label-type }}amz2023.linux.g5.4xlarge.nvidia.gpu" },
        ]}

  linux-focal-cuda12_1-py3_10-gcc9-sm86-test:
    name: linux-focal-cuda12.1-py3.10-gcc9-sm86
    uses: ./.github/workflows/_linux-test.yml
    needs:
      - linux-focal-cuda12_1-py3_10-gcc9-sm86-build
      - target-determination
    with:
      build-environment: linux-focal-cuda12.1-py3.10-gcc9-sm86
      docker-image: ${{ needs.linux-focal-cuda12_1-py3_10-gcc9-sm86-build.outputs.docker-image }}
      test-matrix: ${{ needs.linux-focal-cuda12_1-py3_10-gcc9-sm86-build.outputs.test-matrix }}

  linux-jammy-py3-clang12-executorch-build:
    name: linux-jammy-py3-clang12-executorch
    uses: ./.github/workflows/_linux-build.yml
    needs: get-label-type
    with:
      runner: "${{ needs.get-label-type.outputs.label-type }}amz2023.linux.2xlarge"
      build-environment: linux-jammy-py3-clang12-executorch
      docker-image-name: pytorch-linux-jammy-py3-clang12-executorch
      test-matrix: |
        { include: [
          { config: "executorch", shard: 1, num_shards: 1, runner: "${{ needs.get-label-type.outputs.label-type }}amz2023.linux.2xlarge" },
        ]}

  linux-jammy-py3-clang12-executorch-test:
    name: linux-jammy-py3-clang12-executorch
    uses: ./.github/workflows/_linux-test.yml
    needs: linux-jammy-py3-clang12-executorch-build
    with:
      build-environment: linux-jammy-py3-clang12-executorch
      docker-image: ${{ needs.linux-jammy-py3-clang12-executorch-build.outputs.docker-image }}
      test-matrix: ${{ needs.linux-jammy-py3-clang12-executorch-build.outputs.test-matrix }}

  linux-focal-cuda12_1-py3_10-gcc9-experimental-split-build:
    name: linux-focal-cuda12.1-py3.10-gcc9-experimental-split-build
    uses: ./.github/workflows/_linux-build.yml
    needs: get-label-type
    with:
      runner: "${{ needs.get-label-type.outputs.label-type }}amz2023.linux.2xlarge"
      use_split_build: true
      build-environment: linux-focal-cuda12.1-py3.10-gcc9
      docker-image-name: pytorch-linux-focal-cuda12.1-cudnn9-py3-gcc9
      test-matrix: |
        { include: [
          { config: "default", shard: 1, num_shards: 5, runner: "${{ needs.get-label-type.outputs.label-type }}amz2023.linux.4xlarge.nvidia.gpu" },
          { config: "default", shard: 2, num_shards: 5, runner: "${{ needs.get-label-type.outputs.label-type }}amz2023.linux.4xlarge.nvidia.gpu" },
          { config: "default", shard: 3, num_shards: 5, runner: "${{ needs.get-label-type.outputs.label-type }}amz2023.linux.4xlarge.nvidia.gpu" },
          { config: "default", shard: 4, num_shards: 5, runner: "${{ needs.get-label-type.outputs.label-type }}amz2023.linux.4xlarge.nvidia.gpu" },
          { config: "default", shard: 5, num_shards: 5, runner: "${{ needs.get-label-type.outputs.label-type }}amz2023.linux.4xlarge.nvidia.gpu" },
        ]}

  linux-focal-cuda12_1-py3_10-gcc9-experimental-split-build-test:
    name: linux-focal-cuda12.1-py3.10-gcc9-experimental-split-build
    uses: ./.github/workflows/_linux-test.yml
    needs:
      - linux-focal-cuda12_1-py3_10-gcc9-experimental-split-build
      - target-determination
    with:
      timeout-minutes: 360
      build-environment: linux-focal-cuda12.1-py3.10-gcc9-experimental-split-build
      docker-image: ${{ needs.linux-focal-cuda12_1-py3_10-gcc9-experimental-split-build.outputs.docker-image }}
      test-matrix: ${{ needs.linux-focal-cuda12_1-py3_10-gcc9-experimental-split-build.outputs.test-matrix }}

  linux-focal-py3_12-clang10-experimental-split-build:
    name: linux-focal-py3.12-clang10-experimental-split-build
    uses: ./.github/workflows/_linux-build.yml
    with:
      use_split_build: True
      build-environment: linux-focal-py3.12-clang10
      docker-image-name: pytorch-linux-focal-py3.12-clang10
      test-matrix: |
        { include: [
          { config: "default", shard: 1, num_shards: 3, runner: "linux.2xlarge" },
          { config: "default", shard: 2, num_shards: 3, runner: "linux.2xlarge" },
          { config: "default", shard: 3, num_shards: 3, runner: "linux.2xlarge" },
          { config: "dynamo", shard: 1, num_shards: 3, runner: "linux.2xlarge" },
          { config: "dynamo", shard: 2, num_shards: 3, runner: "linux.2xlarge" },
          { config: "dynamo", shard: 3, num_shards: 3, runner: "linux.2xlarge" },
        ]}
  linux-focal-py3_12-clang10-experimental-split-build-test:
    name: linux-focal-py3.12-clang10-experimental-split-build
    uses: ./.github/workflows/_linux-test.yml
    needs: linux-focal-py3_12-clang10-experimental-split-build
    with:
      build-environment: linux-focal-py3.12-clang10-experimental-split-build
      docker-image: ${{ needs.linux-focal-py3_12-clang10-experimental-split-build.outputs.docker-image }}
      test-matrix: ${{ needs.linux-focal-py3_12-clang10-experimental-split-build.outputs.test-matrix }}
      timeout-minutes: 600<|MERGE_RESOLUTION|>--- conflicted
+++ resolved
@@ -300,12 +300,7 @@
           { config: "default", shard: 3, num_shards: 5, runner: "${{ needs.get-label-type.outputs.label-type }}amz2023.linux.4xlarge.nvidia.gpu" },
           { config: "default", shard: 4, num_shards: 5, runner: "${{ needs.get-label-type.outputs.label-type }}amz2023.linux.4xlarge.nvidia.gpu" },
           { config: "default", shard: 5, num_shards: 5, runner: "${{ needs.get-label-type.outputs.label-type }}amz2023.linux.4xlarge.nvidia.gpu" },
-<<<<<<< HEAD
-          { config: "pr_time_benchmarks", shard: 1, num_shards: 1, runner: "${{ needs.get-label-type.outputs.label-type }}amz2023.linux.12xlarge.nvidia.gpu" },
-          { config: "pr_time_benchmarks", shard: 1, num_shards: 1, runner: "${{ needs.get-label-type.outputs.label-type }}linux.gcp.a100" },
-=======
           { config: "pr_time_benchmarks", shard: 1, num_shards: 1, runner: "${{ needs.get-label-type.outputs.label-type }}linux.g4dn.12xlarge.nvidia.gpu},
->>>>>>> 89d6193b
         ]}
 
   linux-focal-cuda12_1-py3_10-gcc9-test:
